import { expectError, expectType } from 'tsd'
import { ExpressionBuilder, ExpressionWrapper, sql } from '..'
import { Database } from '../shared'

async function testCase(eb: ExpressionBuilder<Database, 'person'>) {
  // case...when...then...when...then...end
  expectType<ExpressionWrapper<Database, 'person', string | number | null>>(
    eb
      .case()
      .when('gender', '=', 'male')
      .then('Mr.')
      .when('gender', '=', 'female')
      .then(12)
      .end(),
  )

  // case...when...then...when...then...end (as const)
  expectType<ExpressionWrapper<Database, 'person', 'Mr.' | 12 | null>>(
    eb
      .case()
      .when('gender', '=', 'male')
      .then('Mr.' as const)
      .when('gender', '=', 'female')
      .then(12 as const)
      .end(),
  )

  // case...when...then...when...then...else...end
  expectType<ExpressionWrapper<Database, 'person', string | number | boolean>>(
    eb
      .case()
      .when('gender', '=', 'male')
      .then('Mr.')
      .when('gender', '=', 'female')
      .then(12)
      .else(true)
      .end(),
  )

  // case...when...then...when...then...else...end (as const)
  expectType<ExpressionWrapper<Database, 'person', 'Mr.' | 12 | true>>(
    eb
      .case()
      .when('gender', '=', 'male')
      .then('Mr.' as const)
      .when('gender', '=', 'female')
      .then(12 as const)
      .else(true as const)
      .end(),
  )

  // nested case
  expectType<
    ExpressionWrapper<Database, 'person', 'Mr.' | 'Ms.' | 'Mrs.' | null>
  >(
    eb
      .case()
      .when('gender', '=', 'male')
      .then('Mr.' as const)
      .when('gender', '=', 'female')
      .then(
        eb
          .case()
          .when('marital_status', '=', 'single')
          .then('Ms.' as const)
          .else('Mrs.' as const)
          .end(),
      )
      .end(),
  )

  // eb.refs
  expectType<ExpressionWrapper<Database, 'person', string | number>>(
    eb
      .case()
      .when('first_name', '=', eb.ref('last_name'))
      .then(eb.ref('first_name'))
      .else(eb.ref('age'))
      .end(),
  )

  // refs
  expectType<ExpressionWrapper<Database, 'person', string | number | null>>(
    eb
      .case()
<<<<<<< HEAD
      .when('first_name', '=', eb.ref('last_name')) // TODO: whenRef
=======
      .whenRef('first_name', '=', 'last_name')
>>>>>>> 5e2153ec
      .thenRef('first_name')
      .when('deleted_at', 'is not', null)
      .thenRef('age')
      // .elseRef('age')
      .end(),
  )

  // expressions
  expectType<ExpressionWrapper<Database, 'person', `Mr. ${string}` | null>>(
    eb
      .case()
      .when('gender', '=', 'male')
      .then(
        eb.fn<`Mr. ${string}`>('concat', [
          eb.val('Mr.'),
          sql.lit(' '),
          eb.ref('last_name'),
        ]),
      )
      .end(),
  )

  // subquery
  expectType<ExpressionWrapper<Database, 'person', string | null>>(
    eb
      .case()
      .when('gender', '=', 'male')
      .then(eb.selectFrom('person').select('first_name'))
      .end(),
  )

  // errors

  expectError(eb.case().when('no_such_column', '=', 'male').then('Mr.').end())
  expectError(eb.case().when('gender', '??', 'male').then('Mr.').end())
  expectError(eb.case().when('gender', '=', 42).then('Mr.').end())
  expectError(eb.case().when('male').then('Mr.').end())

  expectError(
    eb.case().whenRef('no_such_column', '=', 'last_name').then('Mr.').end(),
  )
  expectError(
    eb
      .case()
      .whenRef('first_name', 'no_such_operator', 'last_name')
      .then('Mr.')
      .end(),
  )
  expectError(
    eb.case().whenRef('first_name', '=', 'no_such_column').then('Mr.').end(),
  )
}

function testCaseValue(eb: ExpressionBuilder<Database, 'person'>) {
  // case...value...when...then...when...then...end
  expectType<ExpressionWrapper<Database, 'person', string | number | null>>(
    eb.case('gender').when('male').then('Mr.').when('female').then(12).end(),
  )

  // case...value...when...then...when...then...else...end
  expectType<ExpressionWrapper<Database, 'person', string | number | boolean>>(
    eb
      .case('gender')
      .when('male')
      .then('Mr.')
      .when('female')
      .then(12)
      .else(true)
      .end(),
  )

  // nested case
  expectType<
    ExpressionWrapper<Database, 'person', 'Mr.' | 'Ms.' | 'Mrs.' | null>
  >(
    eb
      .case('gender')
      .when('male')
      .then('Mr.' as const)
      .when('female')
      .then(
        eb
          .case('marital_status')
          .when('single')
          .then('Ms.' as const)
          .else('Mrs.' as const)
          .end(),
      )
      .end(),
  )

  // errors

  expectError(eb.case('no_such_column').when('male').then('Mr.').end())
  expectError(eb.case('gender').when('robot').then('Mr.').end())
  expectError(eb.case('gender').when('gender', '=', 'male').then('Mr.').end())

  expectError(
    eb.case('gender').whenRef('first_name', '=', 'last_name').then('Mr.').end(),
  )
}<|MERGE_RESOLUTION|>--- conflicted
+++ resolved
@@ -83,11 +83,7 @@
   expectType<ExpressionWrapper<Database, 'person', string | number | null>>(
     eb
       .case()
-<<<<<<< HEAD
-      .when('first_name', '=', eb.ref('last_name')) // TODO: whenRef
-=======
       .whenRef('first_name', '=', 'last_name')
->>>>>>> 5e2153ec
       .thenRef('first_name')
       .when('deleted_at', 'is not', null)
       .thenRef('age')
