--- conflicted
+++ resolved
@@ -83,22 +83,7 @@
   expectType<ExpressionWrapper<Database, 'person', string | number | null>>(
     eb
       .case()
-<<<<<<< HEAD
-      .when('first_name', '=', eb.ref('last_name'))
-      .thenRef('first_name')
-      .when('deleted_at', 'is not', null)
-      .thenRef('age')
-      // .elseRef('age')
-      .end(),
-  )
-
-  expectType<ExpressionWrapper<Database, 'person', string | number | null>>(
-    eb
-      .case()
       .whenRef('first_name', '=', 'last_name')
-=======
-      .when('first_name', '=', eb.ref('last_name')) // TODO: whenRef
->>>>>>> 9adaf87a
       .thenRef('first_name')
       .when('deleted_at', 'is not', null)
       .thenRef('age')
