import { AliasedRawBuilder, InsertResult, Kysely, sql } from '../../../'

import {
  clearDatabase,
  destroyTest,
  initTest,
  TestContext,
  testSql,
  expect,
  Person,
  Database,
  NOT_SUPPORTED,
  insertDefaultDataSet,
  DIALECTS,
  limit,
} from './test-setup.js'

for (const dialect of DIALECTS) {
  describe(`${dialect}: insert`, () => {
    let ctx: TestContext

    before(async function () {
      ctx = await initTest(this, dialect)
    })

    beforeEach(async () => {
      await insertDefaultDataSet(ctx)
    })

    afterEach(async () => {
      await clearDatabase(ctx)
    })

    after(async () => {
      await destroyTest(ctx)
    })

    it('should insert one row', async () => {
      const query = ctx.db.insertInto('person').values({
        first_name: 'Foo',
        last_name: 'Barson',
        gender: 'other',
      })

      testSql(query, dialect, {
        postgres: {
          sql: 'insert into "person" ("first_name", "last_name", "gender") values ($1, $2, $3)',
          parameters: ['Foo', 'Barson', 'other'],
        },
        mysql: {
          sql: 'insert into `person` (`first_name`, `last_name`, `gender`) values (?, ?, ?)',
          parameters: ['Foo', 'Barson', 'other'],
        },
        mssql: {
          sql: 'insert into "person" ("first_name", "last_name", "gender") values (@1, @2, @3)',
          parameters: ['Foo', 'Barson', 'other'],
        },
        sqlite: {
          sql: 'insert into "person" ("first_name", "last_name", "gender") values (?, ?, ?)',
          parameters: ['Foo', 'Barson', 'other'],
        },
      })

      const result = await query.executeTakeFirst()
      expect(result).to.be.instanceOf(InsertResult)
      expect(result.numInsertedOrUpdatedRows).to.equal(1n)

      if (dialect === 'postgres' || dialect === 'mssql') {
        expect(result.insertId).to.be.undefined
      } else {
        expect(result.insertId).to.be.a('bigint')
      }

      expect(await getNewestPerson(ctx.db)).to.eql({
        first_name: 'Foo',
        last_name: 'Barson',
      })
    })

    it('should insert one row with default values', async () => {
      const query = ctx.db.insertInto('person').defaultValues()

      testSql(query, dialect, {
        postgres: {
          sql: 'insert into "person" default values',
          parameters: [],
        },
        mysql: {
          sql: 'insert into `person` default values',
          parameters: [],
        },
        mssql: {
          sql: 'insert into "person" default values',
          parameters: [],
        },
        sqlite: {
          sql: 'insert into "person" default values',
          parameters: [],
        },
      })
    })

    it('should insert one row with complex values', async () => {
      const query = ctx.db.insertInto('person').values({
        first_name: ctx.db
          .selectFrom('pet')
          .select(sql<string>`max(name)`.as('max_name')),
        last_name:
          dialect === 'sqlite'
            ? sql`'Bar' || 'son'`
            : sql`concat('Bar', 'son')`,
        gender: 'other',
      })

      testSql(query, dialect, {
        postgres: {
          sql: `insert into "person" ("first_name", "last_name", "gender") values ((select max(name) as "max_name" from "pet"), concat('Bar', 'son'), $1)`,
          parameters: ['other'],
        },
        mysql: {
          sql: "insert into `person` (`first_name`, `last_name`, `gender`) values ((select max(name) as `max_name` from `pet`), concat('Bar', 'son'), ?)",
          parameters: ['other'],
        },
        mssql: {
          sql: `insert into "person" ("first_name", "last_name", "gender") values ((select max(name) as "max_name" from "pet"), concat('Bar', 'son'), @1)`,
          parameters: ['other'],
        },
        sqlite: {
          sql: `insert into "person" ("first_name", "last_name", "gender") values ((select max(name) as "max_name" from "pet"), 'Bar' || 'son', ?)`,
          parameters: ['other'],
        },
      })

      const result = await query.executeTakeFirst()
      expect(result).to.be.instanceOf(InsertResult)
      expect(result.numInsertedOrUpdatedRows).to.equal(1n)

      expect(await getNewestPerson(ctx.db)).to.eql({
        first_name: 'Hammo',
        last_name: 'Barson',
      })
    })

    if (dialect !== 'mssql') {
      it('should insert one row with expressions', async () => {
        const query = ctx.db.insertInto('person').values(({ selectFrom }) => ({
          first_name: selectFrom('pet')
            .select('name')
            .where('species', '=', 'dog')
            .limit(1),
          gender: 'female',
        }))

        testSql(query, dialect, {
          postgres: {
            sql: `insert into "person" ("first_name", "gender") values ((select "name" from "pet" where "species" = $1 limit $2), $3)`,
            parameters: ['dog', 1, 'female'],
          },
          mysql: {
            sql: 'insert into `person` (`first_name`, `gender`) values ((select `name` from `pet` where `species` = ? limit ?), ?)',
            parameters: ['dog', 1, 'female'],
          },
          sqlite: {
            sql: `insert into "person" ("first_name", "gender") values ((select "name" from "pet" where "species" = ? limit ?), ?)`,
            parameters: ['dog', 1, 'female'],
          },
          mssql: NOT_SUPPORTED,
        })

        const result = await query.executeTakeFirst()
        expect(result).to.be.instanceOf(InsertResult)
        expect(result.numInsertedOrUpdatedRows).to.equal(1n)

        expect(await getNewestPerson(ctx.db)).to.eql({
          first_name: 'Doggo',
          last_name: null,
        })
      })
    }

    it('should insert the result of a select query', async () => {
      const query = ctx.db
        .insertInto('person')
        .columns(['first_name', 'gender'])
        .expression((eb) =>
          eb.selectFrom('pet').select(['name', eb.val('other').as('gender')]),
        )

      testSql(query, dialect, {
        postgres: {
          sql: 'insert into "person" ("first_name", "gender") select "name", $1 as "gender" from "pet"',
          parameters: ['other'],
        },
        mysql: {
          sql: 'insert into `person` (`first_name`, `gender`) select `name`, ? as `gender` from `pet`',
          parameters: ['other'],
        },
        mssql: {
          sql: 'insert into "person" ("first_name", "gender") select "name", @1 as "gender" from "pet"',
          parameters: ['other'],
        },
        sqlite: {
          sql: 'insert into "person" ("first_name", "gender") select "name", ? as "gender" from "pet"',
          parameters: ['other'],
        },
      })

      const result = await query.executeTakeFirst()
      expect(result).to.be.instanceOf(InsertResult)

      const { pet_count } = await ctx.db
        .selectFrom('pet')
        .select(sql<string | number | bigint>`count(*)`.as('pet_count'))
        .executeTakeFirstOrThrow()

      expect(result.numInsertedOrUpdatedRows).to.equal(BigInt(pet_count))

      const persons = await ctx.db
        .selectFrom('person')
        .select('first_name')
        .orderBy('first_name')
        .execute()

      expect(persons.map((it) => it.first_name)).to.eql([
        'Arnold',
        'Catto',
        'Doggo',
        'Hammo',
        'Jennifer',
        'Sylvester',
      ])
    })

    if (dialect === 'postgres' || dialect === 'mssql') {
      it('should insert the result of a values expression', async () => {
        const query = ctx.db
          .insertInto('person')
          .columns(['first_name', 'gender'])
          .expression(
            ctx.db
              .selectFrom(
                values(
                  [
                    { a: 1, b: 'foo' },
                    { a: 2, b: 'bar' },
                  ],
                  't',
                ),
              )
              .select(['t.a', 't.b']),
          )
          .$call((qb) =>
            dialect === 'postgres'
              ? qb.returning(['first_name', 'gender'])
              : qb.output(['inserted.first_name', 'inserted.gender'])
          )

        testSql(query, dialect, {
          postgres: {
            sql: 'insert into "person" ("first_name", "gender") select "t"."a", "t"."b" from (values ($1, $2), ($3, $4)) as t(a, b) returning "first_name", "gender"',
            parameters: [1, 'foo', 2, 'bar'],
          },
          mysql: NOT_SUPPORTED,
          mssql: {
            sql: 'insert into "person" ("first_name", "gender") output "inserted"."first_name", "inserted"."gender" select "t"."a", "t"."b" from (values (@1, @2), (@3, @4)) as t(a, b)',
            parameters: [1, 'foo', 2, 'bar'],
          },
          sqlite: NOT_SUPPORTED,
        })

        const result = await query.execute()

        expect(result).to.have.length(2)
        expect(result).to.deep.equal([
          { first_name: '1', gender: 'foo' },
          { first_name: '2', gender: 'bar' },
        ])
      })
    }

    it('undefined values should be ignored', async () => {
      const query = ctx.db.insertInto('person').values({
        id: undefined,
        first_name: 'Foo',
        last_name: 'Barson',
        gender: 'other',
      })

      testSql(query, dialect, {
        postgres: {
          sql: 'insert into "person" ("first_name", "last_name", "gender") values ($1, $2, $3)',
          parameters: ['Foo', 'Barson', 'other'],
        },
        mysql: {
          sql: 'insert into `person` (`first_name`, `last_name`, `gender`) values (?, ?, ?)',
          parameters: ['Foo', 'Barson', 'other'],
        },
        mssql: {
          sql: 'insert into "person" ("first_name", "last_name", "gender") values (@1, @2, @3)',
          parameters: ['Foo', 'Barson', 'other'],
        },
        sqlite: {
          sql: 'insert into "person" ("first_name", "last_name", "gender") values (?, ?, ?)',
          parameters: ['Foo', 'Barson', 'other'],
        },
      })

      const result = await query.executeTakeFirst()

      expect(result).to.be.instanceOf(InsertResult)
      expect(result.numInsertedOrUpdatedRows).to.equal(1n)

      if (dialect === 'postgres' || dialect === 'mssql') {
        expect(result.insertId).to.be.undefined
      } else {
        expect(result.insertId).to.be.a('bigint')
      }
    })

    if (dialect === 'mysql') {
      it('should insert one row and ignore conflicts using insert ignore', async () => {
        const [{ id, ...existingPet }] = await ctx.db
          .selectFrom('pet')
          .selectAll()
          .limit(1)
          .execute()

        const query = ctx.db.insertInto('pet').ignore().values(existingPet)

        testSql(query, dialect, {
          mysql: {
            sql: 'insert ignore into `pet` (`name`, `owner_id`, `species`) values (?, ?, ?)',
            parameters: [
              existingPet.name,
              existingPet.owner_id,
              existingPet.species,
            ],
          },
          postgres: NOT_SUPPORTED,
          mssql: NOT_SUPPORTED,
          sqlite: NOT_SUPPORTED,
        })

        const result = await query.executeTakeFirst()

        expect(result).to.be.instanceOf(InsertResult)
        expect(result.insertId).to.be.undefined
        expect(result.numInsertedOrUpdatedRows).to.equal(0n)
      })
    }

    if (dialect === 'postgres' || dialect === 'sqlite') {
      it('should insert one row and ignore conflicts using `on conflict do nothing`', async () => {
        const [{ id, ...existingPet }] = await ctx.db
          .selectFrom('pet')
          .selectAll()
          .limit(1)
          .execute()

        const query = ctx.db
          .insertInto('pet')
          .values(existingPet)
          .onConflict((oc) => oc.column('name').doNothing())

        testSql(query, dialect, {
          postgres: {
            sql: 'insert into "pet" ("name", "owner_id", "species") values ($1, $2, $3) on conflict ("name") do nothing',
            parameters: [
              existingPet.name,
              existingPet.owner_id,
              existingPet.species,
            ],
          },
          mssql: NOT_SUPPORTED,
          sqlite: {
            sql: 'insert into "pet" ("name", "owner_id", "species") values (?, ?, ?) on conflict ("name") do nothing',
            parameters: [
              existingPet.name,
              existingPet.owner_id,
              existingPet.species,
            ],
          },
          mysql: NOT_SUPPORTED,
        })

        const result = await query.executeTakeFirst()

        expect(result).to.be.instanceOf(InsertResult)
        expect(result.numInsertedOrUpdatedRows).to.equal(0n)

        if (dialect === 'sqlite') {
          // SQLite seems to return the last inserted id even if nothing got inserted.
          expect(result.insertId! > 0n).to.be.equal(true)
        } else {
          expect(result.insertId).to.be.undefined
        }
      })
    }

    if (dialect === 'postgres') {
      it('should insert one row and ignore conflicts using `on conflict on constraint do nothing`', async () => {
        const [{ id, ...existingPet }] = await ctx.db
          .selectFrom('pet')
          .selectAll()
          .limit(1)
          .execute()

        const query = ctx.db
          .insertInto('pet')
          .values(existingPet)
          .onConflict((oc) => oc.constraint('pet_name_key').doNothing())

        testSql(query, dialect, {
          postgres: {
            sql: 'insert into "pet" ("name", "owner_id", "species") values ($1, $2, $3) on conflict on constraint "pet_name_key" do nothing',
            parameters: [
              existingPet.name,
              existingPet.owner_id,
              existingPet.species,
            ],
          },
          mysql: NOT_SUPPORTED,
          mssql: NOT_SUPPORTED,
          sqlite: NOT_SUPPORTED,
        })

        const result = await query.executeTakeFirst()

        expect(result).to.be.instanceOf(InsertResult)
        expect(result.insertId).to.be.undefined
        expect(result.numInsertedOrUpdatedRows).to.equal(0n)
      })
    }

    if (dialect === 'mysql') {
      it('should update instead of insert on conflict when using onDuplicateKeyUpdate', async () => {
        const [{ id, ...existingPet }] = await ctx.db
          .selectFrom('pet')
          .selectAll()
          .limit(1)
          .execute()

        const query = ctx.db
          .insertInto('pet')
          .values(existingPet)
          .onDuplicateKeyUpdate({ species: 'hamster' })

        testSql(query, dialect, {
          mysql: {
            sql: 'insert into `pet` (`name`, `owner_id`, `species`) values (?, ?, ?) on duplicate key update `species` = ?',
            parameters: [
              existingPet.name,
              existingPet.owner_id,
              existingPet.species,
              'hamster',
            ],
          },
          postgres: NOT_SUPPORTED,
          mssql: NOT_SUPPORTED,
          sqlite: NOT_SUPPORTED,
        })

        const result = await query.executeTakeFirst()

        expect(result).to.be.instanceOf(InsertResult)
        expect(result.insertId).to.equal(BigInt(id))
        expect(result.numInsertedOrUpdatedRows).to.equal(2n)

        const updatedPet = await ctx.db
          .selectFrom('pet')
          .selectAll()
          .where('id', '=', id)
          .executeTakeFirstOrThrow()

        expect(updatedPet).to.containSubset({
          name: 'Catto',
          species: 'hamster',
        })
      })
    }

    if (dialect === 'postgres' || dialect === 'sqlite') {
      it('should update instead of insert on conflict when using `on conflict do update`', async () => {
        const [{ id, ...existingPet }] = await ctx.db
          .selectFrom('pet')
          .selectAll()
          .limit(1)
          .execute()

        const query = ctx.db
          .insertInto('pet')
          .values(existingPet)
          .onConflict((oc) =>
            oc.columns(['name']).doUpdateSet({ species: 'hamster' }),
          )

        testSql(query, dialect, {
          postgres: {
            sql: 'insert into "pet" ("name", "owner_id", "species") values ($1, $2, $3) on conflict ("name") do update set "species" = $4',
            parameters: [
              existingPet.name,
              existingPet.owner_id,
              existingPet.species,
              'hamster',
            ],
          },
          mysql: NOT_SUPPORTED,
          mssql: NOT_SUPPORTED,
          sqlite: {
            sql: 'insert into "pet" ("name", "owner_id", "species") values (?, ?, ?) on conflict ("name") do update set "species" = ?',
            parameters: [
              existingPet.name,
              existingPet.owner_id,
              existingPet.species,
              'hamster',
            ],
          },
        })

        const result = await query.executeTakeFirst()

        expect(result).to.be.instanceOf(InsertResult)
        expect(result.numInsertedOrUpdatedRows).to.equal(1n)

        if (dialect === 'postgres') {
          expect(result.insertId).to.be.undefined
        } else {
          expect(result.insertId).to.be.a('bigint')
        }

        const updatedPet = await ctx.db
          .selectFrom('pet')
          .selectAll()
          .where('id', '=', id)
          .executeTakeFirstOrThrow()

        expect(updatedPet).to.containSubset({
          name: 'Catto',
          species: 'hamster',
        })
      })
    }

    if (dialect === 'postgres') {
      it('should update instead of insert on conflict when using `on conflict on constraint do update`', async () => {
        const [{ id, ...existingPet }] = await ctx.db
          .selectFrom('pet')
          .selectAll()
          .limit(1)
          .execute()

        const query = ctx.db
          .insertInto('pet')
          .values(existingPet)
          .onConflict((oc) =>
            oc.constraint('pet_name_key').doUpdateSet({ species: 'hamster' }),
          )
          .returningAll()

        testSql(query, dialect, {
          postgres: {
            sql: 'insert into "pet" ("name", "owner_id", "species") values ($1, $2, $3) on conflict on constraint "pet_name_key" do update set "species" = $4 returning *',
            parameters: [
              existingPet.name,
              existingPet.owner_id,
              existingPet.species,
              'hamster',
            ],
          },
          mysql: NOT_SUPPORTED,
          mssql: NOT_SUPPORTED,
          sqlite: NOT_SUPPORTED,
        })

        const result = await query.executeTakeFirst()

        expect(result).to.containSubset({
          name: 'Catto',
          species: 'hamster',
        })
      })

      it('should update instead of insert on conflict when using `on conflict do update where`', async () => {
        const [{ id, ...existingPet }] = await ctx.db
          .selectFrom('pet')
          .selectAll()
          .limit(1)
          .execute()

        const query = ctx.db
          .insertInto('pet')
          .values(existingPet)
          .onConflict((oc) =>
            oc
              .column('name')
              .where('name', '=', 'Catto')
              .doUpdateSet({
                species: 'hamster',
                name: (eb) => eb.ref('excluded.name'),
              })
              .where('excluded.name', '!=', 'Doggo'),
          )
          .returningAll()

        testSql(query, dialect, {
          postgres: {
            sql: 'insert into "pet" ("name", "owner_id", "species") values ($1, $2, $3) on conflict ("name") where "name" = $4 do update set "species" = $5, "name" = "excluded"."name" where "excluded"."name" != $6 returning *',
            parameters: [
              existingPet.name,
              existingPet.owner_id,
              existingPet.species,
              'Catto',
              'hamster',
              'Doggo',
            ],
          },
          mysql: NOT_SUPPORTED,
          mssql: NOT_SUPPORTED,
          sqlite: NOT_SUPPORTED,
        })

        const result = await query.execute()

        expect(result).to.have.length(1)
        expect(result[0]).to.containSubset({
          species: 'hamster',
          name: 'Catto',
        })
      })
    }

    it('should insert multiple rows', async () => {
      const query = ctx.db.insertInto('person').values([
        {
          first_name: 'Foo',
          last_name: 'Bar',
          gender: 'other',
        },
        {
          first_name: 'Baz',
          last_name: 'Spam',
          gender: 'other',
        },
      ])

      testSql(query, dialect, {
        postgres: {
          sql: 'insert into "person" ("first_name", "last_name", "gender") values ($1, $2, $3), ($4, $5, $6)',
          parameters: ['Foo', 'Bar', 'other', 'Baz', 'Spam', 'other'],
        },
        mysql: {
          sql: 'insert into `person` (`first_name`, `last_name`, `gender`) values (?, ?, ?), (?, ?, ?)',
          parameters: ['Foo', 'Bar', 'other', 'Baz', 'Spam', 'other'],
        },
        mssql: {
          sql: 'insert into "person" ("first_name", "last_name", "gender") values (@1, @2, @3), (@4, @5, @6)',
          parameters: ['Foo', 'Bar', 'other', 'Baz', 'Spam', 'other'],
        },
        sqlite: {
          sql: 'insert into "person" ("first_name", "last_name", "gender") values (?, ?, ?), (?, ?, ?)',
          parameters: ['Foo', 'Bar', 'other', 'Baz', 'Spam', 'other'],
        },
      })

      const result = await query.executeTakeFirst()

      expect(result).to.be.instanceOf(InsertResult)
      expect(result.numInsertedOrUpdatedRows).to.equal(2n)

      if (dialect === 'postgres' || dialect === 'mssql') {
        expect(result.insertId).to.be.undefined
      } else {
        expect(result.insertId).to.be.a('bigint')
      }

      const inserted = await ctx.db
        .selectFrom('person')
        .selectAll()
        .orderBy('id', 'desc')
        .$call(limit(2, dialect))
        .execute()

      expect(inserted).to.containSubset([
        { first_name: 'Foo', last_name: 'Bar', gender: 'other' },
        { first_name: 'Baz', last_name: 'Spam', gender: 'other' },
      ])
    })

    it('should insert multiple rows while falling back to default values in partial rows - missing columns', async () => {
      const query = ctx.db.insertInto('person').values([
        {
          first_name: 'Foo',
          // last_name is missing on purpose
          // middle_name is missing on purpose
          gender: 'other',
        },
        {
          first_name: 'Baz',
          last_name: 'Spam',
          middle_name: 'Bo',
          gender: 'other',
        },
      ])

      testSql(query, dialect, {
        postgres: {
          sql: 'insert into "person" ("first_name", "gender", "last_name", "middle_name") values ($1, $2, default, default), ($3, $4, $5, $6)',
          parameters: ['Foo', 'other', 'Baz', 'other', 'Spam', 'Bo'],
        },
        mysql: {
          sql: 'insert into `person` (`first_name`, `gender`, `last_name`, `middle_name`) values (?, ?, default, default), (?, ?, ?, ?)',
          parameters: ['Foo', 'other', 'Baz', 'other', 'Spam', 'Bo'],
        },
        mssql: {
          sql: 'insert into "person" ("first_name", "gender", "last_name", "middle_name") values (@1, @2, default, default), (@3, @4, @5, @6)',
          parameters: ['Foo', 'other', 'Baz', 'other', 'Spam', 'Bo'],
        },
        sqlite: {
          sql: 'insert into "person" ("first_name", "gender", "last_name", "middle_name") values (?, ?, null, null), (?, ?, ?, ?)',
          parameters: ['Foo', 'other', 'Baz', 'other', 'Spam', 'Bo'],
        },
      })

      await query.execute()
    })

    it('should insert multiple rows while falling back to default values in partial rows - undefined columns', async () => {
      const query = ctx.db.insertInto('person').values([
        {
          first_name: 'Foo',
          last_name: 'Spam',
          middle_name: 'Bo',
          gender: 'other',
        },
        {
          first_name: 'Baz',
          last_name: undefined,
          middle_name: undefined,
          gender: 'other',
        },
      ])

      testSql(query, dialect, {
        postgres: {
          sql: 'insert into "person" ("first_name", "last_name", "middle_name", "gender") values ($1, $2, $3, $4), ($5, default, default, $6)',
          parameters: ['Foo', 'Spam', 'Bo', 'other', 'Baz', 'other'],
        },
        mysql: {
          sql: 'insert into `person` (`first_name`, `last_name`, `middle_name`, `gender`) values (?, ?, ?, ?), (?, default, default, ?)',
          parameters: ['Foo', 'Spam', 'Bo', 'other', 'Baz', 'other'],
        },
        mssql: {
          sql: 'insert into "person" ("first_name", "last_name", "middle_name", "gender") values (@1, @2, @3, @4), (@5, default, default, @6)',
          parameters: ['Foo', 'Spam', 'Bo', 'other', 'Baz', 'other'],
        },
        sqlite: {
          sql: 'insert into "person" ("first_name", "last_name", "middle_name", "gender") values (?, ?, ?, ?), (?, null, null, ?)',
          parameters: ['Foo', 'Spam', 'Bo', 'other', 'Baz', 'other'],
        },
      })

      await query.execute()
    })

    it('should insert multiple rows while falling back to default values in partial rows - undefined/missing columns', async () => {
      const query = ctx.db.insertInto('person').values([
        {
          first_name: 'Foo',
          // last_name missing on purpose
          middle_name: 'Bo',
          gender: 'other',
        },
        {
          first_name: 'Baz',
          last_name: 'Spam',
          middle_name: undefined,
          gender: 'other',
        },
      ])

      testSql(query, dialect, {
        postgres: {
          sql: 'insert into "person" ("first_name", "middle_name", "gender", "last_name") values ($1, $2, $3, default), ($4, default, $5, $6)',
          parameters: ['Foo', 'Bo', 'other', 'Baz', 'other', 'Spam'],
        },
        mysql: {
          sql: 'insert into `person` (`first_name`, `middle_name`, `gender`, `last_name`) values (?, ?, ?, default), (?, default, ?, ?)',
          parameters: ['Foo', 'Bo', 'other', 'Baz', 'other', 'Spam'],
        },
        mssql: {
          sql: 'insert into "person" ("first_name", "middle_name", "gender", "last_name") values (@1, @2, @3, default), (@4, default, @5, @6)',
          parameters: ['Foo', 'Bo', 'other', 'Baz', 'other', 'Spam'],
        },
        sqlite: {
          sql: 'insert into "person" ("first_name", "middle_name", "gender", "last_name") values (?, ?, ?, null), (?, null, ?, ?)',
          parameters: ['Foo', 'Bo', 'other', 'Baz', 'other', 'Spam'],
        },
      })

      await query.execute()
    })

    if (dialect === 'postgres' || dialect === 'sqlite') {
      it('should insert a row and return data using `returning`', async () => {
        const result = await ctx.db
          .insertInto('person')
          .values({
            gender: 'other',
            first_name: ctx.db
              .selectFrom('person')
              .select(sql<string>`max(first_name)`.as('max_first_name')),
            last_name:
              dialect === 'postgres'
                ? sql`concat(cast(${'Bar'} as varchar), cast(${'son'} as varchar))`
                : sql`cast(${'Bar'} as varchar) || cast(${'son'} as varchar)`,
          })
          .returning(['first_name', 'last_name', 'gender'])
          .executeTakeFirst()

        expect(result).to.eql({
          first_name: 'Sylvester',
          last_name: 'Barson',
          gender: 'other',
        })

        expect(await getNewestPerson(ctx.db)).to.eql({
          first_name: 'Sylvester',
          last_name: 'Barson',
        })
      })

      it('should insert a row, returning some fields of inserted row and conditionally returning additional fields', async () => {
        const condition = true

        const query = ctx.db
          .insertInto('person')
          .values({
            first_name: 'Foo',
            last_name: 'Barson',
            gender: 'other',
          })
          .returning('first_name')
          .$if(condition, (qb) => qb.returning('last_name'))

        const result = await query.executeTakeFirstOrThrow()

        expect(result.last_name).to.equal('Barson')
      })

      it('should insert a row and return data using `returningAll`', async () => {
        const result = await ctx.db
          .insertInto('person')
          .values({
            gender: 'other',
            first_name: ctx.db
              .selectFrom('person')
              .select(sql<string>`max(first_name)`.as('max_first_name')),
            last_name:
              dialect === 'postgres'
                ? sql`concat(cast(${'Bar'} as varchar), cast(${'son'} as varchar))`
                : sql`cast(${'Bar'} as varchar) || cast(${'son'} as varchar)`,
          })
          .returningAll()
          .executeTakeFirst()

        expect(result).to.containSubset({
          first_name: 'Sylvester',
          last_name: 'Barson',
          gender: 'other',
        })

        expect(await getNewestPerson(ctx.db)).to.eql({
          first_name: 'Sylvester',
          last_name: 'Barson',
        })
      })
    }

    if (dialect === 'postgres') {
      it('should insert multiple rows and stream returned results', async () => {
        const values = [
          {
            first_name: 'Moses',
            last_name: 'Malone',
            gender: 'male',
          },
          {
            first_name: 'Erykah',
            last_name: 'Badu',
            gender: 'female',
          },
        ] as const

        const stream = ctx.db
          .insertInto('person')
          .values(values)
          .returning(['first_name', 'last_name', 'gender'])
          .stream()

        const people = []

        for await (const person of stream) {
          people.push(person)
        }

        expect(people).to.have.length(values.length)
        expect(people).to.eql(values)
      })
    }

    if (dialect === 'mssql') {
<<<<<<< HEAD
      it('should insert a row and return data using `output`', async () => {
        const result = await ctx.db
          .insertInto('person')
          .output([
            'inserted.first_name',
            'inserted.last_name',
            'inserted.gender',
          ])
          .values({
            gender: 'other',
            first_name: ctx.db
              .selectFrom('person')
              .select(sql<string>`max(first_name)`.as('max_first_name')),
            last_name: sql`concat(cast(${'Bar'} as varchar), cast(${'son'} as varchar))`,
          })
          .executeTakeFirst()

        expect(result).to.eql({
          first_name: 'Sylvester',
          last_name: 'Barson',
          gender: 'other',
        })

        expect(await getNewestPerson(ctx.db)).to.eql({
          first_name: 'Sylvester',
          last_name: 'Barson',
        })
      })

      it('should insert a row, returning some fields of inserted row and conditionally returning additional fields', async () => {
        const condition = true

        const query = ctx.db
          .insertInto('person')
          .output('inserted.first_name')
          .$if(condition, (qb) => qb.output('inserted.last_name'))
          .values({
            first_name: 'Foo',
            last_name: 'Barson',
            gender: 'other',
          })

        const result = await query.executeTakeFirstOrThrow()

        expect(result.last_name).to.equal('Barson')
      })

      it('should insert a row and return data using `outputAll`', async () => {
        const result = await ctx.db
          .insertInto('person')
          .outputAll('inserted')
          .values({
            gender: 'other',
            first_name: ctx.db
              .selectFrom('person')
              .select(sql<string>`max(first_name)`.as('max_first_name')),
            last_name: sql`concat(cast(${'Bar'} as varchar), cast(${'son'} as varchar))`,
          })
          .executeTakeFirst()

        expect(result).to.containSubset({
          first_name: 'Sylvester',
          last_name: 'Barson',
          gender: 'other',
        })

        expect(await getNewestPerson(ctx.db)).to.eql({
          first_name: 'Sylvester',
          last_name: 'Barson',
        })
=======
      it('should insert top', async () => {
        const query = ctx.db
          .insertInto('person')
          .top(1)
          .columns(['first_name', 'gender'])
          .expression((eb) =>
            eb.selectFrom('pet').select(['name', eb.val('other').as('gender')])
          )

        testSql(query, dialect, {
          postgres: NOT_SUPPORTED,
          mysql: NOT_SUPPORTED,
          mssql: {
            sql: 'insert top(1) into "person" ("first_name", "gender") select "name", @1 as "gender" from "pet"',
            parameters: ['other'],
          },
          sqlite: NOT_SUPPORTED,
        })

        await query.executeTakeFirstOrThrow()
      })

      it('should insert top percent', async () => {
        const query = ctx.db
          .insertInto('person')
          .top(50, 'percent')
          .columns(['first_name', 'gender'])
          .expression((eb) =>
            eb.selectFrom('pet').select(['name', eb.val('other').as('gender')])
          )

        testSql(query, dialect, {
          postgres: NOT_SUPPORTED,
          mysql: NOT_SUPPORTED,
          mssql: {
            sql: 'insert top(50) percent into "person" ("first_name", "gender") select "name", @1 as "gender" from "pet"',
            parameters: ['other'],
          },
          sqlite: NOT_SUPPORTED,
        })

        await query.executeTakeFirstOrThrow()
>>>>>>> d1c1322b
      })
    }
  })

  async function getNewestPerson(
    db: Kysely<Database>,
  ): Promise<Pick<Person, 'first_name' | 'last_name'> | undefined> {
    return await db
      .selectFrom('person')
      .select(['first_name', 'last_name'])
      .where(
        'id',
        '=',
        db.selectFrom('person').select(sql<number>`max(id)`.as('max_id')),
      )
      .executeTakeFirst()
  }
}

function values<R extends Record<string, unknown>, A extends string>(
  records: R[],
  alias: A,
): AliasedRawBuilder<R, A> {
  const keys = Object.keys(records[0])

  const values = sql.join(
    records.map((r) => {
      const v = sql.join(keys.map((k) => sql`${r[k]}`))
      return sql`(${v})`
    }),
  )

  return sql<R>`(values ${values})`.as<A>(
    sql.raw(`${alias}(${keys.join(', ')})`),
  )
}<|MERGE_RESOLUTION|>--- conflicted
+++ resolved
@@ -909,78 +909,6 @@
     }
 
     if (dialect === 'mssql') {
-<<<<<<< HEAD
-      it('should insert a row and return data using `output`', async () => {
-        const result = await ctx.db
-          .insertInto('person')
-          .output([
-            'inserted.first_name',
-            'inserted.last_name',
-            'inserted.gender',
-          ])
-          .values({
-            gender: 'other',
-            first_name: ctx.db
-              .selectFrom('person')
-              .select(sql<string>`max(first_name)`.as('max_first_name')),
-            last_name: sql`concat(cast(${'Bar'} as varchar), cast(${'son'} as varchar))`,
-          })
-          .executeTakeFirst()
-
-        expect(result).to.eql({
-          first_name: 'Sylvester',
-          last_name: 'Barson',
-          gender: 'other',
-        })
-
-        expect(await getNewestPerson(ctx.db)).to.eql({
-          first_name: 'Sylvester',
-          last_name: 'Barson',
-        })
-      })
-
-      it('should insert a row, returning some fields of inserted row and conditionally returning additional fields', async () => {
-        const condition = true
-
-        const query = ctx.db
-          .insertInto('person')
-          .output('inserted.first_name')
-          .$if(condition, (qb) => qb.output('inserted.last_name'))
-          .values({
-            first_name: 'Foo',
-            last_name: 'Barson',
-            gender: 'other',
-          })
-
-        const result = await query.executeTakeFirstOrThrow()
-
-        expect(result.last_name).to.equal('Barson')
-      })
-
-      it('should insert a row and return data using `outputAll`', async () => {
-        const result = await ctx.db
-          .insertInto('person')
-          .outputAll('inserted')
-          .values({
-            gender: 'other',
-            first_name: ctx.db
-              .selectFrom('person')
-              .select(sql<string>`max(first_name)`.as('max_first_name')),
-            last_name: sql`concat(cast(${'Bar'} as varchar), cast(${'son'} as varchar))`,
-          })
-          .executeTakeFirst()
-
-        expect(result).to.containSubset({
-          first_name: 'Sylvester',
-          last_name: 'Barson',
-          gender: 'other',
-        })
-
-        expect(await getNewestPerson(ctx.db)).to.eql({
-          first_name: 'Sylvester',
-          last_name: 'Barson',
-        })
-=======
       it('should insert top', async () => {
         const query = ctx.db
           .insertInto('person')
@@ -1023,7 +951,6 @@
         })
 
         await query.executeTakeFirstOrThrow()
->>>>>>> d1c1322b
       })
     }
   })
