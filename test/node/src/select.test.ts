--- conflicted
+++ resolved
@@ -1163,57 +1163,6 @@
       }
     })
 
-<<<<<<< HEAD
-    if (dialect === 'mssql') {
-      it('should create a select query with top', async () => {
-        const query = ctx.db.selectFrom('person').select('first_name').top(2)
-
-        testSql(query, dialect, {
-          postgres: NOT_SUPPORTED,
-          mysql: NOT_SUPPORTED,
-          mssql: {
-            sql: 'select top(2) "first_name" from "person"',
-            parameters: [],
-          },
-          sqlite: NOT_SUPPORTED,
-        })
-
-        await query.execute()
-      })
-
-      it('should create a select query with top and order by', async () => {
-        const query = ctx.db
-          .selectFrom('person')
-          .select('first_name')
-          .top(2)
-          .orderBy('first_name')
-
-        testSql(query, dialect, {
-          postgres: NOT_SUPPORTED,
-          mysql: NOT_SUPPORTED,
-          mssql: {
-            sql: 'select top(2) "first_name" from "person" order by "first_name"',
-            parameters: [],
-          },
-          sqlite: NOT_SUPPORTED,
-        })
-
-        await query.execute()
-      })
-
-      it('should create a select query with top percent', async () => {
-        const query = ctx.db
-          .selectFrom('person')
-          .select('first_name')
-          .top(50, 'percent')
-
-        testSql(query, dialect, {
-          postgres: NOT_SUPPORTED,
-          mysql: NOT_SUPPORTED,
-          mssql: {
-            sql: 'select top(50) percent "first_name" from "person"',
-            parameters: [],
-=======
     if (dialect === 'postgres' || dialect === 'mssql') {
       it('should create a select query with order by, offset and fetch', async () => {
         const query = ctx.db
@@ -1232,29 +1181,10 @@
           mssql: {
             sql: 'select "first_name" from "person" order by "first_name" offset @1 rows fetch next @2 rows only',
             parameters: [1, 2],
->>>>>>> eb4eb56e
           },
           sqlite: NOT_SUPPORTED,
         })
 
-<<<<<<< HEAD
-        await query.execute()
-      })
-
-      it('should create a select query with top with ties', async () => {
-        const query = ctx.db
-          .selectFrom('person')
-          .select('first_name')
-          .top(2, 'with ties')
-          .orderBy('first_name')
-
-        testSql(query, dialect, {
-          postgres: NOT_SUPPORTED,
-          mysql: NOT_SUPPORTED,
-          mssql: {
-            sql: 'select top(2) with ties "first_name" from "person" order by "first_name"',
-            parameters: [],
-=======
         const result = await query.execute()
         expect(result).to.have.length(2)
       })
@@ -1276,30 +1206,10 @@
           mssql: {
             sql: 'select "first_name" from "person" order by "first_name" offset @1 rows fetch next @2 rows only',
             parameters: [1, 2],
->>>>>>> eb4eb56e
           },
           sqlite: NOT_SUPPORTED,
         })
 
-<<<<<<< HEAD
-        await query.execute()
-      })
-
-      it('should create a select query with top percent with ties', async () => {
-        const query = ctx.db
-          .selectFrom('person')
-          .select('first_name')
-          .top(50, 'percent with ties')
-          .orderBy('first_name')
-
-        testSql(query, dialect, {
-          postgres: NOT_SUPPORTED,
-          mysql: NOT_SUPPORTED,
-          mssql: {
-            sql: 'select top(50) percent with ties "first_name" from "person" order by "first_name"',
-            parameters: [],
-          },
-=======
         const result = await query.execute()
         expect(result).to.have.length(2)
       })
@@ -1321,7 +1231,6 @@
           },
           mysql: NOT_SUPPORTED,
           mssql: NOT_SUPPORTED,
->>>>>>> eb4eb56e
           sqlite: NOT_SUPPORTED,
         })
 
