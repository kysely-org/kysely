import { ColumnMetadata, Kysely, sql } from '../../../'

import {
  DIALECTS,
  clearDatabase,
  destroyTest,
  expect,
  initTest,
  NOT_SUPPORTED,
  TestContext,
  testSql,
  DB_CONFIGS,
} from './test-setup.js'

for (const dialect of DIALECTS) {
  describe(`${dialect}: schema`, () => {
    let ctx: TestContext

    before(async function () {
      ctx = await initTest(this, dialect)
      await dropTestTables()
    })

    afterEach(async () => {
      await dropTestTables()
      await clearDatabase(ctx)
    })

    after(async () => {
      await destroyTest(ctx)
    })

    it('should throw an error when module is not provided in the config', () => {
      expect(() => {
        new Kysely({ ...DB_CONFIGS[dialect] }).schema
      }).to.throw()
    })

    describe('create table', () => {
      if (dialect === 'postgres') {
        it('should create a table with all data types', async () => {
          const builder = ctx.db.schema
            .createTable('test')
            .addColumn('a', 'serial', (col) => col.primaryKey())
            .addColumn('b', 'integer', (col) =>
              col
                .references('test.a')
                .onDelete('cascade')
                .onUpdate('restrict')
                .check(sql`b < a`)
            )
            .addColumn('c', 'varchar')
            .addColumn('d', 'varchar(10)')
            .addColumn('e', 'bigint', (col) => col.unique().notNull())
            .addColumn('f', 'double precision')
            .addColumn('g', 'real')
            .addColumn('h', 'text')
            .addColumn('i', sql`varchar(123)`)
            .addColumn('j', 'numeric(6, 2)')
            .addColumn('k', 'decimal(8, 4)')
            .addColumn('l', 'boolean', (col) => col.notNull().defaultTo(false))
            .addColumn('m', 'date')
            .addColumn('n', 'timestamptz')
            .addColumn('o', 'uuid', (col) =>
              col.defaultTo(sql`gen_random_uuid()`)
            )
            .addColumn('p', 'int2')
            .addColumn('q', 'int4')
            .addColumn('r', 'int8')
            .addColumn('s', 'double precision', (col) =>
              col
                .generatedAlwaysAs(sql`f + g`)
                .stored()
                .notNull()
            )
            .addColumn('t', 'time(6)')
            .addColumn('u', 'timestamp(6)', (col) =>
              col.notNull().defaultTo(sql`current_timestamp`)
            )
            .addColumn('v', 'timestamptz(6)')
            .addColumn('w', 'char(4)')
            .addColumn('x', 'char')

          testSql(builder, dialect, {
            postgres: {
              sql: [
                'create table "test"',
                '("a" serial primary key,',
                '"b" integer references "test" ("a") on delete cascade on update restrict check (b < a),',
                '"c" varchar,',
                '"d" varchar(10),',
                '"e" bigint not null unique,',
                '"f" double precision,',
                '"g" real,',
                '"h" text,',
                '"i" varchar(123),',
                '"j" numeric(6, 2),',
                '"k" decimal(8, 4),',
                '"l" boolean default false not null,',
                '"m" date,',
                '"n" timestamptz,',
                '"o" uuid default gen_random_uuid(),',
                '"p" int2,',
                '"q" int4,',
                '"r" int8,',
                '"s" double precision generated always as (f + g) stored not null,',
                '"t" time(6),',
                '"u" timestamp(6) default current_timestamp not null,',
                '"v" timestamptz(6),',
                '"w" char(4),',
                '"x" char)',
              ],
              parameters: [],
            },
            mysql: NOT_SUPPORTED,
            sqlite: NOT_SUPPORTED,
          })

          await builder.execute()

          expect(await getColumnMeta('test.a')).to.eql({
            dataType: 'int4',
            dataTypeSchema: 'pg_catalog',
            isAutoIncrementing: true,
            isNullable: false,
            hasDefaultValue: true,
            name: 'a',
          })

          expect(await getColumnMeta('test.b')).to.eql({
            dataType: 'int4',
            dataTypeSchema: 'pg_catalog',
            isAutoIncrementing: false,
            isNullable: true,
            hasDefaultValue: false,
            name: 'b',
          })

          expect(await getColumnMeta('test.l')).to.eql({
            dataType: 'bool',
            dataTypeSchema: 'pg_catalog',
            isAutoIncrementing: false,
            isNullable: false,
            hasDefaultValue: true,
            name: 'l',
          })
        })
      } else if (dialect === 'mysql') {
        it('should create a table with all data types', async () => {
          const builder = ctx.db.schema
            .createTable('test')
            .addColumn('a', 'integer', (col) =>
              col.primaryKey().autoIncrement()
            )
            .addColumn('b', 'integer', (col) =>
              col.references('test.a').onDelete('cascade').onUpdate('set null')
            )
            .addColumn('c', 'varchar(255)')
            .addColumn('d', 'bigint', (col) =>
              col.unsigned().unique().notNull()
            )
            .addColumn('e', 'double precision')
            .addColumn('f', 'real')
            .addColumn('g', 'text')
            .addColumn('h', sql`varchar(123)`)
            .addColumn('i', 'numeric(6, 2)')
            .addColumn('j', 'decimal(8, 4)')
            .addColumn('k', 'boolean', (col) => col.notNull().defaultTo(false))
            .addColumn('l', 'date')
            .addColumn('m', 'time')
            .addColumn('n', 'datetime')
            .addColumn('o', 'timestamp')
            .addColumn('p', 'double precision', (col) =>
              col
                .generatedAlwaysAs(sql`e + f`)
                .stored()
                .notNull()
            )
            .addColumn('q', 'time(6)')
            .addColumn('r', 'datetime(6)')
            .addColumn('s', 'timestamp(6)', (col) =>
              col.notNull().defaultTo(sql`current_timestamp(6)`)
            )
            .addColumn('t', 'char(4)')
            .addColumn('u', 'char')
            .addColumn('v', 'binary(16)')

          testSql(builder, dialect, {
            mysql: {
              sql: [
                'create table `test`',
                '(`a` integer primary key auto_increment,',
                '`b` integer references `test` (`a`) on delete cascade on update set null,',
                '`c` varchar(255),',
                '`d` bigint unsigned not null unique,',
                '`e` double precision,',
                '`f` real,',
                '`g` text,',
                '`h` varchar(123),',
                '`i` numeric(6, 2),',
                '`j` decimal(8, 4),',
                '`k` boolean default false not null,',
                '`l` date,',
                '`m` time,',
                '`n` datetime,',
                '`o` timestamp,',
                '`p` double precision generated always as (e + f) stored not null,',
                '`q` time(6),',
                '`r` datetime(6),',
                '`s` timestamp(6) default current_timestamp(6) not null,',
                '`t` char(4),',
<<<<<<< HEAD
                '`u` char)',
=======
                '`u` char,',
                '`v` binary(16))'
>>>>>>> b77cd795
              ],
              parameters: [],
            },
            postgres: NOT_SUPPORTED,
            sqlite: NOT_SUPPORTED,
          })

          await builder.execute()

          expect(await getColumnMeta('test.a')).to.eql({
            dataType: 'int',
            isAutoIncrementing: true,
            isNullable: false,
            hasDefaultValue: false,
            name: 'a',
          })

          expect(await getColumnMeta('test.b')).to.eql({
            dataType: 'int',
            isAutoIncrementing: false,
            isNullable: true,
            hasDefaultValue: false,
            name: 'b',
          })

          expect(await getColumnMeta('test.k')).to.eql({
            dataType: 'tinyint',
            isAutoIncrementing: false,
            isNullable: false,
            hasDefaultValue: true,
            name: 'k',
          })
        })
      } else {
        it('should create a table with all data types', async () => {
          const builder = ctx.db.schema
            .createTable('test')
            .addColumn('a', 'integer', (col) =>
              col.primaryKey().autoIncrement().notNull()
            )
            .addColumn('b', 'integer', (col) =>
              col
                .references('test.a')
                .onDelete('cascade')
                .onUpdate('restrict')
                .check(sql`b < a`)
            )
            .addColumn('c', 'varchar')
            .addColumn('d', 'varchar(10)')
            .addColumn('e', 'bigint', (col) => col.unique().notNull())
            .addColumn('f', 'double precision')
            .addColumn('g', 'real')
            .addColumn('h', 'text')
            .addColumn('i', sql`varchar(123)`)
            .addColumn('j', 'numeric(6, 2)')
            .addColumn('k', 'decimal(8, 4)')
            .addColumn('l', 'boolean', (col) => col.notNull().defaultTo(false))
            .addColumn('m', 'date')
            .addColumn('n', 'timestamptz')
            .addColumn('o', 'int2')
            .addColumn('p', 'int4')
            .addColumn('q', 'int8')
            .addColumn('r', 'double precision', (col) =>
              col
                .generatedAlwaysAs(sql`f + g`)
                .stored()
                .notNull()
            )
            .addColumn('s', 'blob')

          testSql(builder, dialect, {
            sqlite: {
              sql: [
                'create table "test"',
                '("a" integer not null primary key autoincrement,',
                '"b" integer references "test" ("a") on delete cascade on update restrict check (b < a),',
                '"c" varchar,',
                '"d" varchar(10),',
                '"e" bigint not null unique,',
                '"f" double precision,',
                '"g" real,',
                '"h" text,',
                '"i" varchar(123),',
                '"j" numeric(6, 2),',
                '"k" decimal(8, 4),',
                '"l" boolean default false not null,',
                '"m" date,',
                '"n" timestamptz,',
                '"o" int2,',
                '"p" int4,',
                '"q" int8,',
                '"r" double precision generated always as (f + g) stored not null,',
                '"s" blob)',
              ],
              parameters: [],
            },
            postgres: NOT_SUPPORTED,
            mysql: NOT_SUPPORTED,
          })

          await builder.execute()

          expect(await getColumnMeta('test.a')).to.eql({
            dataType: 'INTEGER',
            isAutoIncrementing: true,
            isNullable: false,
            hasDefaultValue: false,
            name: 'a',
          })

          expect(await getColumnMeta('test.b')).to.eql({
            dataType: 'INTEGER',
            isAutoIncrementing: false,
            isNullable: true,
            hasDefaultValue: false,
            name: 'b',
          })

          expect(await getColumnMeta('test.l')).to.eql({
            dataType: 'boolean',
            isAutoIncrementing: false,
            isNullable: false,
            hasDefaultValue: true,
            name: 'l',
          })
        })
      }

      it('should create a table with a unique constraints', async () => {
        const builder = ctx.db.schema
          .createTable('test')
          .addColumn('a', 'varchar(255)')
          .addColumn('b', 'varchar(255)')
          .addColumn('c', 'varchar(255)')
          .addUniqueConstraint('a_b_unique', ['a', 'b'])
          .addUniqueConstraint('b_c_unique', ['b', 'c'])

        testSql(builder, dialect, {
          postgres: {
            sql: 'create table "test" ("a" varchar(255), "b" varchar(255), "c" varchar(255), constraint "a_b_unique" unique ("a", "b"), constraint "b_c_unique" unique ("b", "c"))',
            parameters: [],
          },
          mysql: {
            sql: 'create table `test` (`a` varchar(255), `b` varchar(255), `c` varchar(255), constraint `a_b_unique` unique (`a`, `b`), constraint `b_c_unique` unique (`b`, `c`))',
            parameters: [],
          },
          sqlite: {
            sql: 'create table "test" ("a" varchar(255), "b" varchar(255), "c" varchar(255), constraint "a_b_unique" unique ("a", "b"), constraint "b_c_unique" unique ("b", "c"))',
            parameters: [],
          },
        })

        await builder.execute()
      })

      it('should create a table with check constraints', async () => {
        const builder = ctx.db.schema
          .createTable('test')
          .addColumn('a', 'integer')
          .addColumn('b', 'integer')
          .addColumn('c', 'integer')
          .addCheckConstraint('check_a', sql`a > 1`)
          .addCheckConstraint('check_b', sql`b < c`)

        testSql(builder, dialect, {
          postgres: {
            sql: 'create table "test" ("a" integer, "b" integer, "c" integer, constraint "check_a" check (a > 1), constraint "check_b" check (b < c))',
            parameters: [],
          },
          mysql: {
            sql: 'create table `test` (`a` integer, `b` integer, `c` integer, constraint `check_a` check (a > 1), constraint `check_b` check (b < c))',
            parameters: [],
          },
          sqlite: {
            sql: 'create table "test" ("a" integer, "b" integer, "c" integer, constraint "check_a" check (a > 1), constraint "check_b" check (b < c))',
            parameters: [],
          },
        })

        await builder.execute()
      })

      it('should create a table with a composite primary key constraint', async () => {
        const builder = ctx.db.schema
          .createTable('test')
          .addColumn('a', 'integer')
          .addColumn('b', 'integer')
          .addPrimaryKeyConstraint('primary', ['a', 'b'])

        testSql(builder, dialect, {
          postgres: {
            sql: 'create table "test" ("a" integer, "b" integer, constraint "primary" primary key ("a", "b"))',
            parameters: [],
          },
          mysql: {
            sql: 'create table `test` (`a` integer, `b` integer, constraint `primary` primary key (`a`, `b`))',
            parameters: [],
          },
          sqlite: {
            sql: 'create table "test" ("a" integer, "b" integer, constraint "primary" primary key ("a", "b"))',
            parameters: [],
          },
        })

        await builder.execute()
      })

      it('should create a table with a foreign key constraint', async () => {
        await ctx.db.schema
          .createTable('test2')
          .addColumn('c', 'integer')
          .addColumn('d', 'integer')
          .addPrimaryKeyConstraint('primary_key', ['c', 'd'])
          .execute()

        const builder = ctx.db.schema
          .createTable('test')
          .addColumn('a', 'integer')
          .addColumn('b', 'integer')
          .addForeignKeyConstraint('foreign_key', ['a', 'b'], 'test2', [
            'c',
            'd',
          ])

        testSql(builder, dialect, {
          postgres: {
            sql: 'create table "test" ("a" integer, "b" integer, constraint "foreign_key" foreign key ("a", "b") references "test2" ("c", "d"))',
            parameters: [],
          },
          mysql: {
            sql: 'create table `test` (`a` integer, `b` integer, constraint `foreign_key` foreign key (`a`, `b`) references `test2` (`c`, `d`))',
            parameters: [],
          },
          sqlite: {
            sql: 'create table "test" ("a" integer, "b" integer, constraint "foreign_key" foreign key ("a", "b") references "test2" ("c", "d"))',
            parameters: [],
          },
        })

        await builder.execute()
      })

      if (dialect === 'postgres') {
        it('should support schemas in foreign key target table', async () => {
          await ctx.db.schema
            .createTable('test2')
            .addColumn('c', 'integer')
            .addColumn('d', 'integer')
            .addPrimaryKeyConstraint('primary_key', ['c', 'd'])
            .execute()

          const builder = ctx.db.schema
            .createTable('test')
            .addColumn('a', 'integer')
            .addColumn('b', 'integer')
            .addForeignKeyConstraint(
              'foreign_key',
              ['a', 'b'],
              'public.test2',
              ['c', 'd']
            )

          testSql(builder, dialect, {
            postgres: {
              sql: 'create table "test" ("a" integer, "b" integer, constraint "foreign_key" foreign key ("a", "b") references "public"."test2" ("c", "d"))',
              parameters: [],
            },
            mysql: NOT_SUPPORTED,
            sqlite: NOT_SUPPORTED,
          })

          await builder.execute()
        })
      }

      it('should create a table with a foreign key constraint that has an `on update` statement', async () => {
        await ctx.db.schema
          .createTable('test2')
          .addColumn('c', 'integer')
          .addColumn('d', 'integer')
          .addPrimaryKeyConstraint('primary_key', ['c', 'd'])
          .execute()

        const builder = ctx.db.schema
          .createTable('test')
          .addColumn('a', 'integer')
          .addColumn('b', 'integer')
          .addForeignKeyConstraint(
            'foreign_key',
            ['a', 'b'],
            'test2',
            ['c', 'd'],
            (cb) => cb.onUpdate('cascade')
          )

        testSql(builder, dialect, {
          postgres: {
            sql: 'create table "test" ("a" integer, "b" integer, constraint "foreign_key" foreign key ("a", "b") references "test2" ("c", "d") on update cascade)',
            parameters: [],
          },
          mysql: {
            sql: 'create table `test` (`a` integer, `b` integer, constraint `foreign_key` foreign key (`a`, `b`) references `test2` (`c`, `d`) on update cascade)',
            parameters: [],
          },
          sqlite: {
            sql: 'create table "test" ("a" integer, "b" integer, constraint "foreign_key" foreign key ("a", "b") references "test2" ("c", "d") on update cascade)',
            parameters: [],
          },
        })

        await builder.execute()
      })

      it("should create a table if it doesn't already exist", async () => {
        const builder = ctx.db.schema
          .createTable('test')
          .ifNotExists()
          .addColumn('id', 'integer', (col) => col.primaryKey())

        testSql(builder, dialect, {
          postgres: {
            sql: 'create table if not exists "test" ("id" integer primary key)',
            parameters: [],
          },
          mysql: {
            sql: 'create table if not exists `test` (`id` integer primary key)',
            parameters: [],
          },
          sqlite: {
            sql: 'create table if not exists "test" ("id" integer primary key)',
            parameters: [],
          },
        })

        await builder.execute()
      })

      it('should create a temporary table', async () => {
        const builder = ctx.db.schema
          .createTable('test')
          .temporary()
          .addColumn('id', 'integer', (col) => col.primaryKey())

        testSql(builder, dialect, {
          postgres: {
            sql: 'create temporary table "test" ("id" integer primary key)',
            parameters: [],
          },
          mysql: {
            sql: 'create temporary table `test` (`id` integer primary key)',
            parameters: [],
          },
          sqlite: {
            sql: 'create temporary table "test" ("id" integer primary key)',
            parameters: [],
          },
        })

        await builder.execute()
      })

      if (dialect === 'postgres') {
        it('should create a temporary table witn on commit statement', async () => {
          const builder = ctx.db.schema
            .createTable('test')
            .temporary()
            .addColumn('id', 'integer', (col) => col.primaryKey())
            .onCommit('drop')

          testSql(builder, dialect, {
            postgres: {
              sql: 'create temporary table "test" ("id" integer primary key) on commit drop',
              parameters: [],
            },
            mysql: NOT_SUPPORTED,
            sqlite: NOT_SUPPORTED,
          })

          await builder.execute()
        })
      }

      if (dialect === 'postgres') {
        it('should create a table in specific schema', async () => {
          const builder = ctx.db.schema
            .createTable('public.test')
            .addColumn('id', 'serial', (col) => col.primaryKey())
            .addColumn('foreign_key', 'integer', (col) =>
              col.references('public.test.id')
            )

          testSql(builder, dialect, {
            postgres: {
              sql: 'create table "public"."test" ("id" serial primary key, "foreign_key" integer references "public"."test" ("id"))',
              parameters: [],
            },
            mysql: NOT_SUPPORTED,
            sqlite: NOT_SUPPORTED,
          })

          await builder.execute()
        })
      }

      if (dialect === 'postgres') {
        it('should create a table with generated identity', async () => {
          const builder = ctx.db.schema
            .createTable('test')
            .addColumn('id', 'integer', (col) =>
              col.generatedAlwaysAsIdentity()
            )

          testSql(builder, dialect, {
            postgres: {
              sql: 'create table "test" ("id" integer generated always as identity)',
              parameters: [],
            },
            mysql: NOT_SUPPORTED,
            sqlite: NOT_SUPPORTED,
          })

          await builder.execute()
        })
      }

      if (dialect === 'postgres') {
        it('should create a table with generated identity (by default)', async () => {
          const builder = ctx.db.schema
            .createTable('test')
            .addColumn('id', 'integer', (col) =>
              col.generatedByDefaultAsIdentity()
            )

          testSql(builder, dialect, {
            postgres: {
              sql: 'create table "test" ("id" integer generated by default as identity)',
              parameters: [],
            },
            mysql: NOT_SUPPORTED,
            sqlite: NOT_SUPPORTED,
          })

          await builder.execute()
        })
      }

      if (dialect === 'postgres') {
        it('should create a global temporary table', async () => {
          const builder = ctx.db.schema
            .createTable('test')
            .modifyFront(sql`global temporary`)
            .addColumn('id', 'integer', (col) => col.primaryKey())
            .addColumn('first_name', 'varchar(64)', (col) => col.notNull())
            .addColumn('last_name', 'varchar(64)', (col) => col.notNull())

          testSql(builder, dialect, {
            postgres: {
              sql: [
                'create global temporary table "test"',
                '("id" integer primary key,',
                '"first_name" varchar(64) not null,',
                '"last_name" varchar(64) not null)',
              ],
              parameters: [],
            },
            mysql: NOT_SUPPORTED,
            sqlite: NOT_SUPPORTED,
          })

          await builder.execute()
        })
      }

      if (dialect === 'postgres') {
        it('should create a table partitioned by country', async () => {
          const builder = ctx.db.schema
            .createTable('test')
            .addColumn('id', 'integer', (col) => col.notNull())
            .addColumn('nickname', 'varchar(64)', (col) => col.notNull())
            .addColumn('country', 'varchar(2)', (col) => col.notNull())
            .addPrimaryKeyConstraint('test_pk', ['id', 'country'])
            .modifyEnd(sql`partition by hash (${sql.ref('country')})`)

          testSql(builder, dialect, {
            postgres: {
              sql: [
                'create table "test"',
                '("id" integer not null,',
                '"nickname" varchar(64) not null,',
                '"country" varchar(2) not null,',
                'constraint "test_pk" primary key ("id", "country")) partition by hash ("country")',
              ],
              parameters: [],
            },
            mysql: NOT_SUPPORTED,
            sqlite: NOT_SUPPORTED,
          })

          await builder.execute()
        })
      } else if (dialect === 'mysql') {
        it('should create a table partitioned by country', async () => {
          const builder = ctx.db.schema
            .createTable('test')
            .addColumn('id', 'integer', (col) => col.notNull())
            .addColumn('nickname', 'varchar(64)', (col) => col.notNull())
            .addColumn('country', 'varchar(2)', (col) => col.notNull())
            .addPrimaryKeyConstraint('test_pk', ['id', 'country'])
            .modifyEnd(sql`partition by key (${sql.ref('country')})`)

          testSql(builder, dialect, {
            postgres: NOT_SUPPORTED,
            mysql: {
              sql: [
                'create table `test`',
                '(`id` integer not null,',
                '`nickname` varchar(64) not null,',
                '`country` varchar(2) not null,',
                'constraint `test_pk` primary key (`id`, `country`)) partition by key (`country`)',
              ],
              parameters: [],
            },
            sqlite: NOT_SUPPORTED,
          })

          await builder.execute()
        })
      } else {
        it('should create a strict table', async () => {
          const builder = ctx.db.schema
            .createTable('test')
            .addColumn('id', 'integer', (col) => col.primaryKey())
            .addColumn('nickname', 'text', (col) => col.notNull())
            .addColumn('country', 'text', (col) => col.notNull())
            .modifyEnd(sql`strict`)

          testSql(builder, dialect, {
            postgres: NOT_SUPPORTED,
            mysql: NOT_SUPPORTED,
            sqlite: {
              sql: [
                'create table "test"',
                '("id" integer primary key,',
                '"nickname" text not null,',
                '"country" text not null) strict',
              ],
              parameters: [],
            },
          })

          await builder.execute()
        })
      }

      if (dialect === 'mysql') {
        it('should create a table while using modifiers to define columns', async () => {
          const builder = ctx.db.schema
            .createTable('test')
            .addColumn('id', 'integer', (col) => col.primaryKey())
            .addColumn('first_name', 'varchar(36)', (col) =>
              col.modifyFront(sql`collate utf8mb4_general_ci`).notNull()
            )
            .addColumn('age', 'integer', (col) =>
              col
                .unsigned()
                .notNull()
                .modifyEnd(
                  sql`comment ${sql.lit(
                    'it is not polite to ask a woman her age'
                  )}`
                )
            )

          testSql(builder, dialect, {
            postgres: NOT_SUPPORTED,
            mysql: {
              sql: [
                'create table `test`',
                '(`id` integer primary key,',
                '`first_name` varchar(36) collate utf8mb4_general_ci not null,',
                "`age` integer unsigned not null comment 'it is not polite to ask a woman her age')",
              ],
              parameters: [],
            },
            sqlite: NOT_SUPPORTED,
          })

          await builder.execute()
        })
      }

      it('should create a table calling query builder functions', async () => {
        const builder = ctx.db.schema
          .createTable('test')
          .addColumn('id', 'integer', (col) => col.notNull())
          .$call((builder) =>
            builder.addColumn('call_me', 'varchar(10)', (col) =>
              col.defaultTo('maybe')
            )
          )

        testSql(builder, dialect, {
          postgres: {
            sql: [
              'create table "test"',
              '("id" integer not null,',
              `"call_me" varchar(10) default 'maybe')`,
            ],
            parameters: [],
          },
          mysql: {
            sql: [
              'create table `test`',
              '(`id` integer not null,',
              "`call_me` varchar(10) default 'maybe')",
            ],
            parameters: [],
          },
          sqlite: {
            sql: [
              'create table "test"',
              '("id" integer not null,',
              `"call_me" varchar(10) default 'maybe')`,
            ],
            parameters: [],
          },
        })

        await builder.execute()
      })
    })

    describe('drop table', () => {
      beforeEach(async () => {
        await ctx.db.schema
          .createTable('test')
          .addColumn('id', 'bigint', (col) => col.primaryKey())
          .execute()
      })

      it('should drop a table', async () => {
        const builder = ctx.db.schema.dropTable('test')

        testSql(builder, dialect, {
          postgres: {
            sql: 'drop table "test"',
            parameters: [],
          },
          mysql: {
            sql: 'drop table `test`',
            parameters: [],
          },
          sqlite: {
            sql: 'drop table "test"',
            parameters: [],
          },
        })

        await builder.execute()
      })

      it('should drop a table if it exists', async () => {
        const builder = ctx.db.schema.dropTable('test').ifExists()

        testSql(builder, dialect, {
          postgres: {
            sql: 'drop table if exists "test"',
            parameters: [],
          },
          mysql: {
            sql: 'drop table if exists `test`',
            parameters: [],
          },
          sqlite: {
            sql: 'drop table if exists "test"',
            parameters: [],
          },
        })

        await builder.execute()
      })
      if (dialect !== 'sqlite') {
        it('should drop a table cascade', async () => {
          const builder = ctx.db.schema.dropTable('test').cascade()
          testSql(builder, dialect, {
            postgres: {
              sql: 'drop table "test" cascade',
              parameters: [],
            },
            mysql: {
              sql: 'drop table `test` cascade',
              parameters: [],
            },
            sqlite: NOT_SUPPORTED,
          })
        })

        it('should drop a table cascade if it exists', async () => {
          const builder = ctx.db.schema.dropTable('test').cascade().ifExists()
          testSql(builder, dialect, {
            postgres: {
              sql: 'drop table if exists "test" cascade',
              parameters: [],
            },
            mysql: {
              sql: 'drop table if exists `test` cascade',
              parameters: [],
            },
            sqlite: NOT_SUPPORTED,
          })
        })
      }
    })

    describe('create index', () => {
      beforeEach(async () => {
        await ctx.db.schema
          .createTable('test')
          .addColumn('id', 'bigint', (col) => col.primaryKey())
          .addColumn('first_name', 'varchar(255)')
          .addColumn('last_name', 'varchar(255)')
          .addColumn('age', 'integer')
          .execute()
      })

      it('should create an index', async () => {
        const builder = ctx.db.schema
          .createIndex('test_first_name_index')
          .on('test')
          .column('first_name')

        testSql(builder, dialect, {
          postgres: {
            sql: 'create index "test_first_name_index" on "test" ("first_name")',
            parameters: [],
          },
          mysql: {
            sql: 'create index `test_first_name_index` on `test` (`first_name`)',
            parameters: [],
          },
          sqlite: {
            sql: 'create index "test_first_name_index" on "test" ("first_name")',
            parameters: [],
          },
        })

        await builder.execute()
      })

      if (dialect !== 'mysql') {
        it('should create an index if not exists', async () => {
          await ctx.db.schema
            .createIndex('test_first_name_index')
            .on('test')
            .column('first_name')
            .execute()

          const builder = ctx.db.schema
            .createIndex('test_first_name_index')
            .ifNotExists()
            .on('test')
            .column('first_name')

          testSql(builder, dialect, {
            postgres: {
              sql: 'create index if not exists "test_first_name_index" on "test" ("first_name")',
              parameters: [],
            },
            sqlite: {
              sql: 'create index if not exists "test_first_name_index" on "test" ("first_name")',
              parameters: [],
            },
            mysql: NOT_SUPPORTED,
          })

          await builder.execute()
        })
      }

      it('should create a unique index', async () => {
        const builder = ctx.db.schema
          .createIndex('test_first_name_index')
          .unique()
          .on('test')
          .column('first_name')

        testSql(builder, dialect, {
          postgres: {
            sql: 'create unique index "test_first_name_index" on "test" ("first_name")',
            parameters: [],
          },
          mysql: {
            sql: 'create unique index `test_first_name_index` on `test` (`first_name`)',
            parameters: [],
          },
          sqlite: {
            sql: 'create unique index "test_first_name_index" on "test" ("first_name")',
            parameters: [],
          },
        })

        await builder.execute()
      })

      if (dialect === 'postgres') {
        it('should create an index with a type', async () => {
          const builder = ctx.db.schema
            .createIndex('test_first_name_index')
            .on('test')
            .using('hash')
            .column('first_name')

          testSql(builder, dialect, {
            postgres: {
              sql: 'create index "test_first_name_index" on "test" using hash ("first_name")',
              parameters: [],
            },
            mysql: {
              sql: 'create index `test_first_name_index` on `test` using hash (`first_name`)',
              parameters: [],
            },
            sqlite: {
              sql: 'create index "test_first_name_index" on "test" using hash ("first_name")',
              parameters: [],
            },
          })

          await builder.execute()
        })
      }

      it('should create an index for multiple columns', async () => {
        const builder = ctx.db.schema
          .createIndex('test_name_index')
          .on('test')
          .columns(['first_name', 'last_name'])

        testSql(builder, dialect, {
          postgres: {
            sql: 'create index "test_name_index" on "test" ("first_name", "last_name")',
            parameters: [],
          },
          mysql: {
            sql: 'create index `test_name_index` on `test` (`first_name`, `last_name`)',
            parameters: [],
          },
          sqlite: {
            sql: 'create index "test_name_index" on "test" ("first_name", "last_name")',
            parameters: [],
          },
        })

        await builder.execute()
      })

      it('should create an index for an expression', async () => {
        const builder = ctx.db.schema
          .createIndex('test_first_name_index')
          .on('test')
          .expression(sql`(first_name < 'Sami')`)

        testSql(builder, dialect, {
          postgres: {
            sql: `create index "test_first_name_index" on "test" ((first_name < 'Sami'))`,
            parameters: [],
          },
          mysql: {
            sql: "create index `test_first_name_index` on `test` ((first_name < 'Sami'))",
            parameters: [],
          },
          sqlite: {
            sql: `create index "test_first_name_index" on "test" ((first_name < 'Sami'))`,
            parameters: [],
          },
        })

        await builder.execute()
      })

      it('should create a sorted index, single column', async () => {
        const builder = ctx.db.schema
          .createIndex('test_descending_first_name_index')
          .on('test')
          .column('first_name desc')

        testSql(builder, dialect, {
          postgres: {
            sql: 'create index "test_descending_first_name_index" on "test" ("first_name" desc)',
            parameters: [],
          },
          mysql: {
            sql: 'create index `test_descending_first_name_index` on `test` (`first_name` desc)',
            parameters: [],
          },
          sqlite: {
            sql: 'create index "test_descending_first_name_index" on "test" ("first_name" desc)',
            parameters: [],
          },
        })

        await builder.execute()
      })

      it('should create a sorted index, multi-column', async () => {
        const builder = ctx.db.schema
          .createIndex('test_first_name_descending_last_name_index')
          .on('test')
          .columns(['first_name', 'last_name desc'])

        testSql(builder, dialect, {
          postgres: {
            sql: 'create index "test_first_name_descending_last_name_index" on "test" ("first_name", "last_name" desc)',
            parameters: [],
          },
          mysql: {
            sql: 'create index `test_first_name_descending_last_name_index` on `test` (`first_name`, `last_name` desc)',
            parameters: [],
          },
          sqlite: {
            sql: 'create index "test_first_name_descending_last_name_index" on "test" ("first_name", "last_name" desc)',
            parameters: [],
          },
        })

        await builder.execute()
      })

      if (dialect !== 'mysql') {
        it('should create a partial index', async () => {
          const builder = ctx.db.schema
            .createIndex('test_partial_index')
            .on('test')
            .columns(['first_name', 'last_name'])
            .where(({ or, cmpr }) =>
              or([
                cmpr('first_name', '=', 'Igal'),
                cmpr(sql.ref('age'), '>=', 18),
              ])
            )

          testSql(builder, dialect, {
            postgres: {
              sql: `create index "test_partial_index" on "test" ("first_name", "last_name") where ("first_name" = 'Igal' or "age" >= 18)`,
              parameters: [],
            },
            mysql: NOT_SUPPORTED,
            sqlite: {
              sql: `create index "test_partial_index" on "test" ("first_name", "last_name") where ("first_name" = 'Igal' or "age" >= 18)`,
              parameters: [],
            },
          })

          await builder.execute()
        })
      }
    })

    describe('drop index', () => {
      beforeEach(async () => {
        await ctx.db.schema
          .createTable('test')
          .addColumn('id', 'bigint', (col) => col.primaryKey())
          .addColumn('first_name', 'varchar(255)')
          .execute()

        await ctx.db.schema
          .createIndex('test_first_name_index')
          .on('test')
          .column('first_name')
          .execute()
      })

      it('should drop an index', async () => {
        let builder = ctx.db.schema.dropIndex('test_first_name_index')

        if (dialect === 'mysql') {
          builder = builder.on('test')
        }

        testSql(builder, dialect, {
          postgres: {
            sql: 'drop index "test_first_name_index"',
            parameters: [],
          },
          mysql: {
            sql: 'drop index `test_first_name_index` on `test`',
            parameters: [],
          },
          sqlite: {
            sql: 'drop index "test_first_name_index"',
            parameters: [],
          },
        })

        await builder.execute()
      })

      if (dialect !== 'mysql') {
        it('should drop an index if it exists', async () => {
          let builder = ctx.db.schema
            .dropIndex('test_first_name_index')
            .ifExists()

          testSql(builder, dialect, {
            postgres: {
              sql: 'drop index if exists "test_first_name_index"',
              parameters: [],
            },
            sqlite: {
              sql: 'drop index if exists "test_first_name_index"',
              parameters: [],
            },
            mysql: NOT_SUPPORTED,
          })

          await builder.execute()
        })
      }

      if (dialect === 'postgres') {
        it('should drop an index cascade', async () => {
          let builder = ctx.db.schema
            .dropIndex('test_first_name_index')
            .cascade()

          testSql(builder, dialect, {
            postgres: {
              sql: 'drop index "test_first_name_index" cascade',
              parameters: [],
            },
            mysql: NOT_SUPPORTED,
            sqlite: NOT_SUPPORTED,
          })

          await builder.execute()
        })

        it('should drop an index cascade if it exists', async () => {
          let builder = ctx.db.schema
            .dropIndex('test_first_name_index')
            .cascade()
            .ifExists()

          testSql(builder, dialect, {
            postgres: {
              sql: 'drop index if exists "test_first_name_index" cascade',
              parameters: [],
            },
            mysql: NOT_SUPPORTED,
            sqlite: NOT_SUPPORTED,
          })

          await builder.execute()
        })
      }
    })

    describe('create view', () => {
      beforeEach(cleanup)
      afterEach(cleanup)

      it('should create a view', async () => {
        const builder = ctx.db.schema
          .createView('dogs')
          .as(ctx.db.selectFrom('pet').selectAll().where('species', '=', 'dog'))

        testSql(builder, dialect, {
          postgres: {
            sql: `create view "dogs" as select * from "pet" where "species" = 'dog'`,
            parameters: [],
          },
          mysql: {
            sql: "create view `dogs` as select * from `pet` where `species` = 'dog'",
            parameters: [],
          },
          sqlite: {
            sql: `create view "dogs" as select * from "pet" where "species" = 'dog'`,
            parameters: [],
          },
        })

        await builder.execute()
      })

      if (dialect !== 'mysql') {
        it('should create a temporary view', async () => {
          const builder = ctx.db.schema
            .createView('dogs')
            .temporary()
            .as(
              ctx.db.selectFrom('pet').selectAll().where('species', '=', 'dog')
            )

          testSql(builder, dialect, {
            postgres: {
              sql: `create temporary view "dogs" as select * from "pet" where "species" = 'dog'`,
              parameters: [],
            },
            sqlite: {
              sql: `create temporary view "dogs" as select * from "pet" where "species" = 'dog'`,
              parameters: [],
            },
            mysql: NOT_SUPPORTED,
          })

          await builder.execute()
        })
      }

      if (dialect !== 'sqlite') {
        it('should create or replace a view', async () => {
          const builder = ctx.db.schema
            .createView('dogs')
            .orReplace()
            .as(
              ctx.db.selectFrom('pet').selectAll().where('species', '=', 'dog')
            )

          testSql(builder, dialect, {
            postgres: {
              sql: `create or replace view "dogs" as select * from "pet" where "species" = 'dog'`,
              parameters: [],
            },
            mysql: {
              sql: "create or replace view `dogs` as select * from `pet` where `species` = 'dog'",
              parameters: [],
            },
            sqlite: NOT_SUPPORTED,
          })

          await builder.execute()
        })
      }

      if (dialect === 'sqlite') {
        it("should create a view if it doesn't exists", async () => {
          const builder = ctx.db.schema
            .createView('dogs')
            .ifNotExists()
            .as(
              ctx.db.selectFrom('pet').selectAll().where('species', '=', 'dog')
            )

          testSql(builder, dialect, {
            sqlite: {
              sql: `create view if not exists "dogs" as select * from "pet" where "species" = 'dog'`,
              parameters: [],
            },
            postgres: NOT_SUPPORTED,
            mysql: NOT_SUPPORTED,
          })

          await builder.execute()
        })
      }

      if (dialect === 'postgres') {
        it('should create a materialized view', async () => {
          const builder = ctx.db.schema
            .createView('materialized_dogs')
            .materialized()
            .as(
              ctx.db.selectFrom('pet').selectAll().where('species', '=', 'dog')
            )

          testSql(builder, dialect, {
            postgres: {
              sql: `create materialized view "materialized_dogs" as select * from "pet" where "species" = 'dog'`,
              parameters: [],
            },
            mysql: NOT_SUPPORTED,
            sqlite: NOT_SUPPORTED,
          })

          await builder.execute()
        })
      }

      async function cleanup() {
        await ctx.db.schema.dropView('dogs').ifExists().execute()

        if (dialect === 'postgres') {
          await ctx.db.schema
            .dropView('materialized_dogs')
            .materialized()
            .ifExists()
            .execute()
        }
      }
    })

    describe('drop view', () => {
      beforeEach(async () => {
        await ctx.db.schema
          .createView('dogs')
          .as(ctx.db.selectFrom('pet').selectAll().where('species', '=', 'dog'))
          .execute()
      })

      afterEach(async () => {
        await ctx.db.schema.dropView('dogs').ifExists().execute()
      })

      it('should drop a view', async () => {
        const builder = ctx.db.schema.dropView('dogs')

        testSql(builder, dialect, {
          postgres: {
            sql: `drop view "dogs"`,
            parameters: [],
          },
          mysql: {
            sql: 'drop view `dogs`',
            parameters: [],
          },
          sqlite: {
            sql: `drop view "dogs"`,
            parameters: [],
          },
        })

        await builder.execute()
      })

      it('should drop a view if it exists', async () => {
        const builder = ctx.db.schema.dropView('dogs').ifExists()

        testSql(builder, dialect, {
          postgres: {
            sql: `drop view if exists "dogs"`,
            parameters: [],
          },
          mysql: {
            sql: 'drop view if exists `dogs`',
            parameters: [],
          },
          sqlite: {
            sql: `drop view if exists "dogs"`,
            parameters: [],
          },
        })

        await builder.execute()
      })
      if (dialect !== 'sqlite') {
        it('should drop a view cascade', async () => {
          const builder = ctx.db.schema.dropView('dogs').cascade()

          testSql(builder, dialect, {
            postgres: {
              sql: `drop view "dogs" cascade`,
              parameters: [],
            },
            mysql: {
              sql: 'drop view `dogs` cascade',
              parameters: [],
            },
            sqlite: NOT_SUPPORTED,
          })

          await builder.execute()
        })
        it('should drop a view cascade if it exists', async () => {
          const builder = ctx.db.schema.dropView('dogs').ifExists().cascade()

          testSql(builder, dialect, {
            postgres: {
              sql: `drop view if exists "dogs" cascade`,
              parameters: [],
            },
            mysql: {
              sql: 'drop view if exists `dogs` cascade',
              parameters: [],
            },
            sqlite: NOT_SUPPORTED,
          })

          await builder.execute()
        })
      }
    })

    describe('create schema', () => {
      if (dialect === 'postgres' || dialect === 'mysql') {
        beforeEach(cleanup)
        afterEach(cleanup)

        it('should create a schema', async () => {
          const builder = ctx.db.schema.createSchema('pets')

          testSql(builder, dialect, {
            postgres: {
              sql: `create schema "pets"`,
              parameters: [],
            },
            mysql: {
              sql: 'create schema `pets`',
              parameters: [],
            },
            sqlite: NOT_SUPPORTED,
          })

          await builder.execute()
        })

        it('should create a schema if not exists', async () => {
          const builder = ctx.db.schema.createSchema('pets').ifNotExists()

          testSql(builder, dialect, {
            postgres: {
              sql: `create schema if not exists "pets"`,
              parameters: [],
            },
            mysql: {
              sql: 'create schema if not exists `pets`',
              parameters: [],
            },
            sqlite: NOT_SUPPORTED,
          })

          await builder.execute()
        })
      }

      async function cleanup() {
        await ctx.db.schema.dropSchema('pets').ifExists().execute()
      }
    })

    describe('drop schema', () => {
      if (dialect === 'postgres' || dialect === 'mysql') {
        beforeEach(cleanup)
        afterEach(cleanup)

        it('should drop a schema', async () => {
          await ctx.db.schema.createSchema('pets').execute()

          const builder = ctx.db.schema.dropSchema('pets')

          testSql(builder, dialect, {
            postgres: {
              sql: `drop schema "pets"`,
              parameters: [],
            },
            mysql: {
              sql: 'drop schema `pets`',
              parameters: [],
            },
            sqlite: NOT_SUPPORTED,
          })

          await builder.execute()
        })

        it('should drop a schema if exists', async () => {
          const builder = ctx.db.schema.dropSchema('pets').ifExists()

          testSql(builder, dialect, {
            postgres: {
              sql: `drop schema if exists "pets"`,
              parameters: [],
            },
            mysql: {
              sql: 'drop schema if exists `pets`',
              parameters: [],
            },
            sqlite: NOT_SUPPORTED,
          })

          await builder.execute()
        })
        if (dialect === 'postgres') {
          it('should drop a schema cascade', async () => {
            await ctx.db.schema.createSchema('pets').execute()
            const builder = ctx.db.schema.dropSchema('pets').cascade()

            testSql(builder, dialect, {
              postgres: {
                sql: `drop schema "pets" cascade`,
                parameters: [],
              },
              mysql: NOT_SUPPORTED,
              sqlite: NOT_SUPPORTED,
            })

            await builder.execute()
          })

          it('should drop a schema cascade if exists', async () => {
            const builder = ctx.db.schema
              .dropSchema('pets')
              .cascade()
              .ifExists()

            testSql(builder, dialect, {
              postgres: {
                sql: `drop schema if exists "pets" cascade`,
                parameters: [],
              },
              mysql: NOT_SUPPORTED,
              sqlite: NOT_SUPPORTED,
            })

            await builder.execute()
          })
        }
      }

      async function cleanup() {
        await ctx.db.schema.dropSchema('pets').ifExists().execute()
      }
    })

    describe('create type', () => {
      if (dialect === 'postgres') {
        beforeEach(cleanup)
        afterEach(cleanup)

        it('should create an enum type', async () => {
          const builder = ctx.db.schema
            .createType('species')
            .asEnum(['cat', 'dog', 'frog'])

          testSql(builder, dialect, {
            postgres: {
              sql: `create type "species" as enum ('cat', 'dog', 'frog')`,
              parameters: [],
            },
            mysql: NOT_SUPPORTED,
            sqlite: NOT_SUPPORTED,
          })

          await builder.execute()
        })
      }

      async function cleanup() {
        await ctx.db.schema.dropType('species').ifExists().execute()
      }
    })

    describe('drop type', () => {
      if (dialect === 'postgres') {
        beforeEach(cleanup)
        afterEach(cleanup)

        it('should drop a type', async () => {
          await ctx.db.schema.createType('species').execute()

          const builder = ctx.db.schema.dropType('species')

          testSql(builder, dialect, {
            postgres: {
              sql: `drop type "species"`,
              parameters: [],
            },
            mysql: NOT_SUPPORTED,
            sqlite: NOT_SUPPORTED,
          })

          await builder.execute()
        })

        it('should drop a type if exists', async () => {
          const builder = ctx.db.schema.dropType('species').ifExists()

          testSql(builder, dialect, {
            postgres: {
              sql: `drop type if exists "species"`,
              parameters: [],
            },
            mysql: NOT_SUPPORTED,
            sqlite: NOT_SUPPORTED,
          })

          await builder.execute()
        })
      }

      async function cleanup() {
        await ctx.db.schema.dropType('species').ifExists().execute()
      }
    })

    describe('alter table', () => {
      beforeEach(async () => {
        await ctx.db.schema
          .createTable('test')
          .addColumn('varchar_col', 'varchar(255)')
          .addColumn('integer_col', 'integer')
          .execute()
      })

      describe('add column', () => {
        it('should add a column', async () => {
          const builder = ctx.db.schema
            .alterTable('test')
            .addColumn('bool_col', 'boolean', (cb) => cb.notNull())

          testSql(builder, dialect, {
            postgres: {
              sql: 'alter table "test" add column "bool_col" boolean not null',
              parameters: [],
            },
            mysql: {
              sql: 'alter table `test` add column `bool_col` boolean not null',
              parameters: [],
            },
            sqlite: {
              sql: 'alter table "test" add column "bool_col" boolean not null',
              parameters: [],
            },
          })

          await builder.execute()

          expect(await getColumnMeta('test.bool_col')).to.containSubset({
            name: 'bool_col',
            isNullable: false,
            dataType:
              dialect === 'postgres'
                ? 'bool'
                : dialect === 'sqlite'
                ? 'boolean'
                : 'tinyint',
          })
        })

        if (dialect !== 'sqlite') {
          it('should add a unique column', async () => {
            const builder = ctx.db.schema
              .alterTable('test')
              .addColumn('bool_col', 'boolean', (cb) => cb.notNull().unique())

            testSql(builder, dialect, {
              postgres: {
                sql: 'alter table "test" add column "bool_col" boolean not null unique',
                parameters: [],
              },
              mysql: {
                sql: 'alter table `test` add column `bool_col` boolean not null unique',
                parameters: [],
              },
              sqlite: {
                sql: 'alter table "test" add column "bool_col" boolean not null unique',
                parameters: [],
              },
            })

            await builder.execute()

            expect(await getColumnMeta('test.bool_col')).to.containSubset({
              name: 'bool_col',
              isNullable: false,
              dataType: dialect === 'postgres' ? 'bool' : 'tinyint',
            })
          })

          it('should add multiple columns', async () => {
            const builder = ctx.db.schema
              .alterTable('test')
              .addColumn('another_col', 'text')
              .addColumn('yet_another_col', 'integer')

            testSql(builder, dialect, {
              postgres: {
                sql: [
                  'alter table "test"',
                  'add column "another_col" text,',
                  'add column "yet_another_col" integer',
                ],
                parameters: [],
              },
              mysql: {
                sql: [
                  'alter table `test`',
                  'add column `another_col` text,',
                  'add column `yet_another_col` integer',
                ],
                parameters: [],
              },
              sqlite: {
                sql: [
                  'alter table "test"',
                  'add column "another_col" text,',
                  'add column "yet_another_col" integer',
                ],
                parameters: [],
              },
            })

            await builder.execute()
          })
        }
      })

      if (dialect === 'mysql') {
        describe('modify column', () => {
          it('should set column data type', async () => {
            const builder = ctx.db.schema
              .alterTable('test')
              .modifyColumn('varchar_col', 'text')

            testSql(builder, dialect, {
              mysql: {
                sql: 'alter table `test` modify column `varchar_col` text',
                parameters: [],
              },
              postgres: NOT_SUPPORTED,
              sqlite: NOT_SUPPORTED,
            })

            await builder.execute()
          })

          it('should add not null constraint for column', async () => {
            const builder = ctx.db.schema
              .alterTable('test')
              .modifyColumn('varchar_col', 'varchar(255)', (cb) => cb.notNull())

            testSql(builder, dialect, {
              mysql: {
                sql: 'alter table `test` modify column `varchar_col` varchar(255) not null',
                parameters: [],
              },
              postgres: NOT_SUPPORTED,
              sqlite: NOT_SUPPORTED,
            })

            await builder.execute()
          })

          it('should drop not null constraint for column', async () => {
            await ctx.db.schema
              .alterTable('test')
              .modifyColumn('varchar_col', 'varchar(255)', (cb) => cb.notNull())
              .execute()

            expect(
              (await getColumnMeta('test.varchar_col')).isNullable
            ).to.equal(false)

            const builder = ctx.db.schema
              .alterTable('test')
              .modifyColumn('varchar_col', 'varchar(255)')

            testSql(builder, dialect, {
              mysql: {
                sql: 'alter table `test` modify column `varchar_col` varchar(255)',
                parameters: [],
              },
              postgres: NOT_SUPPORTED,
              sqlite: NOT_SUPPORTED,
            })

            await builder.execute()

            expect(
              (await getColumnMeta('test.varchar_col')).isNullable
            ).to.equal(true)
          })

          it('should modify multiple columns', async () => {
            const builder = ctx.db.schema
              .alterTable('test')
              .modifyColumn('varchar_col', 'varchar(255)')
              .modifyColumn('integer_col', 'bigint')

            testSql(builder, dialect, {
              mysql: {
                sql: [
                  'alter table `test`',
                  'modify column `varchar_col` varchar(255),',
                  'modify column `integer_col` bigint',
                ],
                parameters: [],
              },
              postgres: NOT_SUPPORTED,
              sqlite: NOT_SUPPORTED,
            })

            await builder.execute()
          })
        })
      }

      if (dialect !== 'sqlite') {
        describe('alter column', () => {
          it('should set default value', async () => {
            const builder = ctx.db.schema
              .alterTable('test')
              .alterColumn('varchar_col', (ac) => ac.setDefault('foo'))

            testSql(builder, dialect, {
              postgres: {
                sql: `alter table "test" alter column "varchar_col" set default 'foo'`,
                parameters: [],
              },
              mysql: {
                sql: "alter table `test` alter column `varchar_col` set default 'foo'",
                parameters: [],
              },
              sqlite: NOT_SUPPORTED,
            })

            await builder.execute()
          })

          it('should drop default value', async () => {
            const subject = 'varchar_col'

            await ctx.db.schema
              .alterTable('test')
              .alterColumn(subject, (ac) => ac.setDefault('foo'))
              .execute()

            const builder = ctx.db.schema
              .alterTable('test')
              .alterColumn(subject, (ac) => ac.dropDefault())

            testSql(builder, dialect, {
              postgres: {
                sql: 'alter table "test" alter column "varchar_col" drop default',
                parameters: [],
              },
              mysql: {
                sql: 'alter table `test` alter column `varchar_col` drop default',
                parameters: [],
              },
              sqlite: NOT_SUPPORTED,
            })
            await builder.execute()
          })

          if (dialect !== 'mysql') {
            it('should set column data type', async () => {
              const builder = ctx.db.schema
                .alterTable('test')
                .alterColumn('varchar_col', (ac) => ac.setDataType('text'))

              testSql(builder, dialect, {
                postgres: {
                  sql: 'alter table "test" alter column "varchar_col" type text',
                  parameters: [],
                },
                sqlite: {
                  sql: 'alter table "test" alter column "varchar_col" type text',
                  parameters: [],
                },
                mysql: NOT_SUPPORTED,
              })

              await builder.execute()
            })

            it('should add not null constraint for column', async () => {
              const builder = ctx.db.schema
                .alterTable('test')
                .alterColumn('varchar_col', (ac) => ac.setNotNull())

              testSql(builder, dialect, {
                postgres: {
                  sql: 'alter table "test" alter column "varchar_col" set not null',
                  parameters: [],
                },
                sqlite: {
                  sql: 'alter table "test" alter column "varchar_col" set not null',
                  parameters: [],
                },
                mysql: NOT_SUPPORTED,
              })

              await builder.execute()
            })

            it('should drop not null constraint for column', async () => {
              await ctx.db.schema
                .alterTable('test')
                .alterColumn('varchar_col', (ac) => ac.setNotNull())
                .execute()

              const builder = ctx.db.schema
                .alterTable('test')
                .alterColumn('varchar_col', (ac) => ac.dropNotNull())

              testSql(builder, dialect, {
                postgres: {
                  sql: 'alter table "test" alter column "varchar_col" drop not null',
                  parameters: [],
                },
                sqlite: {
                  sql: 'alter table "test" alter column "varchar_col" drop not null',
                  parameters: [],
                },
                mysql: NOT_SUPPORTED,
              })

              await builder.execute()
            })
          }

          it('should alter multiple columns', async () => {
            const builder = ctx.db.schema
              .alterTable('test')
              .alterColumn('varchar_col', (ac) => ac.setDefault('foo'))
              .alterColumn('integer_col', (ac) => ac.setDefault(5))

            testSql(builder, dialect, {
              postgres: {
                sql: [
                  `alter table "test"`,
                  `alter column "varchar_col" set default 'foo',`,
                  `alter column "integer_col" set default 5`,
                ],
                parameters: [],
              },
              mysql: {
                sql: [
                  'alter table `test`',
                  "alter column `varchar_col` set default 'foo',",
                  'alter column `integer_col` set default 5',
                ],
                parameters: [],
              },
              sqlite: NOT_SUPPORTED,
            })

            await builder.execute()
          })
        })
      }

      describe('drop column', () => {
        it('should drop a column', async () => {
          const builder = ctx.db.schema
            .alterTable('test')
            .dropColumn('varchar_col')

          testSql(builder, dialect, {
            postgres: {
              sql: 'alter table "test" drop column "varchar_col"',
              parameters: [],
            },
            mysql: {
              sql: 'alter table `test` drop column `varchar_col`',
              parameters: [],
            },
            sqlite: {
              sql: 'alter table "test" drop column "varchar_col"',
              parameters: [],
            },
          })

          await builder.execute()
        })

        if (dialect !== 'sqlite') {
          it('should drop multiple columns', async () => {
            await ctx.db.schema
              .alterTable('test')
              .addColumn('text_col', 'text')
              .execute()

            const builder = ctx.db.schema
              .alterTable('test')
              .dropColumn('varchar_col')
              .dropColumn('text_col')

            testSql(builder, dialect, {
              postgres: {
                sql: [
                  'alter table "test"',
                  'drop column "varchar_col",',
                  'drop column "text_col"',
                ],
                parameters: [],
              },
              mysql: {
                sql: [
                  'alter table `test`',
                  'drop column `varchar_col`,',
                  'drop column `text_col`',
                ],
                parameters: [],
              },
              sqlite: {
                sql: [
                  'alter table "test"',
                  'drop column "varchar_col",',
                  'drop column "text_col"',
                ],
                parameters: [],
              },
            })

            await builder.execute()
          })
        }
      })

      describe('rename', () => {
        it('should rename a table', async () => {
          const builder = ctx.db.schema.alterTable('test').renameTo('test2')

          testSql(builder, dialect, {
            postgres: {
              sql: 'alter table "test" rename to "test2"',
              parameters: [],
            },
            mysql: {
              sql: 'alter table `test` rename to `test2`',
              parameters: [],
            },
            sqlite: {
              sql: 'alter table "test" rename to "test2"',
              parameters: [],
            },
          })

          await builder.execute()
        })
      })

      if (dialect === 'postgres') {
        describe('set schema', () => {
          it('should rename a table', async () => {
            const builder = ctx.db.schema.alterTable('test').setSchema('public')

            testSql(builder, dialect, {
              postgres: {
                sql: 'alter table "test" set schema "public"',
                parameters: [],
              },
              mysql: NOT_SUPPORTED,
              sqlite: NOT_SUPPORTED,
            })

            await builder.execute()
          })
        })
      }

      describe('rename column', () => {
        it('should rename a column', async () => {
          const builder = ctx.db.schema
            .alterTable('test')
            .renameColumn('varchar_col', 'text_col')

          testSql(builder, dialect, {
            postgres: {
              sql: 'alter table "test" rename column "varchar_col" to "text_col"',
              parameters: [],
            },
            mysql: {
              sql: 'alter table `test` rename column `varchar_col` to `text_col`',
              parameters: [],
            },
            sqlite: {
              sql: 'alter table "test" rename column "varchar_col" to "text_col"',
              parameters: [],
            },
          })

          await builder.execute()
        })

        if (dialect === 'mysql') {
          it('should rename multiple columns', async () => {
            const builder = ctx.db.schema
              .alterTable('test')
              .renameColumn('varchar_col', 'text_col')
              .renameColumn('integer_col', 'number_col')

            testSql(builder, dialect, {
              postgres: {
                sql: [
                  'alter table "test"',
                  'rename column "varchar_col" to "text_col",',
                  'rename column "integer_col" to "number_col"',
                ],
                parameters: [],
              },
              mysql: {
                sql: [
                  'alter table `test`',
                  'rename column `varchar_col` to `text_col`,',
                  'rename column `integer_col` to `number_col`',
                ],
                parameters: [],
              },
              sqlite: {
                sql: [
                  'alter table "test"',
                  'rename column "varchar_col" to "text_col",',
                  'rename column "integer_col" to "number_col"',
                ],
                parameters: [],
              },
            })

            await builder.execute()
          })
        }
      })

      describe('mixed column alterations', () => {
        if (dialect === 'postgres') {
          it('should alter multiple columns in various ways', async () => {
            const builder = ctx.db.schema
              .alterTable('test')
              .addColumn('another_varchar_col', 'varchar(255)')
              .alterColumn('varchar_col', (ac) => ac.setDefault('foo'))
              .dropColumn('integer_col')

            testSql(builder, dialect, {
              postgres: {
                sql: [
                  `alter table "test"`,
                  `add column "another_varchar_col" varchar(255),`,
                  `alter column "varchar_col" set default 'foo',`,
                  `drop column "integer_col"`,
                ],
                parameters: [],
              },
              mysql: NOT_SUPPORTED,
              sqlite: NOT_SUPPORTED,
            })

            await builder.execute()
          })
        }

        if (dialect === 'mysql') {
          it('should alter multiple columns in various ways', async () => {
            await ctx.db.schema
              .alterTable('test')
              .addColumn('rename_me', 'text')
              .addColumn('modify_me', 'boolean')
              .execute()

            const builder = ctx.db.schema
              .alterTable('test')
              .addColumn('another_varchar_col', 'varchar(255)')
              .alterColumn('varchar_col', (ac) => ac.setDefault('foo'))
              .dropColumn('integer_col')
              .renameColumn('rename_me', 'text_col')
              .modifyColumn('modify_me', 'bigint')

            testSql(builder, dialect, {
              postgres: NOT_SUPPORTED,
              mysql: {
                sql: [
                  'alter table `test`',
                  'add column `another_varchar_col` varchar(255),',
                  "alter column `varchar_col` set default 'foo',",
                  'drop column `integer_col`,',
                  'rename column `rename_me` to `text_col`,',
                  'modify column `modify_me` bigint',
                ],
                parameters: [],
              },
              sqlite: NOT_SUPPORTED,
            })

            await builder.execute()
          })
        }
      })

      if (dialect !== 'sqlite') {
        describe('add unique constraint', () => {
          it('should add a unique constraint', async () => {
            const builder = ctx.db.schema
              .alterTable('test')
              .addUniqueConstraint('some_constraint', [
                'varchar_col',
                'integer_col',
              ])

            testSql(builder, dialect, {
              postgres: {
                sql: 'alter table "test" add constraint "some_constraint" unique ("varchar_col", "integer_col")',
                parameters: [],
              },
              mysql: {
                sql: 'alter table `test` add constraint `some_constraint` unique (`varchar_col`, `integer_col`)',
                parameters: [],
              },
              sqlite: {
                sql: 'alter table "test" add constraint "some_constraint" unique ("varchar_col", "integer_col")',
                parameters: [],
              },
            })

            await builder.execute()
          })
        })
      }

      if (dialect !== 'sqlite') {
        describe('add check constraint', () => {
          it('should add a check constraint', async () => {
            const builder = ctx.db.schema
              .alterTable('test')
              .addCheckConstraint('some_constraint', sql`integer_col > 0`)

            testSql(builder, dialect, {
              postgres: {
                sql: 'alter table "test" add constraint "some_constraint" check (integer_col > 0)',
                parameters: [],
              },
              mysql: {
                sql: 'alter table `test` add constraint `some_constraint` check (integer_col > 0)',
                parameters: [],
              },
              sqlite: {
                sql: 'alter table "test" add constraint "some_constraint" check (integer_col > 0)',
                parameters: [],
              },
            })

            await builder.execute()
          })
        })
      }

      if (dialect !== 'sqlite') {
        describe('add foreign key constraint', () => {
          it('should add a foreign key constraint', async () => {
            await ctx.db.schema
              .createTable('test2')
              .addColumn('a', 'integer')
              .addColumn('b', 'varchar(255)')
              .addUniqueConstraint('unique_a_b', ['a', 'b'])
              .execute()

            const builder = ctx.db.schema
              .alterTable('test')
              .addForeignKeyConstraint(
                'some_constraint',
                ['integer_col', 'varchar_col'],
                'test2',
                ['a', 'b']
              )

            testSql(builder, dialect, {
              postgres: {
                sql: 'alter table "test" add constraint "some_constraint" foreign key ("integer_col", "varchar_col") references "test2" ("a", "b")',
                parameters: [],
              },
              mysql: {
                sql: 'alter table `test` add constraint `some_constraint` foreign key (`integer_col`, `varchar_col`) references `test2` (`a`, `b`)',
                parameters: [],
              },
              sqlite: {
                sql: 'alter table "test" add constraint "some_constraint" foreign key ("integer_col", "varchar_col") references "test2" ("a", "b")',
                parameters: [],
              },
            })

            await builder.execute()
          })

          it('should add a foreign key constraint with on delete and on update', async () => {
            await ctx.db.schema
              .createTable('test2')
              .addColumn('a', 'integer')
              .addColumn('b', 'varchar(255)')
              .addUniqueConstraint('unique_a_b', ['a', 'b'])
              .execute()

            const builder = ctx.db.schema
              .alterTable('test')
              .addForeignKeyConstraint(
                'some_constraint',
                ['integer_col', 'varchar_col'],
                'test2',
                ['a', 'b']
              )
              .onDelete('set null')
              .onUpdate('cascade')

            testSql(builder, dialect, {
              postgres: {
                sql: 'alter table "test" add constraint "some_constraint" foreign key ("integer_col", "varchar_col") references "test2" ("a", "b") on delete set null on update cascade',
                parameters: [],
              },
              mysql: {
                sql: 'alter table `test` add constraint `some_constraint` foreign key (`integer_col`, `varchar_col`) references `test2` (`a`, `b`) on delete set null on update cascade',
                parameters: [],
              },
              sqlite: {
                sql: 'alter table "test" add constraint "some_constraint" foreign key ("integer_col", "varchar_col") references "test2" ("a", "b") on delete set null on update cascade',
                parameters: [],
              },
            })

            await builder.execute()
          })
        })

        describe('drop constraint', () => {
          it('should drop a foreign key constraint', async () => {
            await ctx.db.schema.dropTable('test').execute()

            await ctx.db.schema
              .createTable('test2')
              .addColumn('id', 'integer', (col) => col.unique())
              .execute()

            await ctx.db.schema
              .createTable('test')
              .addColumn('foreign_key', 'integer')
              .addForeignKeyConstraint(
                'foreign_key_constraint',
                ['foreign_key'],
                'test2',
                ['id']
              )
              .execute()

            const builder = ctx.db.schema
              .alterTable('test')
              .dropConstraint('foreign_key_constraint')

            testSql(builder, dialect, {
              postgres: {
                sql: 'alter table "test" drop constraint "foreign_key_constraint"',
                parameters: [],
              },
              mysql: {
                sql: 'alter table `test` drop constraint `foreign_key_constraint`',
                parameters: [],
              },
              sqlite: NOT_SUPPORTED,
            })

            await builder.execute()
          })
        })
      }

      it('should alter a table calling query builder functions', async () => {
        const builder = ctx.db.schema
          .alterTable('test')
          .$call((builder) =>
            builder.addColumn('abc', 'integer', (col) => col.defaultTo('42'))
          )

        testSql(builder, dialect, {
          postgres: {
            sql: [`alter table "test" add column "abc" integer default '42'`],
            parameters: [],
          },
          mysql: {
            sql: ["alter table `test` add column `abc` integer default '42'"],
            parameters: [],
          },
          sqlite: {
            sql: [`alter table "test" add column "abc" integer default '42'`],
            parameters: [],
          },
        })

        await builder.execute()
      })
    })

    async function dropTestTables(): Promise<void> {
      await ctx.db.schema.dropTable('test').ifExists().execute()
      await ctx.db.schema.dropTable('test2').ifExists().execute()
    }

    async function getColumnMeta(ref: string): Promise<ColumnMetadata> {
      const [table, column] = ref.split('.')
      const tables = await ctx.db.introspection.getTables()
      const tableMeta = tables.find((it) => it.name === table)
      return tableMeta!.columns.find((it) => it.name === column)!
    }
  })
}<|MERGE_RESOLUTION|>--- conflicted
+++ resolved
@@ -209,12 +209,8 @@
                 '`r` datetime(6),',
                 '`s` timestamp(6) default current_timestamp(6) not null,',
                 '`t` char(4),',
-<<<<<<< HEAD
-                '`u` char)',
-=======
                 '`u` char,',
                 '`v` binary(16))'
->>>>>>> b77cd795
               ],
               parameters: [],
             },
