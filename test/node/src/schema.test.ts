--- conflicted
+++ resolved
@@ -517,7 +517,6 @@
         await builder.execute()
       })
 
-<<<<<<< HEAD
       if (dialect == 'mysql') {
         it('should create a table with a unique constraints using expressions', async () => {
           const builder = ctx.db.schema
@@ -546,9 +545,6 @@
       }
 
       if (dialect === 'postgres') {
-=======
-      if (sqlSpec === 'postgres') {
->>>>>>> dc89b9e9
         it('should create a table with a unique constraint and "nulls not distinct" option', async () => {
           const builder = ctx.db.schema
             .createTable('test')
