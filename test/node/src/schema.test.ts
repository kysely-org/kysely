--- conflicted
+++ resolved
@@ -299,14 +299,7 @@
           const builder = ctx.db.schema
             .createTable('test')
             .addColumn('a', 'integer', (col) =>
-<<<<<<< HEAD
               col.identity().notNull().primaryKey()
-=======
-              col
-                .notNull()
-                .modifyFront(sql`identity(1,1)`)
-                .primaryKey(),
->>>>>>> 03873201
             )
             .addColumn('b', 'integer', (col) =>
               col
