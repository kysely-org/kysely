--- conflicted
+++ resolved
@@ -373,15 +373,7 @@
 
   if (dialect === 'mssql') {
     return builder.addColumn('id', 'integer', (col) =>
-<<<<<<< HEAD
       col.identity().notNull().primaryKey()
-=======
-      col
-        .notNull()
-        // TODO: change to method when its implemented
-        .modifyFront(sql`identity(1,1)`)
-        .primaryKey(),
->>>>>>> 03873201
     )
   }
 
