--- conflicted
+++ resolved
@@ -93,11 +93,6 @@
     "tarn": "^3.0.2",
     "tedious": "^16.4.0",
     "tsd": "^0.28.1",
-<<<<<<< HEAD
-    "typedoc": "^0.24.8",
-    "typescript": "^5.2.0-beta"
-=======
     "typescript": "^5.2.2"
->>>>>>> a5a36c0b
   }
 }