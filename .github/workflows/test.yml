name: tests

on:
  push:
    branches: [master]
  pull_request:
    branches: [master]

jobs:
  run-tests:
    runs-on: ubuntu-latest

    strategy:
      matrix:
        node-version: [16.x, 18.x, 20.x]
<<<<<<< HEAD
        deno-version: [1.19.x]
        bun-version: [0.6.x]
=======
        deno-version: [1.34.x]
>>>>>>> ab7882fd

    steps:
      - uses: actions/checkout@v3

      - name: Use Node.js ${{ matrix.node-version }}
        uses: actions/setup-node@v3
        with:
          node-version: ${{ matrix.node-version }}

      - name: Use Deno ${{ matrix.deno-version }}
        uses: denolib/setup-deno@v2
        with:
          deno-version: ${{ matrix.deno-version }}

      - name: Use Bun ${{ matrix.bun-version }}
        uses: oven-sh/setup-bun@v1
        with:
          bun-version: ${{ matrix.bun-version }}

      - name: Install dependencies
        run: npm ci

      - name: Run docker compose
        run: docker-compose up -d

      - name: Run node tests
        run: npm test

      - name: Run node tests with transformer
        run: TEST_TRANSFORMER=1 npm test

      - name: Run browser tests
        run: npm run test:browser

      - name: Run deno tests
        run: npm run test:deno

      - name: Run bun tests
        run: npm run test:bun

      - name: Run esbuild test
        run: npm run test:esbuild<|MERGE_RESOLUTION|>--- conflicted
+++ resolved
@@ -13,12 +13,8 @@
     strategy:
       matrix:
         node-version: [16.x, 18.x, 20.x]
-<<<<<<< HEAD
-        deno-version: [1.19.x]
         bun-version: [0.6.x]
-=======
         deno-version: [1.34.x]
->>>>>>> ab7882fd
 
     steps:
       - uses: actions/checkout@v3
