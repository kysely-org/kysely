--- conflicted
+++ resolved
@@ -109,11 +109,8 @@
 import { AddIndexNode } from '../operation-node/add-index-node.js'
 import { CastNode } from '../operation-node/cast-node.js'
 import { FetchNode } from '../operation-node/fetch-node.js'
-<<<<<<< HEAD
+import { TopNode } from '../operation-node/top-node.js'
 import { OutputNode } from '../operation-node/output-node.js'
-=======
-import { TopNode } from '../operation-node/top-node.js'
->>>>>>> d1c1322b
 
 export class DefaultQueryCompiler
   extends OperationNodeVisitor
