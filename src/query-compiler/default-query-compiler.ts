--- conflicted
+++ resolved
@@ -104,12 +104,9 @@
 import { JSONPathLegNode } from '../operation-node/json-path-leg-node.js'
 import { JSONOperatorChainNode } from '../operation-node/json-operator-chain-node.js'
 import { TupleNode } from '../operation-node/tuple-node.js'
-<<<<<<< HEAD
 import { MergeQueryNode } from '../operation-node/merge-query-node.js'
 import { MatchedNode } from '../operation-node/matched-node.js'
-=======
 import { AddIndexNode } from '../operation-node/add-index-node.js'
->>>>>>> 4748fbeb
 
 export class DefaultQueryCompiler
   extends OperationNodeVisitor
@@ -1447,7 +1444,6 @@
     }
   }
 
-<<<<<<< HEAD
   protected override visitMergeQuery(node: MergeQueryNode): void {
     if (node.with) {
       this.visitNode(node.with)
@@ -1477,7 +1473,9 @@
 
     if (node.bySource) {
       this.append(' by source')
-=======
+    }
+  }
+  
   protected override visitAddIndex(node: AddIndexNode): void {
     this.append('add ')
 
@@ -1498,7 +1496,6 @@
     if (node.using) {
       this.append(' using ')
       this.visitNode(node.using)
->>>>>>> 4748fbeb
     }
   }
 
