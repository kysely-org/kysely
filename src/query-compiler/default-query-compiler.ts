--- conflicted
+++ resolved
@@ -107,11 +107,8 @@
 import { MergeQueryNode } from '../operation-node/merge-query-node.js'
 import { MatchedNode } from '../operation-node/matched-node.js'
 import { AddIndexNode } from '../operation-node/add-index-node.js'
-<<<<<<< HEAD
+import { CastNode } from '../operation-node/cast-node.js'
 import { OutputNode } from '../operation-node/output-node.js'
-=======
-import { CastNode } from '../operation-node/cast-node.js'
->>>>>>> fbe3d58a
 
 export class DefaultQueryCompiler
   extends OperationNodeVisitor
@@ -1529,18 +1526,17 @@
     }
   }
 
-<<<<<<< HEAD
-  protected override visitOutput(node: OutputNode): void {
-    this.append('output ')
-    this.compileList(node.selections)
-=======
   protected override visitCast(node: CastNode): void {
     this.append('cast(')
     this.visitNode(node.expression)
     this.append(' as ')
     this.visitNode(node.dataType)
     this.append(')')
->>>>>>> fbe3d58a
+  }
+  
+  protected override visitOutput(node: OutputNode): void {
+    this.append('output ')
+    this.compileList(node.selections)
   }
 
   protected append(str: string): void {
