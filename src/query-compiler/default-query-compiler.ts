import { AliasNode } from '../operation-node/alias-node.js'
import { AndNode } from '../operation-node/and-node.js'
import { CheckConstraintNode } from '../operation-node/check-constraint-node.js'
import { AddColumnNode } from '../operation-node/add-column-node.js'
import { ColumnUpdateNode } from '../operation-node/column-update-node.js'
import { CreateIndexNode } from '../operation-node/create-index-node.js'
import { CreateTableNode } from '../operation-node/create-table-node.js'
import { DataTypeNode } from '../operation-node/data-type-node.js'
import { DeleteQueryNode } from '../operation-node/delete-query-node.js'
import { DropIndexNode } from '../operation-node/drop-index-node.js'
import { DropTableNode } from '../operation-node/drop-table-node.js'
import { FromNode } from '../operation-node/from-node.js'
import { GroupByItemNode } from '../operation-node/group-by-item-node.js'
import { GroupByNode } from '../operation-node/group-by-node.js'
import { IdentifierNode } from '../operation-node/identifier-node.js'
import { InsertQueryNode } from '../operation-node/insert-query-node.js'
import { JoinNode, JoinType } from '../operation-node/join-node.js'
import { LimitNode } from '../operation-node/limit-node.js'
import { ListNode } from '../operation-node/list-node.js'
import { OffsetNode } from '../operation-node/offset-node.js'
import { OnConflictNode } from '../operation-node/on-conflict-node.js'
import { OperationNode } from '../operation-node/operation-node.js'
import { OperationNodeVisitor } from '../operation-node/operation-node-visitor.js'
import { OperatorNode } from '../operation-node/operator-node.js'
import { OrNode } from '../operation-node/or-node.js'
import { OrderByItemNode } from '../operation-node/order-by-item-node.js'
import { OrderByNode } from '../operation-node/order-by-node.js'
import { ParensNode } from '../operation-node/parens-node.js'
import { PrimitiveValueListNode } from '../operation-node/primitive-value-list-node.js'
import { QueryNode } from '../operation-node/query-node.js'
import { RawNode } from '../operation-node/raw-node.js'
import { ReferenceNode } from '../operation-node/reference-node.js'
import { ReferencesNode } from '../operation-node/references-node.js'
import { ReturningNode } from '../operation-node/returning-node.js'
import { SelectAllNode } from '../operation-node/select-all-node.js'
import { SelectQueryNode } from '../operation-node/select-query-node.js'
import { SelectionNode } from '../operation-node/selection-node.js'
import { TableNode } from '../operation-node/table-node.js'
import { PrimaryKeyConstraintNode } from '../operation-node/primary-constraint-node.js'
import { UniqueConstraintNode } from '../operation-node/unique-constraint-node.js'
import { UpdateQueryNode } from '../operation-node/update-query-node.js'
import { ValueListNode } from '../operation-node/value-list-node.js'
import { ValueNode } from '../operation-node/value-node.js'
import { WhereNode } from '../operation-node/where-node.js'
import { CommonTableExpressionNode } from '../operation-node/common-table-expression-node.js'
import { WithNode } from '../operation-node/with-node.js'
import {
  freeze,
  isString,
  isNumber,
  isBoolean,
  isNull,
  isDate,
  isBigInt,
} from '../util/object-utils.js'
import { CompiledQuery } from './compiled-query.js'
import { RootOperationNode, QueryCompiler } from './query-compiler.js'
import { HavingNode } from '../operation-node/having-node.js'
import { CreateSchemaNode } from '../operation-node/create-schema-node.js'
import { DropSchemaNode } from '../operation-node/drop-schema-node.js'
import {
  AlterTableColumnAlterationNode,
  AlterTableNode,
} from '../operation-node/alter-table-node.js'
import { DropColumnNode } from '../operation-node/drop-column-node.js'
import { RenameColumnNode } from '../operation-node/rename-column-node.js'
import { AlterColumnNode } from '../operation-node/alter-column-node.js'
import { AddConstraintNode } from '../operation-node/add-constraint-node.js'
import { DropConstraintNode } from '../operation-node/drop-constraint-node.js'
import { ForeignKeyConstraintNode } from '../operation-node/foreign-key-constraint-node.js'
import { ColumnDefinitionNode } from '../operation-node/column-definition-node.js'
import { ModifyColumnNode } from '../operation-node/modify-column-node.js'
import { OnDuplicateKeyNode } from '../operation-node/on-duplicate-key-node.js'
import { ColumnNode } from '../operation-node/column-node.js'
import { CreateViewNode } from '../operation-node/create-view-node.js'
import { DropViewNode } from '../operation-node/drop-view-node.js'
import { GeneratedNode } from '../operation-node/generated-node.js'
import { DefaultValueNode } from '../operation-node/default-value-node.js'
import { OnNode } from '../operation-node/on-node.js'
import { ValuesNode } from '../operation-node/values-node.js'
import { CommonTableExpressionNameNode } from '../operation-node/common-table-expression-name-node.js'
import {
  SelectModifier,
  SelectModifierNode,
} from '../operation-node/select-modifier-node.js'
import { CreateTypeNode } from '../operation-node/create-type-node.js'
import { DropTypeNode } from '../operation-node/drop-type-node.js'
import { ExplainNode } from '../operation-node/explain-node.js'
import { SchemableIdentifierNode } from '../operation-node/schemable-identifier-node.js'
import { DefaultInsertValueNode } from '../operation-node/default-insert-value-node.js'
import { AggregateFunctionNode } from '../operation-node/aggregate-function-node.js'
import { OverNode } from '../operation-node/over-node.js'
import { PartitionByNode } from '../operation-node/partition-by-node.js'
import { PartitionByItemNode } from '../operation-node/partition-by-item-node.js'
import { SetOperationNode } from '../operation-node/set-operation-node.js'
import { BinaryOperationNode } from '../operation-node/binary-operation-node.js'
import { UnaryOperationNode } from '../operation-node/unary-operation-node.js'
import { UsingNode } from '../operation-node/using-node.js'
import { FunctionNode } from '../operation-node/function-node.js'
import { CaseNode } from '../operation-node/case-node.js'
import { WhenNode } from '../operation-node/when-node.js'
import { JSONReferenceNode } from '../operation-node/json-reference-node.js'
import { JSONPathNode } from '../operation-node/json-path-node.js'
import { JSONPathLegNode } from '../operation-node/json-path-leg-node.js'
import { JSONOperatorChainNode } from '../operation-node/json-operator-chain-node.js'
import { TupleNode } from '../operation-node/tuple-node.js'
import { MergeQueryNode } from '../operation-node/merge-query-node.js'
import { MatchedNode } from '../operation-node/matched-node.js'
import { AddIndexNode } from '../operation-node/add-index-node.js'
<<<<<<< HEAD
import { TopNode } from '../operation-node/top-node.js'
=======
import { CastNode } from '../operation-node/cast-node.js'
>>>>>>> b20a6ba8

export class DefaultQueryCompiler
  extends OperationNodeVisitor
  implements QueryCompiler
{
  #sql = ''
  #parameters: unknown[] = []

  protected get numParameters(): number {
    return this.#parameters.length
  }

  compileQuery(node: RootOperationNode): CompiledQuery {
    this.#sql = ''
    this.#parameters = []

    this.visitNode(node)

    return freeze({
      query: node,
      sql: this.getSql(),
      parameters: [...this.#parameters],
    })
  }

  protected getSql(): string {
    return this.#sql
  }

  protected override visitSelectQuery(node: SelectQueryNode): void {
    const wrapInParens =
      this.parentNode !== undefined &&
      !ParensNode.is(this.parentNode) &&
      !InsertQueryNode.is(this.parentNode) &&
      !CreateTableNode.is(this.parentNode) &&
      !CreateViewNode.is(this.parentNode) &&
      !SetOperationNode.is(this.parentNode)

    if (this.parentNode === undefined && node.explain) {
      this.visitNode(node.explain)
      this.append(' ')
    }

    if (wrapInParens) {
      this.append('(')
    }

    if (node.with) {
      this.visitNode(node.with)
      this.append(' ')
    }

    this.append('select')

    if (node.distinctOn) {
      this.append(' ')
      this.compileDistinctOn(node.distinctOn)
    }

    if (node.frontModifiers?.length) {
      this.append(' ')
      this.compileList(node.frontModifiers, ' ')
    }

    if (node.top) {
      this.append(' ')
      this.visitNode(node.top)
    }

    if (node.selections) {
      this.append(' ')
      this.compileList(node.selections)
    }

    if (node.from) {
      this.append(' ')
      this.visitNode(node.from)
    }

    if (node.joins) {
      this.append(' ')
      this.compileList(node.joins, ' ')
    }

    if (node.where) {
      this.append(' ')
      this.visitNode(node.where)
    }

    if (node.groupBy) {
      this.append(' ')
      this.visitNode(node.groupBy)
    }

    if (node.having) {
      this.append(' ')
      this.visitNode(node.having)
    }

    if (node.setOperations) {
      this.append(' ')
      this.compileList(node.setOperations, ' ')
    }

    if (node.orderBy) {
      this.append(' ')
      this.visitNode(node.orderBy)
    }

    if (node.limit) {
      this.append(' ')
      this.visitNode(node.limit)
    }

    if (node.offset) {
      this.append(' ')
      this.visitNode(node.offset)
    }

    if (node.endModifiers?.length) {
      this.append(' ')
      this.compileList(this.sortSelectModifiers([...node.endModifiers]), ' ')
    }

    if (wrapInParens) {
      this.append(')')
    }
  }

  protected override visitFrom(node: FromNode): void {
    this.append('from ')
    this.compileList(node.froms)
  }

  protected override visitSelection(node: SelectionNode): void {
    this.visitNode(node.selection)
  }

  protected override visitColumn(node: ColumnNode): void {
    this.visitNode(node.column)
  }

  protected compileDistinctOn(expressions: ReadonlyArray<OperationNode>): void {
    this.append('distinct on (')
    this.compileList(expressions)
    this.append(')')
  }

  protected compileList(
    nodes: ReadonlyArray<OperationNode>,
    separator = ', ',
  ): void {
    const lastIndex = nodes.length - 1

    for (let i = 0; i <= lastIndex; i++) {
      this.visitNode(nodes[i])

      if (i < lastIndex) {
        this.append(separator)
      }
    }
  }

  protected override visitWhere(node: WhereNode): void {
    this.append('where ')
    this.visitNode(node.where)
  }

  protected override visitHaving(node: HavingNode): void {
    this.append('having ')
    this.visitNode(node.having)
  }

  protected override visitInsertQuery(node: InsertQueryNode): void {
    const rootQueryNode = this.nodeStack.find(QueryNode.is)!
    const isSubQuery = rootQueryNode !== node

    if (!isSubQuery && node.explain) {
      this.visitNode(node.explain)
      this.append(' ')
    }

    if (isSubQuery && !MergeQueryNode.is(rootQueryNode)) {
      this.append('(')
    }

    if (node.with) {
      this.visitNode(node.with)
      this.append(' ')
    }

    this.append(node.replace ? 'replace' : 'insert')

    if (node.ignore) {
      this.append(' ignore')
    }

    if (node.top) {
      this.append(' ')
      this.visitNode(node.top)
    }

    if (node.into) {
      this.append(' into ')
      this.visitNode(node.into)
    }

    if (node.columns) {
      this.append(' (')
      this.compileList(node.columns)
      this.append(')')
    }

    if (node.values) {
      this.append(' ')
      this.visitNode(node.values)
    }

    if (node.defaultValues) {
      this.append(' ')
      this.append('default values')
    }

    if (node.onConflict) {
      this.append(' ')
      this.visitNode(node.onConflict)
    }

    if (node.onDuplicateKey) {
      this.append(' ')
      this.visitNode(node.onDuplicateKey)
    }

    if (node.returning) {
      this.append(' ')
      this.visitNode(node.returning)
    }

    if (isSubQuery && !MergeQueryNode.is(rootQueryNode)) {
      this.append(')')
    }
  }

  protected override visitValues(node: ValuesNode): void {
    this.append('values ')
    this.compileList(node.values)
  }

  protected override visitDeleteQuery(node: DeleteQueryNode): void {
    const isSubQuery = this.nodeStack.find(QueryNode.is) !== node

    if (!isSubQuery && node.explain) {
      this.visitNode(node.explain)
      this.append(' ')
    }

    if (isSubQuery) {
      this.append('(')
    }

    if (node.with) {
      this.visitNode(node.with)
      this.append(' ')
    }

    this.append('delete ')

    if (node.top) {
      this.visitNode(node.top)
      this.append(' ')
    }

    this.visitNode(node.from)

    if (node.using) {
      this.append(' ')
      this.visitNode(node.using)
    }

    if (node.joins) {
      this.append(' ')
      this.compileList(node.joins, ' ')
    }

    if (node.where) {
      this.append(' ')
      this.visitNode(node.where)
    }

    if (node.orderBy) {
      this.append(' ')
      this.visitNode(node.orderBy)
    }

    if (node.limit) {
      this.append(' ')
      this.visitNode(node.limit)
    }

    if (node.returning) {
      this.append(' ')
      this.visitNode(node.returning)
    }

    if (isSubQuery) {
      this.append(')')
    }
  }

  protected override visitReturning(node: ReturningNode): void {
    this.append('returning ')
    this.compileList(node.selections)
  }

  protected override visitAlias(node: AliasNode): void {
    this.visitNode(node.node)
    this.append(' as ')
    this.visitNode(node.alias)
  }

  protected override visitReference(node: ReferenceNode): void {
    if (node.table) {
      this.visitNode(node.table)
      this.append('.')
    }

    this.visitNode(node.column)
  }

  protected override visitSelectAll(_: SelectAllNode): void {
    this.append('*')
  }

  protected override visitIdentifier(node: IdentifierNode): void {
    this.append(this.getLeftIdentifierWrapper())
    this.compileUnwrappedIdentifier(node)
    this.append(this.getRightIdentifierWrapper())
  }

  protected compileUnwrappedIdentifier(node: IdentifierNode): void {
    if (!isString(node.name)) {
      throw new Error(
        'a non-string identifier was passed to compileUnwrappedIdentifier.',
      )
    }

    this.append(this.sanitizeIdentifier(node.name))
  }

  protected override visitAnd(node: AndNode): void {
    this.visitNode(node.left)
    this.append(' and ')
    this.visitNode(node.right)
  }

  protected override visitOr(node: OrNode): void {
    this.visitNode(node.left)
    this.append(' or ')
    this.visitNode(node.right)
  }

  protected override visitValue(node: ValueNode): void {
    if (node.immediate) {
      this.appendImmediateValue(node.value)
    } else {
      this.appendValue(node.value)
    }
  }

  protected override visitValueList(node: ValueListNode): void {
    this.append('(')
    this.compileList(node.values)
    this.append(')')
  }

  protected override visitTuple(node: TupleNode): void {
    this.append('(')
    this.compileList(node.values)
    this.append(')')
  }

  protected override visitPrimitiveValueList(
    node: PrimitiveValueListNode,
  ): void {
    this.append('(')

    const { values } = node
    for (let i = 0; i < values.length; ++i) {
      this.appendValue(values[i])

      if (i !== values.length - 1) {
        this.append(', ')
      }
    }

    this.append(')')
  }

  protected override visitParens(node: ParensNode): void {
    this.append('(')
    this.visitNode(node.node)
    this.append(')')
  }

  protected override visitJoin(node: JoinNode): void {
    this.append(JOIN_TYPE_SQL[node.joinType])
    this.append(' ')
    this.visitNode(node.table)

    if (node.on) {
      this.append(' ')
      this.visitNode(node.on)
    }
  }

  protected override visitOn(node: OnNode): void {
    this.append('on ')
    this.visitNode(node.on)
  }

  protected override visitRaw(node: RawNode): void {
    const { sqlFragments, parameters: params } = node

    for (let i = 0; i < sqlFragments.length; ++i) {
      this.append(sqlFragments[i])

      if (params.length > i) {
        this.visitNode(params[i])
      }
    }
  }

  protected override visitOperator(node: OperatorNode): void {
    this.append(node.operator)
  }

  protected override visitTable(node: TableNode): void {
    this.visitNode(node.table)
  }

  protected override visitSchemableIdentifier(
    node: SchemableIdentifierNode,
  ): void {
    if (node.schema) {
      this.visitNode(node.schema)
      this.append('.')
    }

    this.visitNode(node.identifier)
  }

  protected override visitCreateTable(node: CreateTableNode): void {
    this.append('create ')

    if (node.frontModifiers && node.frontModifiers.length > 0) {
      this.compileList(node.frontModifiers, ' ')
      this.append(' ')
    }

    if (node.temporary) {
      this.append('temporary ')
    }

    this.append('table ')

    if (node.ifNotExists) {
      this.append('if not exists ')
    }

    this.visitNode(node.table)

    if (node.selectQuery) {
      this.append(' as ')
      this.visitNode(node.selectQuery)
    } else {
      this.append(' (')
      this.compileList([...node.columns, ...(node.constraints ?? [])])
      this.append(')')

      if (node.onCommit) {
        this.append(' on commit ')
        this.append(node.onCommit)
      }

      if (node.endModifiers && node.endModifiers.length > 0) {
        this.append(' ')
        this.compileList(node.endModifiers, ' ')
      }
    }
  }

  protected override visitColumnDefinition(node: ColumnDefinitionNode): void {
    this.visitNode(node.column)

    this.append(' ')
    this.visitNode(node.dataType)

    if (node.unsigned) {
      this.append(' unsigned')
    }

    if (node.frontModifiers && node.frontModifiers.length > 0) {
      this.append(' ')
      this.compileList(node.frontModifiers, ' ')
    }

    if (node.generated) {
      this.append(' ')
      this.visitNode(node.generated)
    }

    if (node.identity) {
      this.append(' identity')
    }

    if (node.defaultTo) {
      this.append(' ')
      this.visitNode(node.defaultTo)
    }

    if (node.notNull) {
      this.append(' not null')
    }

    if (node.unique) {
      this.append(' unique')
    }

    if (node.nullsNotDistinct) {
      this.append(' nulls not distinct')
    }

    if (node.primaryKey) {
      this.append(' primary key')
    }

    if (node.autoIncrement) {
      this.append(' ')
      this.append(this.getAutoIncrement())
    }

    if (node.references) {
      this.append(' ')
      this.visitNode(node.references)
    }

    if (node.check) {
      this.append(' ')
      this.visitNode(node.check)
    }

    if (node.endModifiers && node.endModifiers.length > 0) {
      this.append(' ')
      this.compileList(node.endModifiers, ' ')
    }
  }

  protected getAutoIncrement() {
    return 'auto_increment'
  }

  protected override visitReferences(node: ReferencesNode): void {
    this.append('references ')
    this.visitNode(node.table)
    this.append(' (')
    this.compileList(node.columns)
    this.append(')')

    if (node.onDelete) {
      this.append(' on delete ')
      this.append(node.onDelete)
    }

    if (node.onUpdate) {
      this.append(' on update ')
      this.append(node.onUpdate)
    }
  }

  protected override visitDropTable(node: DropTableNode): void {
    this.append('drop table ')

    if (node.ifExists) {
      this.append('if exists ')
    }

    this.visitNode(node.table)

    if (node.cascade) {
      this.append(' cascade')
    }
  }

  protected override visitDataType(node: DataTypeNode): void {
    this.append(node.dataType)
  }

  protected override visitOrderBy(node: OrderByNode): void {
    this.append('order by ')
    this.compileList(node.items)
  }

  protected override visitOrderByItem(node: OrderByItemNode): void {
    this.visitNode(node.orderBy)

    if (node.direction) {
      this.append(' ')
      this.visitNode(node.direction)
    }
  }

  protected override visitGroupBy(node: GroupByNode): void {
    this.append('group by ')
    this.compileList(node.items)
  }

  protected override visitGroupByItem(node: GroupByItemNode): void {
    this.visitNode(node.groupBy)
  }

  protected override visitUpdateQuery(node: UpdateQueryNode): void {
    const rootQueryNode = this.nodeStack.find(QueryNode.is)!
    const isSubQuery = rootQueryNode !== node

    if (!isSubQuery && node.explain) {
      this.visitNode(node.explain)
      this.append(' ')
    }

    if (isSubQuery && !MergeQueryNode.is(rootQueryNode)) {
      this.append('(')
    }

    if (node.with) {
      this.visitNode(node.with)
      this.append(' ')
    }

    this.append('update ')

    if (node.top) {
      this.visitNode(node.top)
      this.append(' ')
    }

    if (node.table) {
      this.visitNode(node.table)
      this.append(' ')
    }

    this.append('set ')

    if (node.updates) {
      this.compileList(node.updates)
    }

    if (node.from) {
      this.append(' ')
      this.visitNode(node.from)
    }

    if (node.joins) {
      this.append(' ')
      this.compileList(node.joins, ' ')
    }

    if (node.where) {
      this.append(' ')
      this.visitNode(node.where)
    }

    if (node.returning) {
      this.append(' ')
      this.visitNode(node.returning)
    }

    if (isSubQuery && !MergeQueryNode.is(rootQueryNode)) {
      this.append(')')
    }
  }

  protected override visitColumnUpdate(node: ColumnUpdateNode): void {
    this.visitNode(node.column)
    this.append(' = ')
    this.visitNode(node.value)
  }

  protected override visitLimit(node: LimitNode): void {
    this.append('limit ')
    this.visitNode(node.limit)
  }

  protected override visitOffset(node: OffsetNode): void {
    this.append('offset ')
    this.visitNode(node.offset)
  }

  protected override visitOnConflict(node: OnConflictNode): void {
    this.append('on conflict')

    if (node.columns) {
      this.append(' (')
      this.compileList(node.columns)
      this.append(')')
    } else if (node.constraint) {
      this.append(' on constraint ')
      this.visitNode(node.constraint)
    } else if (node.indexExpression) {
      this.append(' (')
      this.visitNode(node.indexExpression)
      this.append(')')
    }

    if (node.indexWhere) {
      this.append(' ')
      this.visitNode(node.indexWhere)
    }

    if (node.doNothing === true) {
      this.append(' do nothing')
    } else if (node.updates) {
      this.append(' do update set ')
      this.compileList(node.updates)

      if (node.updateWhere) {
        this.append(' ')
        this.visitNode(node.updateWhere)
      }
    }
  }

  protected override visitOnDuplicateKey(node: OnDuplicateKeyNode): void {
    this.append('on duplicate key update ')
    this.compileList(node.updates)
  }

  protected override visitCreateIndex(node: CreateIndexNode): void {
    this.append('create ')

    if (node.unique) {
      this.append('unique ')
    }

    this.append('index ')

    if (node.ifNotExists) {
      this.append('if not exists ')
    }

    this.visitNode(node.name)

    if (node.table) {
      this.append(' on ')
      this.visitNode(node.table)
    }

    if (node.using) {
      this.append(' using ')
      this.visitNode(node.using)
    }

    if (node.columns) {
      this.append(' (')
      this.compileList(node.columns)
      this.append(')')
    }

    if (node.nullsNotDistinct) {
      this.append(' nulls not distinct')
    }

    if (node.where) {
      this.append(' ')
      this.visitNode(node.where)
    }
  }

  protected override visitDropIndex(node: DropIndexNode): void {
    this.append('drop index ')

    if (node.ifExists) {
      this.append('if exists ')
    }

    this.visitNode(node.name)

    if (node.table) {
      this.append(' on ')
      this.visitNode(node.table)
    }

    if (node.cascade) {
      this.append(' cascade')
    }
  }

  protected override visitCreateSchema(node: CreateSchemaNode): void {
    this.append('create schema ')

    if (node.ifNotExists) {
      this.append('if not exists ')
    }

    this.visitNode(node.schema)
  }

  protected override visitDropSchema(node: DropSchemaNode): void {
    this.append('drop schema ')

    if (node.ifExists) {
      this.append('if exists ')
    }

    this.visitNode(node.schema)

    if (node.cascade) {
      this.append(' cascade')
    }
  }

  protected override visitPrimaryKeyConstraint(
    node: PrimaryKeyConstraintNode,
  ): void {
    if (node.name) {
      this.append('constraint ')
      this.visitNode(node.name)
      this.append(' ')
    }

    this.append('primary key (')
    this.compileList(node.columns)
    this.append(')')
  }

  protected override visitUniqueConstraint(node: UniqueConstraintNode): void {
    if (node.name) {
      this.append('constraint ')
      this.visitNode(node.name)
      this.append(' ')
    }

    this.append('unique')

    if (node.nullsNotDistinct) {
      this.append(' nulls not distinct')
    }

    this.append(' (')
    this.compileList(node.columns)
    this.append(')')
  }

  protected override visitCheckConstraint(node: CheckConstraintNode): void {
    if (node.name) {
      this.append('constraint ')
      this.visitNode(node.name)
      this.append(' ')
    }

    this.append('check (')
    this.visitNode(node.expression)
    this.append(')')
  }

  protected override visitForeignKeyConstraint(
    node: ForeignKeyConstraintNode,
  ): void {
    if (node.name) {
      this.append('constraint ')
      this.visitNode(node.name)
      this.append(' ')
    }

    this.append('foreign key (')
    this.compileList(node.columns)
    this.append(') ')
    this.visitNode(node.references)

    if (node.onDelete) {
      this.append(' on delete ')
      this.append(node.onDelete)
    }

    if (node.onUpdate) {
      this.append(' on update ')
      this.append(node.onUpdate)
    }
  }

  protected override visitList(node: ListNode): void {
    this.compileList(node.items)
  }

  protected override visitWith(node: WithNode): void {
    this.append('with ')

    if (node.recursive) {
      this.append('recursive ')
    }

    this.compileList(node.expressions)
  }

  protected override visitCommonTableExpression(
    node: CommonTableExpressionNode,
  ): void {
    this.visitNode(node.name)
    this.append(' as ')

    if (isBoolean(node.materialized)) {
      if (!node.materialized) {
        this.append('not ')
      }

      this.append('materialized ')
    }

    this.visitNode(node.expression)
  }

  protected override visitCommonTableExpressionName(
    node: CommonTableExpressionNameNode,
  ): void {
    this.visitNode(node.table)

    if (node.columns) {
      this.append('(')
      this.compileList(node.columns)
      this.append(')')
    }
  }

  protected override visitAlterTable(node: AlterTableNode): void {
    this.append('alter table ')
    this.visitNode(node.table)
    this.append(' ')

    if (node.renameTo) {
      this.append('rename to ')
      this.visitNode(node.renameTo)
    }

    if (node.setSchema) {
      this.append('set schema ')
      this.visitNode(node.setSchema)
    }

    if (node.addConstraint) {
      this.visitNode(node.addConstraint)
    }

    if (node.dropConstraint) {
      this.visitNode(node.dropConstraint)
    }

    if (node.columnAlterations) {
      this.compileColumnAlterations(node.columnAlterations)
    }

    if (node.addIndex) {
      this.visitNode(node.addIndex)
    }

    if (node.dropIndex) {
      this.visitNode(node.dropIndex)
    }
  }

  protected override visitAddColumn(node: AddColumnNode): void {
    this.append('add column ')
    this.visitNode(node.column)
  }

  protected override visitRenameColumn(node: RenameColumnNode): void {
    this.append('rename column ')
    this.visitNode(node.column)
    this.append(' to ')
    this.visitNode(node.renameTo)
  }

  protected override visitDropColumn(node: DropColumnNode): void {
    this.append('drop column ')
    this.visitNode(node.column)
  }

  protected override visitAlterColumn(node: AlterColumnNode): void {
    this.append('alter column ')
    this.visitNode(node.column)
    this.append(' ')

    if (node.dataType) {
      if (this.announcesNewColumnDataType()) {
        this.append('type ')
      }

      this.visitNode(node.dataType)

      if (node.dataTypeExpression) {
        this.append('using ')
        this.visitNode(node.dataTypeExpression)
      }
    }

    if (node.setDefault) {
      this.append('set default ')
      this.visitNode(node.setDefault)
    }

    if (node.dropDefault) {
      this.append('drop default')
    }

    if (node.setNotNull) {
      this.append('set not null')
    }

    if (node.dropNotNull) {
      this.append('drop not null')
    }
  }

  protected override visitModifyColumn(node: ModifyColumnNode): void {
    this.append('modify column ')
    this.visitNode(node.column)
  }

  protected override visitAddConstraint(node: AddConstraintNode): void {
    this.append('add ')
    this.visitNode(node.constraint)
  }

  protected override visitDropConstraint(node: DropConstraintNode): void {
    this.append('drop constraint ')

    if (node.ifExists) {
      this.append('if exists ')
    }

    this.visitNode(node.constraintName)

    if (node.modifier === 'cascade') {
      this.append(' cascade')
    } else if (node.modifier === 'restrict') {
      this.append(' restrict')
    }
  }

  protected override visitSetOperation(node: SetOperationNode): void {
    this.append(node.operator)
    this.append(' ')

    if (node.all) {
      this.append('all ')
    }

    this.visitNode(node.expression)
  }

  protected override visitCreateView(node: CreateViewNode): void {
    this.append('create ')

    if (node.orReplace) {
      this.append('or replace ')
    }

    if (node.materialized) {
      this.append('materialized ')
    }

    if (node.temporary) {
      this.append('temporary ')
    }

    this.append('view ')

    if (node.ifNotExists) {
      this.append('if not exists ')
    }

    this.visitNode(node.name)
    this.append(' ')

    if (node.columns) {
      this.append('(')
      this.compileList(node.columns)
      this.append(') ')
    }

    if (node.as) {
      this.append('as ')
      this.visitNode(node.as)
    }
  }

  protected override visitDropView(node: DropViewNode): void {
    this.append('drop ')

    if (node.materialized) {
      this.append('materialized ')
    }

    this.append('view ')

    if (node.ifExists) {
      this.append('if exists ')
    }

    this.visitNode(node.name)

    if (node.cascade) {
      this.append(' cascade')
    }
  }

  protected override visitGenerated(node: GeneratedNode): void {
    this.append('generated ')

    if (node.always) {
      this.append('always ')
    }

    if (node.byDefault) {
      this.append('by default ')
    }

    this.append('as ')

    if (node.identity) {
      this.append('identity')
    }

    if (node.expression) {
      this.append('(')
      this.visitNode(node.expression)
      this.append(')')
    }

    if (node.stored) {
      this.append(' stored')
    }
  }

  protected override visitDefaultValue(node: DefaultValueNode): void {
    this.append('default ')
    this.visitNode(node.defaultValue)
  }

  protected override visitSelectModifier(node: SelectModifierNode): void {
    if (node.rawModifier) {
      this.visitNode(node.rawModifier)
    } else {
      this.append(SELECT_MODIFIER_SQL[node.modifier!])
    }

    if (node.of) {
      this.append(' of ')
      this.compileList(node.of, ', ')
    }
  }

  protected override visitCreateType(node: CreateTypeNode): void {
    this.append('create type ')
    this.visitNode(node.name)

    if (node.enum) {
      this.append(' as enum ')
      this.visitNode(node.enum)
    }
  }

  protected override visitDropType(node: DropTypeNode): void {
    this.append('drop type ')

    if (node.ifExists) {
      this.append('if exists ')
    }

    this.visitNode(node.name)
  }

  protected override visitExplain(node: ExplainNode): void {
    this.append('explain')

    if (node.options || node.format) {
      this.append(' ')
      this.append(this.getLeftExplainOptionsWrapper())

      if (node.options) {
        this.visitNode(node.options)

        if (node.format) {
          this.append(this.getExplainOptionsDelimiter())
        }
      }

      if (node.format) {
        this.append('format')
        this.append(this.getExplainOptionAssignment())
        this.append(node.format)
      }

      this.append(this.getRightExplainOptionsWrapper())
    }
  }

  protected visitDefaultInsertValue(_: DefaultInsertValueNode): void {
    this.append('default')
  }

  protected override visitAggregateFunction(node: AggregateFunctionNode): void {
    this.append(node.func)
    this.append('(')

    if (node.distinct) {
      this.append('distinct ')
    }

    this.compileList(node.aggregated)
    this.append(')')

    if (node.filter) {
      this.append(' filter(')
      this.visitNode(node.filter)
      this.append(')')
    }

    if (node.over) {
      this.append(' ')
      this.visitNode(node.over)
    }
  }

  protected override visitOver(node: OverNode): void {
    this.append('over(')

    if (node.partitionBy) {
      this.visitNode(node.partitionBy)

      if (node.orderBy) {
        this.append(' ')
      }
    }

    if (node.orderBy) {
      this.visitNode(node.orderBy)
    }

    this.append(')')
  }

  protected override visitPartitionBy(node: PartitionByNode): void {
    this.append('partition by ')
    this.compileList(node.items)
  }

  protected override visitPartitionByItem(node: PartitionByItemNode): void {
    this.visitNode(node.partitionBy)
  }

  protected override visitBinaryOperation(node: BinaryOperationNode): void {
    this.visitNode(node.leftOperand)
    this.append(' ')
    this.visitNode(node.operator)
    this.append(' ')
    this.visitNode(node.rightOperand)
  }

  protected override visitUnaryOperation(node: UnaryOperationNode): void {
    this.visitNode(node.operator)

    if (!this.isMinusOperator(node.operator)) {
      this.append(' ')
    }

    this.visitNode(node.operand)
  }

  protected isMinusOperator(node: OperationNode): node is OperatorNode {
    return OperatorNode.is(node) && node.operator === '-'
  }

  protected override visitUsing(node: UsingNode): void {
    this.append('using ')
    this.compileList(node.tables)
  }

  protected override visitFunction(node: FunctionNode): void {
    this.append(node.func)
    this.append('(')
    this.compileList(node.arguments)
    this.append(')')
  }

  protected override visitCase(node: CaseNode): void {
    this.append('case')

    if (node.value) {
      this.append(' ')
      this.visitNode(node.value)
    }

    if (node.when) {
      this.append(' ')
      this.compileList(node.when, ' ')
    }

    if (node.else) {
      this.append(' else ')
      this.visitNode(node.else)
    }

    this.append(' end')

    if (node.isStatement) {
      this.append(' case')
    }
  }

  protected override visitWhen(node: WhenNode): void {
    this.append('when ')

    this.visitNode(node.condition)

    if (node.result) {
      this.append(' then ')
      this.visitNode(node.result)
    }
  }

  protected override visitJSONReference(node: JSONReferenceNode): void {
    this.visitNode(node.reference)
    this.visitNode(node.traversal)
  }

  protected override visitJSONPath(node: JSONPathNode): void {
    if (node.inOperator) {
      this.visitNode(node.inOperator)
    }

    this.append("'$")

    for (const pathLeg of node.pathLegs) {
      this.visitNode(pathLeg)
    }

    this.append("'")
  }

  protected override visitJSONPathLeg(node: JSONPathLegNode): void {
    const isArrayLocation = node.type === 'ArrayLocation'

    this.append(isArrayLocation ? '[' : '.')

    this.append(String(node.value))

    if (isArrayLocation) {
      this.append(']')
    }
  }

  protected override visitJSONOperatorChain(node: JSONOperatorChainNode): void {
    for (let i = 0, len = node.values.length; i < len; i++) {
      if (i === len - 1) {
        this.visitNode(node.operator)
      } else {
        this.append('->')
      }

      this.visitNode(node.values[i])
    }
  }

  protected override visitMergeQuery(node: MergeQueryNode): void {
    if (node.with) {
      this.visitNode(node.with)
      this.append(' ')
    }

    this.append('merge into ')
    this.visitNode(node.into)

    if (node.using) {
      this.append(' ')
      this.visitNode(node.using)
    }

    if (node.whens) {
      this.append(' ')
      this.compileList(node.whens)
    }
  }

  protected override visitMatched(node: MatchedNode): void {
    if (node.not) {
      this.append('not ')
    }

    this.append('matched')

    if (node.bySource) {
      this.append(' by source')
    }
  }

  protected override visitAddIndex(node: AddIndexNode): void {
    this.append('add ')

    if (node.unique) {
      this.append('unique ')
    }

    this.append('index ')

    this.visitNode(node.name)

    if (node.columns) {
      this.append(' (')
      this.compileList(node.columns)
      this.append(')')
    }

    if (node.using) {
      this.append(' using ')
      this.visitNode(node.using)
    }
  }

<<<<<<< HEAD
  protected override visitTop(node: TopNode): void {
    this.append(`top(${node.expression})`)

    if (node.modifiers) {
      this.append(` ${node.modifiers}`)
    }
=======
  protected override visitCast(node: CastNode): void {
    this.append('cast(')
    this.visitNode(node.expression)
    this.append(' as ')
    this.visitNode(node.dataType)
    this.append(')')
>>>>>>> b20a6ba8
  }

  protected append(str: string): void {
    this.#sql += str
  }

  protected appendValue(parameter: unknown): void {
    this.addParameter(parameter)
    this.append(this.getCurrentParameterPlaceholder())
  }

  protected getLeftIdentifierWrapper(): string {
    return '"'
  }

  protected getRightIdentifierWrapper(): string {
    return '"'
  }

  protected getCurrentParameterPlaceholder(): string {
    return '$' + this.numParameters
  }

  protected getLeftExplainOptionsWrapper(): string {
    return '('
  }

  protected getExplainOptionAssignment(): string {
    return ' '
  }

  protected getExplainOptionsDelimiter(): string {
    return ', '
  }

  protected getRightExplainOptionsWrapper(): string {
    return ')'
  }

  protected sanitizeIdentifier(identifier: string): string {
    const leftWrap = this.getLeftIdentifierWrapper()
    const rightWrap = this.getRightIdentifierWrapper()

    let sanitized = ''
    for (const c of identifier) {
      sanitized += c

      if (c === leftWrap) {
        sanitized += leftWrap
      } else if (c === rightWrap) {
        sanitized += rightWrap
      }
    }

    return sanitized
  }

  protected addParameter(parameter: unknown): void {
    this.#parameters.push(parameter)
  }

  protected appendImmediateValue(value: unknown): void {
    if (isString(value)) {
      this.append(`'${value}'`)
    } else if (isNumber(value) || isBoolean(value)) {
      this.append(value.toString())
    } else if (isNull(value)) {
      this.append('null')
    } else if (isDate(value)) {
      this.appendImmediateValue(value.toISOString())
    } else if (isBigInt(value)) {
      this.appendImmediateValue(value.toString())
    } else {
      throw new Error(`invalid immediate value ${value}`)
    }
  }

  protected sortSelectModifiers(
    arr: SelectModifierNode[],
  ): ReadonlyArray<SelectModifierNode> {
    arr.sort((left, right) =>
      left.modifier && right.modifier
        ? SELECT_MODIFIER_PRIORITY[left.modifier] -
          SELECT_MODIFIER_PRIORITY[right.modifier]
        : 1,
    )

    return freeze(arr)
  }

  protected compileColumnAlterations(
    columnAlterations: readonly AlterTableColumnAlterationNode[],
  ) {
    this.compileList(columnAlterations)
  }

  /**
   * controls whether the dialect adds a "type" keyword before a column's new data
   * type in an ALTER TABLE statement.
   */
  protected announcesNewColumnDataType(): boolean {
    return true
  }
}

const SELECT_MODIFIER_SQL: Readonly<Record<SelectModifier, string>> = freeze({
  ForKeyShare: 'for key share',
  ForNoKeyUpdate: 'for no key update',
  ForUpdate: 'for update',
  ForShare: 'for share',
  NoWait: 'nowait',
  SkipLocked: 'skip locked',
  Distinct: 'distinct',
})

const SELECT_MODIFIER_PRIORITY: Readonly<Record<SelectModifier, number>> =
  freeze({
    ForKeyShare: 1,
    ForNoKeyUpdate: 1,
    ForUpdate: 1,
    ForShare: 1,
    NoWait: 2,
    SkipLocked: 2,
    Distinct: 0,
  })

const JOIN_TYPE_SQL: Readonly<Record<JoinType, string>> = freeze({
  InnerJoin: 'inner join',
  LeftJoin: 'left join',
  RightJoin: 'right join',
  FullJoin: 'full join',
  LateralInnerJoin: 'inner join lateral',
  LateralLeftJoin: 'left join lateral',
  Using: 'using',
})<|MERGE_RESOLUTION|>--- conflicted
+++ resolved
@@ -107,11 +107,8 @@
 import { MergeQueryNode } from '../operation-node/merge-query-node.js'
 import { MatchedNode } from '../operation-node/matched-node.js'
 import { AddIndexNode } from '../operation-node/add-index-node.js'
-<<<<<<< HEAD
+import { CastNode } from '../operation-node/cast-node.js'
 import { TopNode } from '../operation-node/top-node.js'
-=======
-import { CastNode } from '../operation-node/cast-node.js'
->>>>>>> b20a6ba8
 
 export class DefaultQueryCompiler
   extends OperationNodeVisitor
@@ -1539,21 +1536,20 @@
     }
   }
 
-<<<<<<< HEAD
-  protected override visitTop(node: TopNode): void {
-    this.append(`top(${node.expression})`)
-
-    if (node.modifiers) {
-      this.append(` ${node.modifiers}`)
-    }
-=======
   protected override visitCast(node: CastNode): void {
     this.append('cast(')
     this.visitNode(node.expression)
     this.append(' as ')
     this.visitNode(node.dataType)
     this.append(')')
->>>>>>> b20a6ba8
+  }
+  
+  protected override visitTop(node: TopNode): void {
+    this.append(`top(${node.expression})`)
+
+    if (node.modifiers) {
+      this.append(` ${node.modifiers}`)
+    }
   }
 
   protected append(str: string): void {
