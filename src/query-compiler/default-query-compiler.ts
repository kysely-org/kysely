--- conflicted
+++ resolved
@@ -108,11 +108,8 @@
 import { MatchedNode } from '../operation-node/matched-node.js'
 import { AddIndexNode } from '../operation-node/add-index-node.js'
 import { CastNode } from '../operation-node/cast-node.js'
-<<<<<<< HEAD
+import { FetchNode } from '../operation-node/fetch-node.js'
 import { OutputNode } from '../operation-node/output-node.js'
-=======
-import { FetchNode } from '../operation-node/fetch-node.js'
->>>>>>> eb4eb56e
 
 export class DefaultQueryCompiler
   extends OperationNodeVisitor
@@ -1552,16 +1549,15 @@
     this.append(')')
   }
   
-<<<<<<< HEAD
-  protected override visitOutput(node: OutputNode): void {
-    this.append('output ')
-    this.compileList(node.selections)
-=======
   protected override visitFetch(node: FetchNode): void {
     this.append('fetch next ')
     this.visitNode(node.rowCount)
     this.append(` rows ${node.modifier}`)
->>>>>>> eb4eb56e
+  }
+  
+  protected override visitOutput(node: OutputNode): void {
+    this.append('output ')
+    this.compileList(node.selections)
   }
 
   protected append(str: string): void {
