import { AliasNode } from '../operation-node/alias-node.js'
import { AndNode } from '../operation-node/and-node.js'
import { CheckConstraintNode } from '../operation-node/check-constraint-node.js'
import { AddColumnNode } from '../operation-node/add-column-node.js'
import { ColumnUpdateNode } from '../operation-node/column-update-node.js'
import { CreateIndexNode } from '../operation-node/create-index-node.js'
import { CreateTableNode } from '../operation-node/create-table-node.js'
import { DataTypeNode } from '../operation-node/data-type-node.js'
import { DeleteQueryNode } from '../operation-node/delete-query-node.js'
import { DropIndexNode } from '../operation-node/drop-index-node.js'
import { DropTableNode } from '../operation-node/drop-table-node.js'
import { FromNode } from '../operation-node/from-node.js'
import { GroupByItemNode } from '../operation-node/group-by-item-node.js'
import { GroupByNode } from '../operation-node/group-by-node.js'
import { IdentifierNode } from '../operation-node/identifier-node.js'
import { InsertQueryNode } from '../operation-node/insert-query-node.js'
import { JoinNode, JoinType } from '../operation-node/join-node.js'
import { LimitNode } from '../operation-node/limit-node.js'
import { ListNode } from '../operation-node/list-node.js'
import { OffsetNode } from '../operation-node/offset-node.js'
import { OnConflictNode } from '../operation-node/on-conflict-node.js'
import { OperationNode } from '../operation-node/operation-node.js'
import { OperationNodeVisitor } from '../operation-node/operation-node-visitor.js'
import { OperatorNode } from '../operation-node/operator-node.js'
import { OrNode } from '../operation-node/or-node.js'
import { OrderByItemNode } from '../operation-node/order-by-item-node.js'
import { OrderByNode } from '../operation-node/order-by-node.js'
import { ParensNode } from '../operation-node/parens-node.js'
import { PrimitiveValueListNode } from '../operation-node/primitive-value-list-node.js'
import { QueryNode } from '../operation-node/query-node.js'
import { RawNode } from '../operation-node/raw-node.js'
import { ReferenceNode } from '../operation-node/reference-node.js'
import { ReferencesNode } from '../operation-node/references-node.js'
import { ReturningNode } from '../operation-node/returning-node.js'
import { SelectAllNode } from '../operation-node/select-all-node.js'
import { SelectQueryNode } from '../operation-node/select-query-node.js'
import { SelectionNode } from '../operation-node/selection-node.js'
import { TableNode } from '../operation-node/table-node.js'
import { PrimaryKeyConstraintNode } from '../operation-node/primary-constraint-node.js'
import { UniqueConstraintNode } from '../operation-node/unique-constraint-node.js'
import { UpdateQueryNode } from '../operation-node/update-query-node.js'
import { ValueListNode } from '../operation-node/value-list-node.js'
import { ValueNode } from '../operation-node/value-node.js'
import { WhereNode } from '../operation-node/where-node.js'
import { CommonTableExpressionNode } from '../operation-node/common-table-expression-node.js'
import { WithNode } from '../operation-node/with-node.js'
import {
  freeze,
  isString,
  isNumber,
  isBoolean,
  isNull,
  isDate,
  isBigInt,
} from '../util/object-utils.js'
import { CompiledQuery } from './compiled-query.js'
import { RootOperationNode, QueryCompiler } from './query-compiler.js'
import { HavingNode } from '../operation-node/having-node.js'
import { CreateSchemaNode } from '../operation-node/create-schema-node.js'
import { DropSchemaNode } from '../operation-node/drop-schema-node.js'
import {
  AlterTableColumnAlterationNode,
  AlterTableNode,
} from '../operation-node/alter-table-node.js'
import { DropColumnNode } from '../operation-node/drop-column-node.js'
import { RenameColumnNode } from '../operation-node/rename-column-node.js'
import { AlterColumnNode } from '../operation-node/alter-column-node.js'
import { AddConstraintNode } from '../operation-node/add-constraint-node.js'
import { DropConstraintNode } from '../operation-node/drop-constraint-node.js'
import { ForeignKeyConstraintNode } from '../operation-node/foreign-key-constraint-node.js'
import { ColumnDefinitionNode } from '../operation-node/column-definition-node.js'
import { ModifyColumnNode } from '../operation-node/modify-column-node.js'
import { OnDuplicateKeyNode } from '../operation-node/on-duplicate-key-node.js'
import { ColumnNode } from '../operation-node/column-node.js'
import { CreateViewNode } from '../operation-node/create-view-node.js'
import { DropViewNode } from '../operation-node/drop-view-node.js'
import { GeneratedNode } from '../operation-node/generated-node.js'
import { DefaultValueNode } from '../operation-node/default-value-node.js'
import { OnNode } from '../operation-node/on-node.js'
import { ValuesNode } from '../operation-node/values-node.js'
import { CommonTableExpressionNameNode } from '../operation-node/common-table-expression-name-node.js'
import {
  SelectModifier,
  SelectModifierNode,
} from '../operation-node/select-modifier-node.js'
import { CreateTypeNode } from '../operation-node/create-type-node.js'
import { DropTypeNode } from '../operation-node/drop-type-node.js'
import { ExplainNode } from '../operation-node/explain-node.js'
import { SchemableIdentifierNode } from '../operation-node/schemable-identifier-node.js'
import { DefaultInsertValueNode } from '../operation-node/default-insert-value-node.js'
import { AggregateFunctionNode } from '../operation-node/aggregate-function-node.js'
import { OverNode } from '../operation-node/over-node.js'
import { PartitionByNode } from '../operation-node/partition-by-node.js'
import { PartitionByItemNode } from '../operation-node/partition-by-item-node.js'
import { SetOperationNode } from '../operation-node/set-operation-node.js'
import { BinaryOperationNode } from '../operation-node/binary-operation-node.js'
import { UnaryOperationNode } from '../operation-node/unary-operation-node.js'
import { UsingNode } from '../operation-node/using-node.js'
import { FunctionNode } from '../operation-node/function-node.js'
import { CaseNode } from '../operation-node/case-node.js'
import { WhenNode } from '../operation-node/when-node.js'
import { JSONReferenceNode } from '../operation-node/json-reference-node.js'
import { JSONPathNode } from '../operation-node/json-path-node.js'
import { JSONPathLegNode } from '../operation-node/json-path-leg-node.js'
import { JSONOperatorChainNode } from '../operation-node/json-operator-chain-node.js'
import { TupleNode } from '../operation-node/tuple-node.js'
import { MergeQueryNode } from '../operation-node/merge-query-node.js'
import { MatchedNode } from '../operation-node/matched-node.js'
import { AddIndexNode } from '../operation-node/add-index-node.js'
<<<<<<< HEAD
import { FetchNode } from '../operation-node/fetch-node.js'
=======
import { CastNode } from '../operation-node/cast-node.js'
>>>>>>> b20a6ba8

export class DefaultQueryCompiler
  extends OperationNodeVisitor
  implements QueryCompiler
{
  #sql = ''
  #parameters: unknown[] = []

  protected get numParameters(): number {
    return this.#parameters.length
  }

  compileQuery(node: RootOperationNode): CompiledQuery {
    this.#sql = ''
    this.#parameters = []

    this.visitNode(node)

    return freeze({
      query: node,
      sql: this.getSql(),
      parameters: [...this.#parameters],
    })
  }

  protected getSql(): string {
    return this.#sql
  }

  protected override visitSelectQuery(node: SelectQueryNode): void {
    const wrapInParens =
      this.parentNode !== undefined &&
      !ParensNode.is(this.parentNode) &&
      !InsertQueryNode.is(this.parentNode) &&
      !CreateTableNode.is(this.parentNode) &&
      !CreateViewNode.is(this.parentNode) &&
      !SetOperationNode.is(this.parentNode)

    if (this.parentNode === undefined && node.explain) {
      this.visitNode(node.explain)
      this.append(' ')
    }

    if (wrapInParens) {
      this.append('(')
    }

    if (node.with) {
      this.visitNode(node.with)
      this.append(' ')
    }

    this.append('select')

    if (node.distinctOn) {
      this.append(' ')
      this.compileDistinctOn(node.distinctOn)
    }

    if (node.frontModifiers?.length) {
      this.append(' ')
      this.compileList(node.frontModifiers, ' ')
    }

    if (node.selections) {
      this.append(' ')
      this.compileList(node.selections)
    }

    if (node.from) {
      this.append(' ')
      this.visitNode(node.from)
    }

    if (node.joins) {
      this.append(' ')
      this.compileList(node.joins, ' ')
    }

    if (node.where) {
      this.append(' ')
      this.visitNode(node.where)
    }

    if (node.groupBy) {
      this.append(' ')
      this.visitNode(node.groupBy)
    }

    if (node.having) {
      this.append(' ')
      this.visitNode(node.having)
    }

    if (node.setOperations) {
      this.append(' ')
      this.compileList(node.setOperations, ' ')
    }

    if (node.orderBy) {
      this.append(' ')
      this.visitNode(node.orderBy)
    }

    if (node.limit) {
      this.append(' ')
      this.visitNode(node.limit)
    }

    if (node.offset) {
      this.append(' ')
      this.visitNode(node.offset)
    }

    if (node.fetch) {
      this.append(' ')
      this.visitNode(node.fetch)
    }

    if (node.endModifiers?.length) {
      this.append(' ')
      this.compileList(this.sortSelectModifiers([...node.endModifiers]), ' ')
    }

    if (wrapInParens) {
      this.append(')')
    }
  }

  protected override visitFrom(node: FromNode): void {
    this.append('from ')
    this.compileList(node.froms)
  }

  protected override visitSelection(node: SelectionNode): void {
    this.visitNode(node.selection)
  }

  protected override visitColumn(node: ColumnNode): void {
    this.visitNode(node.column)
  }

  protected compileDistinctOn(expressions: ReadonlyArray<OperationNode>): void {
    this.append('distinct on (')
    this.compileList(expressions)
    this.append(')')
  }

  protected compileList(
    nodes: ReadonlyArray<OperationNode>,
    separator = ', ',
  ): void {
    const lastIndex = nodes.length - 1

    for (let i = 0; i <= lastIndex; i++) {
      this.visitNode(nodes[i])

      if (i < lastIndex) {
        this.append(separator)
      }
    }
  }

  protected override visitWhere(node: WhereNode): void {
    this.append('where ')
    this.visitNode(node.where)
  }

  protected override visitHaving(node: HavingNode): void {
    this.append('having ')
    this.visitNode(node.having)
  }

  protected override visitInsertQuery(node: InsertQueryNode): void {
    const rootQueryNode = this.nodeStack.find(QueryNode.is)!
    const isSubQuery = rootQueryNode !== node

    if (!isSubQuery && node.explain) {
      this.visitNode(node.explain)
      this.append(' ')
    }

    if (isSubQuery && !MergeQueryNode.is(rootQueryNode)) {
      this.append('(')
    }

    if (node.with) {
      this.visitNode(node.with)
      this.append(' ')
    }

    this.append(node.replace ? 'replace' : 'insert')

    if (node.ignore) {
      this.append(' ignore')
    }

    if (node.into) {
      this.append(' into ')
      this.visitNode(node.into)
    }

    if (node.columns) {
      this.append(' (')
      this.compileList(node.columns)
      this.append(')')
    }

    if (node.values) {
      this.append(' ')
      this.visitNode(node.values)
    }

    if (node.defaultValues) {
      this.append(' ')
      this.append('default values')
    }

    if (node.onConflict) {
      this.append(' ')
      this.visitNode(node.onConflict)
    }

    if (node.onDuplicateKey) {
      this.append(' ')
      this.visitNode(node.onDuplicateKey)
    }

    if (node.returning) {
      this.append(' ')
      this.visitNode(node.returning)
    }

    if (isSubQuery && !MergeQueryNode.is(rootQueryNode)) {
      this.append(')')
    }
  }

  protected override visitValues(node: ValuesNode): void {
    this.append('values ')
    this.compileList(node.values)
  }

  protected override visitDeleteQuery(node: DeleteQueryNode): void {
    const isSubQuery = this.nodeStack.find(QueryNode.is) !== node

    if (!isSubQuery && node.explain) {
      this.visitNode(node.explain)
      this.append(' ')
    }

    if (isSubQuery) {
      this.append('(')
    }

    if (node.with) {
      this.visitNode(node.with)
      this.append(' ')
    }

    this.append('delete ')
    this.visitNode(node.from)

    if (node.using) {
      this.append(' ')
      this.visitNode(node.using)
    }

    if (node.joins) {
      this.append(' ')
      this.compileList(node.joins, ' ')
    }

    if (node.where) {
      this.append(' ')
      this.visitNode(node.where)
    }

    if (node.orderBy) {
      this.append(' ')
      this.visitNode(node.orderBy)
    }

    if (node.limit) {
      this.append(' ')
      this.visitNode(node.limit)
    }

    if (node.returning) {
      this.append(' ')
      this.visitNode(node.returning)
    }

    if (isSubQuery) {
      this.append(')')
    }
  }

  protected override visitReturning(node: ReturningNode): void {
    this.append('returning ')
    this.compileList(node.selections)
  }

  protected override visitAlias(node: AliasNode): void {
    this.visitNode(node.node)
    this.append(' as ')
    this.visitNode(node.alias)
  }

  protected override visitReference(node: ReferenceNode): void {
    if (node.table) {
      this.visitNode(node.table)
      this.append('.')
    }

    this.visitNode(node.column)
  }

  protected override visitSelectAll(_: SelectAllNode): void {
    this.append('*')
  }

  protected override visitIdentifier(node: IdentifierNode): void {
    this.append(this.getLeftIdentifierWrapper())
    this.compileUnwrappedIdentifier(node)
    this.append(this.getRightIdentifierWrapper())
  }

  protected compileUnwrappedIdentifier(node: IdentifierNode): void {
    if (!isString(node.name)) {
      throw new Error(
        'a non-string identifier was passed to compileUnwrappedIdentifier.',
      )
    }

    this.append(this.sanitizeIdentifier(node.name))
  }

  protected override visitAnd(node: AndNode): void {
    this.visitNode(node.left)
    this.append(' and ')
    this.visitNode(node.right)
  }

  protected override visitOr(node: OrNode): void {
    this.visitNode(node.left)
    this.append(' or ')
    this.visitNode(node.right)
  }

  protected override visitValue(node: ValueNode): void {
    if (node.immediate) {
      this.appendImmediateValue(node.value)
    } else {
      this.appendValue(node.value)
    }
  }

  protected override visitValueList(node: ValueListNode): void {
    this.append('(')
    this.compileList(node.values)
    this.append(')')
  }

  protected override visitTuple(node: TupleNode): void {
    this.append('(')
    this.compileList(node.values)
    this.append(')')
  }

  protected override visitPrimitiveValueList(
    node: PrimitiveValueListNode,
  ): void {
    this.append('(')

    const { values } = node
    for (let i = 0; i < values.length; ++i) {
      this.appendValue(values[i])

      if (i !== values.length - 1) {
        this.append(', ')
      }
    }

    this.append(')')
  }

  protected override visitParens(node: ParensNode): void {
    this.append('(')
    this.visitNode(node.node)
    this.append(')')
  }

  protected override visitJoin(node: JoinNode): void {
    this.append(JOIN_TYPE_SQL[node.joinType])
    this.append(' ')
    this.visitNode(node.table)

    if (node.on) {
      this.append(' ')
      this.visitNode(node.on)
    }
  }

  protected override visitOn(node: OnNode): void {
    this.append('on ')
    this.visitNode(node.on)
  }

  protected override visitRaw(node: RawNode): void {
    const { sqlFragments, parameters: params } = node

    for (let i = 0; i < sqlFragments.length; ++i) {
      this.append(sqlFragments[i])

      if (params.length > i) {
        this.visitNode(params[i])
      }
    }
  }

  protected override visitOperator(node: OperatorNode): void {
    this.append(node.operator)
  }

  protected override visitTable(node: TableNode): void {
    this.visitNode(node.table)
  }

  protected override visitSchemableIdentifier(
    node: SchemableIdentifierNode,
  ): void {
    if (node.schema) {
      this.visitNode(node.schema)
      this.append('.')
    }

    this.visitNode(node.identifier)
  }

  protected override visitCreateTable(node: CreateTableNode): void {
    this.append('create ')

    if (node.frontModifiers && node.frontModifiers.length > 0) {
      this.compileList(node.frontModifiers, ' ')
      this.append(' ')
    }

    if (node.temporary) {
      this.append('temporary ')
    }

    this.append('table ')

    if (node.ifNotExists) {
      this.append('if not exists ')
    }

    this.visitNode(node.table)

    if (node.selectQuery) {
      this.append(' as ')
      this.visitNode(node.selectQuery)
    } else {
      this.append(' (')
      this.compileList([...node.columns, ...(node.constraints ?? [])])
      this.append(')')

      if (node.onCommit) {
        this.append(' on commit ')
        this.append(node.onCommit)
      }

      if (node.endModifiers && node.endModifiers.length > 0) {
        this.append(' ')
        this.compileList(node.endModifiers, ' ')
      }
    }
  }

  protected override visitColumnDefinition(node: ColumnDefinitionNode): void {
    this.visitNode(node.column)

    this.append(' ')
    this.visitNode(node.dataType)

    if (node.unsigned) {
      this.append(' unsigned')
    }

    if (node.frontModifiers && node.frontModifiers.length > 0) {
      this.append(' ')
      this.compileList(node.frontModifiers, ' ')
    }

    if (node.generated) {
      this.append(' ')
      this.visitNode(node.generated)
    }

    if (node.identity) {
      this.append(' identity')
    }

    if (node.defaultTo) {
      this.append(' ')
      this.visitNode(node.defaultTo)
    }

    if (node.notNull) {
      this.append(' not null')
    }

    if (node.unique) {
      this.append(' unique')
    }

    if (node.nullsNotDistinct) {
      this.append(' nulls not distinct')
    }

    if (node.primaryKey) {
      this.append(' primary key')
    }

    if (node.autoIncrement) {
      this.append(' ')
      this.append(this.getAutoIncrement())
    }

    if (node.references) {
      this.append(' ')
      this.visitNode(node.references)
    }

    if (node.check) {
      this.append(' ')
      this.visitNode(node.check)
    }

    if (node.endModifiers && node.endModifiers.length > 0) {
      this.append(' ')
      this.compileList(node.endModifiers, ' ')
    }
  }

  protected getAutoIncrement() {
    return 'auto_increment'
  }

  protected override visitReferences(node: ReferencesNode): void {
    this.append('references ')
    this.visitNode(node.table)
    this.append(' (')
    this.compileList(node.columns)
    this.append(')')

    if (node.onDelete) {
      this.append(' on delete ')
      this.append(node.onDelete)
    }

    if (node.onUpdate) {
      this.append(' on update ')
      this.append(node.onUpdate)
    }
  }

  protected override visitDropTable(node: DropTableNode): void {
    this.append('drop table ')

    if (node.ifExists) {
      this.append('if exists ')
    }

    this.visitNode(node.table)

    if (node.cascade) {
      this.append(' cascade')
    }
  }

  protected override visitDataType(node: DataTypeNode): void {
    this.append(node.dataType)
  }

  protected override visitOrderBy(node: OrderByNode): void {
    this.append('order by ')
    this.compileList(node.items)
  }

  protected override visitOrderByItem(node: OrderByItemNode): void {
    this.visitNode(node.orderBy)

    if (node.direction) {
      this.append(' ')
      this.visitNode(node.direction)
    }
  }

  protected override visitGroupBy(node: GroupByNode): void {
    this.append('group by ')
    this.compileList(node.items)
  }

  protected override visitGroupByItem(node: GroupByItemNode): void {
    this.visitNode(node.groupBy)
  }

  protected override visitUpdateQuery(node: UpdateQueryNode): void {
    const rootQueryNode = this.nodeStack.find(QueryNode.is)!
    const isSubQuery = rootQueryNode !== node

    if (!isSubQuery && node.explain) {
      this.visitNode(node.explain)
      this.append(' ')
    }

    if (isSubQuery && !MergeQueryNode.is(rootQueryNode)) {
      this.append('(')
    }

    if (node.with) {
      this.visitNode(node.with)
      this.append(' ')
    }

    this.append('update ')

    if (node.table) {
      this.visitNode(node.table)
      this.append(' ')
    }

    this.append('set ')

    if (node.updates) {
      this.compileList(node.updates)
    }

    if (node.from) {
      this.append(' ')
      this.visitNode(node.from)
    }

    if (node.joins) {
      this.append(' ')
      this.compileList(node.joins, ' ')
    }

    if (node.where) {
      this.append(' ')
      this.visitNode(node.where)
    }

    if (node.returning) {
      this.append(' ')
      this.visitNode(node.returning)
    }

    if (isSubQuery && !MergeQueryNode.is(rootQueryNode)) {
      this.append(')')
    }
  }

  protected override visitColumnUpdate(node: ColumnUpdateNode): void {
    this.visitNode(node.column)
    this.append(' = ')
    this.visitNode(node.value)
  }

  protected override visitLimit(node: LimitNode): void {
    this.append('limit ')
    this.visitNode(node.limit)
  }

  protected override visitOffset(node: OffsetNode): void {
    this.append('offset ')
    this.visitNode(node.offset)
  }

  protected override visitOnConflict(node: OnConflictNode): void {
    this.append('on conflict')

    if (node.columns) {
      this.append(' (')
      this.compileList(node.columns)
      this.append(')')
    } else if (node.constraint) {
      this.append(' on constraint ')
      this.visitNode(node.constraint)
    } else if (node.indexExpression) {
      this.append(' (')
      this.visitNode(node.indexExpression)
      this.append(')')
    }

    if (node.indexWhere) {
      this.append(' ')
      this.visitNode(node.indexWhere)
    }

    if (node.doNothing === true) {
      this.append(' do nothing')
    } else if (node.updates) {
      this.append(' do update set ')
      this.compileList(node.updates)

      if (node.updateWhere) {
        this.append(' ')
        this.visitNode(node.updateWhere)
      }
    }
  }

  protected override visitOnDuplicateKey(node: OnDuplicateKeyNode): void {
    this.append('on duplicate key update ')
    this.compileList(node.updates)
  }

  protected override visitCreateIndex(node: CreateIndexNode): void {
    this.append('create ')

    if (node.unique) {
      this.append('unique ')
    }

    this.append('index ')

    if (node.ifNotExists) {
      this.append('if not exists ')
    }

    this.visitNode(node.name)

    if (node.table) {
      this.append(' on ')
      this.visitNode(node.table)
    }

    if (node.using) {
      this.append(' using ')
      this.visitNode(node.using)
    }

    if (node.columns) {
      this.append(' (')
      this.compileList(node.columns)
      this.append(')')
    }

    if (node.nullsNotDistinct) {
      this.append(' nulls not distinct')
    }

    if (node.where) {
      this.append(' ')
      this.visitNode(node.where)
    }
  }

  protected override visitDropIndex(node: DropIndexNode): void {
    this.append('drop index ')

    if (node.ifExists) {
      this.append('if exists ')
    }

    this.visitNode(node.name)

    if (node.table) {
      this.append(' on ')
      this.visitNode(node.table)
    }

    if (node.cascade) {
      this.append(' cascade')
    }
  }

  protected override visitCreateSchema(node: CreateSchemaNode): void {
    this.append('create schema ')

    if (node.ifNotExists) {
      this.append('if not exists ')
    }

    this.visitNode(node.schema)
  }

  protected override visitDropSchema(node: DropSchemaNode): void {
    this.append('drop schema ')

    if (node.ifExists) {
      this.append('if exists ')
    }

    this.visitNode(node.schema)

    if (node.cascade) {
      this.append(' cascade')
    }
  }

  protected override visitPrimaryKeyConstraint(
    node: PrimaryKeyConstraintNode,
  ): void {
    if (node.name) {
      this.append('constraint ')
      this.visitNode(node.name)
      this.append(' ')
    }

    this.append('primary key (')
    this.compileList(node.columns)
    this.append(')')
  }

  protected override visitUniqueConstraint(node: UniqueConstraintNode): void {
    if (node.name) {
      this.append('constraint ')
      this.visitNode(node.name)
      this.append(' ')
    }

    this.append('unique')

    if (node.nullsNotDistinct) {
      this.append(' nulls not distinct')
    }

    this.append(' (')
    this.compileList(node.columns)
    this.append(')')
  }

  protected override visitCheckConstraint(node: CheckConstraintNode): void {
    if (node.name) {
      this.append('constraint ')
      this.visitNode(node.name)
      this.append(' ')
    }

    this.append('check (')
    this.visitNode(node.expression)
    this.append(')')
  }

  protected override visitForeignKeyConstraint(
    node: ForeignKeyConstraintNode,
  ): void {
    if (node.name) {
      this.append('constraint ')
      this.visitNode(node.name)
      this.append(' ')
    }

    this.append('foreign key (')
    this.compileList(node.columns)
    this.append(') ')
    this.visitNode(node.references)

    if (node.onDelete) {
      this.append(' on delete ')
      this.append(node.onDelete)
    }

    if (node.onUpdate) {
      this.append(' on update ')
      this.append(node.onUpdate)
    }
  }

  protected override visitList(node: ListNode): void {
    this.compileList(node.items)
  }

  protected override visitWith(node: WithNode): void {
    this.append('with ')

    if (node.recursive) {
      this.append('recursive ')
    }

    this.compileList(node.expressions)
  }

  protected override visitCommonTableExpression(
    node: CommonTableExpressionNode,
  ): void {
    this.visitNode(node.name)
    this.append(' as ')

    if (isBoolean(node.materialized)) {
      if (!node.materialized) {
        this.append('not ')
      }

      this.append('materialized ')
    }

    this.visitNode(node.expression)
  }

  protected override visitCommonTableExpressionName(
    node: CommonTableExpressionNameNode,
  ): void {
    this.visitNode(node.table)

    if (node.columns) {
      this.append('(')
      this.compileList(node.columns)
      this.append(')')
    }
  }

  protected override visitAlterTable(node: AlterTableNode): void {
    this.append('alter table ')
    this.visitNode(node.table)
    this.append(' ')

    if (node.renameTo) {
      this.append('rename to ')
      this.visitNode(node.renameTo)
    }

    if (node.setSchema) {
      this.append('set schema ')
      this.visitNode(node.setSchema)
    }

    if (node.addConstraint) {
      this.visitNode(node.addConstraint)
    }

    if (node.dropConstraint) {
      this.visitNode(node.dropConstraint)
    }

    if (node.columnAlterations) {
      this.compileColumnAlterations(node.columnAlterations)
    }

    if (node.addIndex) {
      this.visitNode(node.addIndex)
    }

    if (node.dropIndex) {
      this.visitNode(node.dropIndex)
    }
  }

  protected override visitAddColumn(node: AddColumnNode): void {
    this.append('add column ')
    this.visitNode(node.column)
  }

  protected override visitRenameColumn(node: RenameColumnNode): void {
    this.append('rename column ')
    this.visitNode(node.column)
    this.append(' to ')
    this.visitNode(node.renameTo)
  }

  protected override visitDropColumn(node: DropColumnNode): void {
    this.append('drop column ')
    this.visitNode(node.column)
  }

  protected override visitAlterColumn(node: AlterColumnNode): void {
    this.append('alter column ')
    this.visitNode(node.column)
    this.append(' ')

    if (node.dataType) {
      if (this.announcesNewColumnDataType()) {
        this.append('type ')
      }

      this.visitNode(node.dataType)

      if (node.dataTypeExpression) {
        this.append('using ')
        this.visitNode(node.dataTypeExpression)
      }
    }

    if (node.setDefault) {
      this.append('set default ')
      this.visitNode(node.setDefault)
    }

    if (node.dropDefault) {
      this.append('drop default')
    }

    if (node.setNotNull) {
      this.append('set not null')
    }

    if (node.dropNotNull) {
      this.append('drop not null')
    }
  }

  protected override visitModifyColumn(node: ModifyColumnNode): void {
    this.append('modify column ')
    this.visitNode(node.column)
  }

  protected override visitAddConstraint(node: AddConstraintNode): void {
    this.append('add ')
    this.visitNode(node.constraint)
  }

  protected override visitDropConstraint(node: DropConstraintNode): void {
    this.append('drop constraint ')

    if (node.ifExists) {
      this.append('if exists ')
    }

    this.visitNode(node.constraintName)

    if (node.modifier === 'cascade') {
      this.append(' cascade')
    } else if (node.modifier === 'restrict') {
      this.append(' restrict')
    }
  }

  protected override visitSetOperation(node: SetOperationNode): void {
    this.append(node.operator)
    this.append(' ')

    if (node.all) {
      this.append('all ')
    }

    this.visitNode(node.expression)
  }

  protected override visitCreateView(node: CreateViewNode): void {
    this.append('create ')

    if (node.orReplace) {
      this.append('or replace ')
    }

    if (node.materialized) {
      this.append('materialized ')
    }

    if (node.temporary) {
      this.append('temporary ')
    }

    this.append('view ')

    if (node.ifNotExists) {
      this.append('if not exists ')
    }

    this.visitNode(node.name)
    this.append(' ')

    if (node.columns) {
      this.append('(')
      this.compileList(node.columns)
      this.append(') ')
    }

    if (node.as) {
      this.append('as ')
      this.visitNode(node.as)
    }
  }

  protected override visitDropView(node: DropViewNode): void {
    this.append('drop ')

    if (node.materialized) {
      this.append('materialized ')
    }

    this.append('view ')

    if (node.ifExists) {
      this.append('if exists ')
    }

    this.visitNode(node.name)

    if (node.cascade) {
      this.append(' cascade')
    }
  }

  protected override visitGenerated(node: GeneratedNode): void {
    this.append('generated ')

    if (node.always) {
      this.append('always ')
    }

    if (node.byDefault) {
      this.append('by default ')
    }

    this.append('as ')

    if (node.identity) {
      this.append('identity')
    }

    if (node.expression) {
      this.append('(')
      this.visitNode(node.expression)
      this.append(')')
    }

    if (node.stored) {
      this.append(' stored')
    }
  }

  protected override visitDefaultValue(node: DefaultValueNode): void {
    this.append('default ')
    this.visitNode(node.defaultValue)
  }

  protected override visitSelectModifier(node: SelectModifierNode): void {
    if (node.rawModifier) {
      this.visitNode(node.rawModifier)
    } else {
      this.append(SELECT_MODIFIER_SQL[node.modifier!])
    }

    if (node.of) {
      this.append(' of ')
      this.compileList(node.of, ', ')
    }
  }

  protected override visitCreateType(node: CreateTypeNode): void {
    this.append('create type ')
    this.visitNode(node.name)

    if (node.enum) {
      this.append(' as enum ')
      this.visitNode(node.enum)
    }
  }

  protected override visitDropType(node: DropTypeNode): void {
    this.append('drop type ')

    if (node.ifExists) {
      this.append('if exists ')
    }

    this.visitNode(node.name)
  }

  protected override visitExplain(node: ExplainNode): void {
    this.append('explain')

    if (node.options || node.format) {
      this.append(' ')
      this.append(this.getLeftExplainOptionsWrapper())

      if (node.options) {
        this.visitNode(node.options)

        if (node.format) {
          this.append(this.getExplainOptionsDelimiter())
        }
      }

      if (node.format) {
        this.append('format')
        this.append(this.getExplainOptionAssignment())
        this.append(node.format)
      }

      this.append(this.getRightExplainOptionsWrapper())
    }
  }

  protected visitDefaultInsertValue(_: DefaultInsertValueNode): void {
    this.append('default')
  }

  protected override visitAggregateFunction(node: AggregateFunctionNode): void {
    this.append(node.func)
    this.append('(')

    if (node.distinct) {
      this.append('distinct ')
    }

    this.compileList(node.aggregated)
    this.append(')')

    if (node.filter) {
      this.append(' filter(')
      this.visitNode(node.filter)
      this.append(')')
    }

    if (node.over) {
      this.append(' ')
      this.visitNode(node.over)
    }
  }

  protected override visitOver(node: OverNode): void {
    this.append('over(')

    if (node.partitionBy) {
      this.visitNode(node.partitionBy)

      if (node.orderBy) {
        this.append(' ')
      }
    }

    if (node.orderBy) {
      this.visitNode(node.orderBy)
    }

    this.append(')')
  }

  protected override visitPartitionBy(node: PartitionByNode): void {
    this.append('partition by ')
    this.compileList(node.items)
  }

  protected override visitPartitionByItem(node: PartitionByItemNode): void {
    this.visitNode(node.partitionBy)
  }

  protected override visitBinaryOperation(node: BinaryOperationNode): void {
    this.visitNode(node.leftOperand)
    this.append(' ')
    this.visitNode(node.operator)
    this.append(' ')
    this.visitNode(node.rightOperand)
  }

  protected override visitUnaryOperation(node: UnaryOperationNode): void {
    this.visitNode(node.operator)

    if (!this.isMinusOperator(node.operator)) {
      this.append(' ')
    }

    this.visitNode(node.operand)
  }

  protected isMinusOperator(node: OperationNode): node is OperatorNode {
    return OperatorNode.is(node) && node.operator === '-'
  }

  protected override visitUsing(node: UsingNode): void {
    this.append('using ')
    this.compileList(node.tables)
  }

  protected override visitFunction(node: FunctionNode): void {
    this.append(node.func)
    this.append('(')
    this.compileList(node.arguments)
    this.append(')')
  }

  protected override visitCase(node: CaseNode): void {
    this.append('case')

    if (node.value) {
      this.append(' ')
      this.visitNode(node.value)
    }

    if (node.when) {
      this.append(' ')
      this.compileList(node.when, ' ')
    }

    if (node.else) {
      this.append(' else ')
      this.visitNode(node.else)
    }

    this.append(' end')

    if (node.isStatement) {
      this.append(' case')
    }
  }

  protected override visitWhen(node: WhenNode): void {
    this.append('when ')

    this.visitNode(node.condition)

    if (node.result) {
      this.append(' then ')
      this.visitNode(node.result)
    }
  }

  protected override visitJSONReference(node: JSONReferenceNode): void {
    this.visitNode(node.reference)
    this.visitNode(node.traversal)
  }

  protected override visitJSONPath(node: JSONPathNode): void {
    if (node.inOperator) {
      this.visitNode(node.inOperator)
    }

    this.append("'$")

    for (const pathLeg of node.pathLegs) {
      this.visitNode(pathLeg)
    }

    this.append("'")
  }

  protected override visitJSONPathLeg(node: JSONPathLegNode): void {
    const isArrayLocation = node.type === 'ArrayLocation'

    this.append(isArrayLocation ? '[' : '.')

    this.append(String(node.value))

    if (isArrayLocation) {
      this.append(']')
    }
  }

  protected override visitJSONOperatorChain(node: JSONOperatorChainNode): void {
    for (let i = 0, len = node.values.length; i < len; i++) {
      if (i === len - 1) {
        this.visitNode(node.operator)
      } else {
        this.append('->')
      }

      this.visitNode(node.values[i])
    }
  }

  protected override visitMergeQuery(node: MergeQueryNode): void {
    if (node.with) {
      this.visitNode(node.with)
      this.append(' ')
    }

    this.append('merge into ')
    this.visitNode(node.into)

    if (node.using) {
      this.append(' ')
      this.visitNode(node.using)
    }

    if (node.whens) {
      this.append(' ')
      this.compileList(node.whens)
    }
  }

  protected override visitMatched(node: MatchedNode): void {
    if (node.not) {
      this.append('not ')
    }

    this.append('matched')

    if (node.bySource) {
      this.append(' by source')
    }
  }

  protected override visitAddIndex(node: AddIndexNode): void {
    this.append('add ')

    if (node.unique) {
      this.append('unique ')
    }

    this.append('index ')

    this.visitNode(node.name)

    if (node.columns) {
      this.append(' (')
      this.compileList(node.columns)
      this.append(')')
    }

    if (node.using) {
      this.append(' using ')
      this.visitNode(node.using)
    }
  }

<<<<<<< HEAD
  protected override visitFetch(node: FetchNode): void {
    this.append('fetch next ')
    this.visitNode(node.rowCount)
    this.append(` rows ${node.modifier}`)
=======
  protected override visitCast(node: CastNode): void {
    this.append('cast(')
    this.visitNode(node.expression)
    this.append(' as ')
    this.visitNode(node.dataType)
    this.append(')')
>>>>>>> b20a6ba8
  }

  protected append(str: string): void {
    this.#sql += str
  }

  protected appendValue(parameter: unknown): void {
    this.addParameter(parameter)
    this.append(this.getCurrentParameterPlaceholder())
  }

  protected getLeftIdentifierWrapper(): string {
    return '"'
  }

  protected getRightIdentifierWrapper(): string {
    return '"'
  }

  protected getCurrentParameterPlaceholder(): string {
    return '$' + this.numParameters
  }

  protected getLeftExplainOptionsWrapper(): string {
    return '('
  }

  protected getExplainOptionAssignment(): string {
    return ' '
  }

  protected getExplainOptionsDelimiter(): string {
    return ', '
  }

  protected getRightExplainOptionsWrapper(): string {
    return ')'
  }

  protected sanitizeIdentifier(identifier: string): string {
    const leftWrap = this.getLeftIdentifierWrapper()
    const rightWrap = this.getRightIdentifierWrapper()

    let sanitized = ''
    for (const c of identifier) {
      sanitized += c

      if (c === leftWrap) {
        sanitized += leftWrap
      } else if (c === rightWrap) {
        sanitized += rightWrap
      }
    }

    return sanitized
  }

  protected addParameter(parameter: unknown): void {
    this.#parameters.push(parameter)
  }

  protected appendImmediateValue(value: unknown): void {
    if (isString(value)) {
      this.append(`'${value}'`)
    } else if (isNumber(value) || isBoolean(value)) {
      this.append(value.toString())
    } else if (isNull(value)) {
      this.append('null')
    } else if (isDate(value)) {
      this.appendImmediateValue(value.toISOString())
    } else if (isBigInt(value)) {
      this.appendImmediateValue(value.toString())
    } else {
      throw new Error(`invalid immediate value ${value}`)
    }
  }

  protected sortSelectModifiers(
    arr: SelectModifierNode[],
  ): ReadonlyArray<SelectModifierNode> {
    arr.sort((left, right) =>
      left.modifier && right.modifier
        ? SELECT_MODIFIER_PRIORITY[left.modifier] -
          SELECT_MODIFIER_PRIORITY[right.modifier]
        : 1,
    )

    return freeze(arr)
  }

  protected compileColumnAlterations(
    columnAlterations: readonly AlterTableColumnAlterationNode[],
  ) {
    this.compileList(columnAlterations)
  }

  /**
   * controls whether the dialect adds a "type" keyword before a column's new data
   * type in an ALTER TABLE statement.
   */
  protected announcesNewColumnDataType(): boolean {
    return true
  }
}

const SELECT_MODIFIER_SQL: Readonly<Record<SelectModifier, string>> = freeze({
  ForKeyShare: 'for key share',
  ForNoKeyUpdate: 'for no key update',
  ForUpdate: 'for update',
  ForShare: 'for share',
  NoWait: 'nowait',
  SkipLocked: 'skip locked',
  Distinct: 'distinct',
})

const SELECT_MODIFIER_PRIORITY: Readonly<Record<SelectModifier, number>> =
  freeze({
    ForKeyShare: 1,
    ForNoKeyUpdate: 1,
    ForUpdate: 1,
    ForShare: 1,
    NoWait: 2,
    SkipLocked: 2,
    Distinct: 0,
  })

const JOIN_TYPE_SQL: Readonly<Record<JoinType, string>> = freeze({
  InnerJoin: 'inner join',
  LeftJoin: 'left join',
  RightJoin: 'right join',
  FullJoin: 'full join',
  LateralInnerJoin: 'inner join lateral',
  LateralLeftJoin: 'left join lateral',
  Using: 'using',
})<|MERGE_RESOLUTION|>--- conflicted
+++ resolved
@@ -107,11 +107,8 @@
 import { MergeQueryNode } from '../operation-node/merge-query-node.js'
 import { MatchedNode } from '../operation-node/matched-node.js'
 import { AddIndexNode } from '../operation-node/add-index-node.js'
-<<<<<<< HEAD
+import { CastNode } from '../operation-node/cast-node.js'
 import { FetchNode } from '../operation-node/fetch-node.js'
-=======
-import { CastNode } from '../operation-node/cast-node.js'
->>>>>>> b20a6ba8
 
 export class DefaultQueryCompiler
   extends OperationNodeVisitor
@@ -1523,19 +1520,18 @@
     }
   }
 
-<<<<<<< HEAD
-  protected override visitFetch(node: FetchNode): void {
-    this.append('fetch next ')
-    this.visitNode(node.rowCount)
-    this.append(` rows ${node.modifier}`)
-=======
   protected override visitCast(node: CastNode): void {
     this.append('cast(')
     this.visitNode(node.expression)
     this.append(' as ')
     this.visitNode(node.dataType)
     this.append(')')
->>>>>>> b20a6ba8
+  }
+  
+  protected override visitFetch(node: FetchNode): void {
+    this.append('fetch next ')
+    this.visitNode(node.rowCount)
+    this.append(` rows ${node.modifier}`)
   }
 
   protected append(str: string): void {
