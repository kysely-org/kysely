--- conflicted
+++ resolved
@@ -1,25 +1,9 @@
 import { DefaultQueryCompiler } from '../../query-compiler/default-query-compiler.js'
 
-<<<<<<< HEAD
-export class PostgresQueryCompiler extends DefaultQueryCompiler {}
-=======
 const ID_WRAP_REGEX = /"/g
 
 export class PostgresQueryCompiler extends DefaultQueryCompiler {
-  protected getCurrentParameterPlaceholder(): string {
-    return '$' + this.numParameters
-  }
-
-  protected override getLeftIdentifierWrapper(): string {
-    return '"'
-  }
-
-  protected override getRightIdentifierWrapper(): string {
-    return '"'
-  }
-
   protected override sanitizeIdentifier(identifier: string): string {
     return identifier.replace(ID_WRAP_REGEX, '""')
   }
-}
->>>>>>> f6588f8f
+}