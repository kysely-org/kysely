import { AliasNode } from '../operation-node/alias-node.js'
import { ColumnNode } from '../operation-node/column-node.js'
import { IdentifierNode } from '../operation-node/identifier-node.js'
import {
  OperationNode,
  OperationNodeKind,
} from '../operation-node/operation-node.js'
import { ReferenceNode } from '../operation-node/reference-node.js'
import { SelectAllNode } from '../operation-node/select-all-node.js'
import { SelectionNode } from '../operation-node/selection-node.js'
import { TableNode } from '../operation-node/table-node.js'
import { AndNode } from './and-node.js'
import { JoinNode } from './join-node.js'
import { OrNode } from './or-node.js'
import { ParensNode } from './parens-node.js'
import { PrimitiveValueListNode } from './primitive-value-list-node.js'
import { RawNode } from './raw-node.js'
import { SelectQueryNode } from './select-query-node.js'
import { ValueListNode } from './value-list-node.js'
import { ValueNode } from './value-node.js'
import { OperatorNode } from './operator-node.js'
import { FromNode } from './from-node.js'
import { WhereNode } from './where-node.js'
import { InsertQueryNode } from './insert-query-node.js'
import { DeleteQueryNode } from './delete-query-node.js'
import { ReturningNode } from './returning-node.js'
import { CreateTableNode } from './create-table-node.js'
import { AddColumnNode } from './add-column-node.js'
import { DropTableNode } from './drop-table-node.js'
import { DataTypeNode } from './data-type-node.js'
import { OrderByNode } from './order-by-node.js'
import { OrderByItemNode } from './order-by-item-node.js'
import { GroupByNode } from './group-by-node.js'
import { GroupByItemNode } from './group-by-item-node.js'
import { UpdateQueryNode } from './update-query-node.js'
import { ColumnUpdateNode } from './column-update-node.js'
import { LimitNode } from './limit-node.js'
import { OffsetNode } from './offset-node.js'
import { OnConflictNode } from './on-conflict-node.js'
import { CreateIndexNode } from './create-index-node.js'
import { ListNode } from './list-node.js'
import { DropIndexNode } from './drop-index-node.js'
import { PrimaryKeyConstraintNode } from './primary-constraint-node.js'
import { UniqueConstraintNode } from './unique-constraint-node.js'
import { ReferencesNode } from './references-node.js'
import { CheckConstraintNode } from './check-constraint-node.js'
import { WithNode } from './with-node.js'
import { CommonTableExpressionNode } from './common-table-expression-node.js'
import { CommonTableExpressionNameNode } from './common-table-expression-name-node.js'
import { HavingNode } from './having-node.js'
import { CreateSchemaNode } from './create-schema-node.js'
import { DropSchemaNode } from './drop-schema-node.js'
import { AlterTableNode } from './alter-table-node.js'
import { DropColumnNode } from './drop-column-node.js'
import { RenameColumnNode } from './rename-column-node.js'
import { AlterColumnNode } from './alter-column-node.js'
import { AddConstraintNode } from './add-constraint-node.js'
import { DropConstraintNode } from './drop-constraint-node.js'
import { ForeignKeyConstraintNode } from './foreign-key-constraint-node.js'
import { ColumnDefinitionNode } from './column-definition-node.js'
import { ModifyColumnNode } from './modify-column-node.js'
import { OnDuplicateKeyNode } from './on-duplicate-key-node.js'
import { CreateViewNode } from './create-view-node.js'
import { DropViewNode } from './drop-view-node.js'
import { GeneratedNode } from './generated-node.js'
import { DefaultValueNode } from './default-value-node.js'
import { freeze } from '../util/object-utils.js'
import { OnNode } from './on-node.js'
import { ValuesNode } from './values-node.js'
import { SelectModifierNode } from './select-modifier-node.js'
import { CreateTypeNode } from './create-type-node.js'
import { DropTypeNode } from './drop-type-node.js'
import { ExplainNode } from './explain-node.js'
import { SchemableIdentifierNode } from './schemable-identifier-node.js'
import { DefaultInsertValueNode } from './default-insert-value-node.js'
import { AggregateFunctionNode } from './aggregate-function-node.js'
import { OverNode } from './over-node.js'
import { PartitionByNode } from './partition-by-node.js'
import { PartitionByItemNode } from './partition-by-item-node.js'
import { SetOperationNode } from './set-operation-node.js'
import { BinaryOperationNode } from './binary-operation-node.js'
import { UnaryOperationNode } from './unary-operation-node.js'
import { UsingNode } from './using-node.js'
import { FunctionNode } from './function-node.js'
import { WhenNode } from './when-node.js'
import { CaseNode } from './case-node.js'
import { JSONReferenceNode } from './json-reference-node.js'
import { JSONPathNode } from './json-path-node.js'
import { JSONPathLegNode } from './json-path-leg-node.js'
import { JSONOperatorChainNode } from './json-operator-chain-node.js'
import { TupleNode } from './tuple-node.js'
import { MergeQueryNode } from './merge-query-node.js'
import { MatchedNode } from './matched-node.js'
import { AddIndexNode } from './add-index-node.js'
import { CastNode } from './cast-node.js'
<<<<<<< HEAD
import { TopNode } from './top-node.js'
=======
import { FetchNode } from './fetch-node.js'
>>>>>>> eb4eb56e

export abstract class OperationNodeVisitor {
  protected readonly nodeStack: OperationNode[] = []

  protected get parentNode(): OperationNode | undefined {
    return this.nodeStack[this.nodeStack.length - 2]
  }

  readonly #visitors: Record<OperationNodeKind, Function> = freeze({
    AliasNode: this.visitAlias.bind(this),
    ColumnNode: this.visitColumn.bind(this),
    IdentifierNode: this.visitIdentifier.bind(this),
    SchemableIdentifierNode: this.visitSchemableIdentifier.bind(this),
    RawNode: this.visitRaw.bind(this),
    ReferenceNode: this.visitReference.bind(this),
    SelectQueryNode: this.visitSelectQuery.bind(this),
    SelectionNode: this.visitSelection.bind(this),
    TableNode: this.visitTable.bind(this),
    FromNode: this.visitFrom.bind(this),
    SelectAllNode: this.visitSelectAll.bind(this),
    AndNode: this.visitAnd.bind(this),
    OrNode: this.visitOr.bind(this),
    ValueNode: this.visitValue.bind(this),
    ValueListNode: this.visitValueList.bind(this),
    PrimitiveValueListNode: this.visitPrimitiveValueList.bind(this),
    ParensNode: this.visitParens.bind(this),
    JoinNode: this.visitJoin.bind(this),
    OperatorNode: this.visitOperator.bind(this),
    WhereNode: this.visitWhere.bind(this),
    InsertQueryNode: this.visitInsertQuery.bind(this),
    DeleteQueryNode: this.visitDeleteQuery.bind(this),
    ReturningNode: this.visitReturning.bind(this),
    CreateTableNode: this.visitCreateTable.bind(this),
    AddColumnNode: this.visitAddColumn.bind(this),
    ColumnDefinitionNode: this.visitColumnDefinition.bind(this),
    DropTableNode: this.visitDropTable.bind(this),
    DataTypeNode: this.visitDataType.bind(this),
    OrderByNode: this.visitOrderBy.bind(this),
    OrderByItemNode: this.visitOrderByItem.bind(this),
    GroupByNode: this.visitGroupBy.bind(this),
    GroupByItemNode: this.visitGroupByItem.bind(this),
    UpdateQueryNode: this.visitUpdateQuery.bind(this),
    ColumnUpdateNode: this.visitColumnUpdate.bind(this),
    LimitNode: this.visitLimit.bind(this),
    OffsetNode: this.visitOffset.bind(this),
    OnConflictNode: this.visitOnConflict.bind(this),
    OnDuplicateKeyNode: this.visitOnDuplicateKey.bind(this),
    CreateIndexNode: this.visitCreateIndex.bind(this),
    DropIndexNode: this.visitDropIndex.bind(this),
    ListNode: this.visitList.bind(this),
    PrimaryKeyConstraintNode: this.visitPrimaryKeyConstraint.bind(this),
    UniqueConstraintNode: this.visitUniqueConstraint.bind(this),
    ReferencesNode: this.visitReferences.bind(this),
    CheckConstraintNode: this.visitCheckConstraint.bind(this),
    WithNode: this.visitWith.bind(this),
    CommonTableExpressionNode: this.visitCommonTableExpression.bind(this),
    CommonTableExpressionNameNode:
      this.visitCommonTableExpressionName.bind(this),
    HavingNode: this.visitHaving.bind(this),
    CreateSchemaNode: this.visitCreateSchema.bind(this),
    DropSchemaNode: this.visitDropSchema.bind(this),
    AlterTableNode: this.visitAlterTable.bind(this),
    DropColumnNode: this.visitDropColumn.bind(this),
    RenameColumnNode: this.visitRenameColumn.bind(this),
    AlterColumnNode: this.visitAlterColumn.bind(this),
    ModifyColumnNode: this.visitModifyColumn.bind(this),
    AddConstraintNode: this.visitAddConstraint.bind(this),
    DropConstraintNode: this.visitDropConstraint.bind(this),
    ForeignKeyConstraintNode: this.visitForeignKeyConstraint.bind(this),
    CreateViewNode: this.visitCreateView.bind(this),
    DropViewNode: this.visitDropView.bind(this),
    GeneratedNode: this.visitGenerated.bind(this),
    DefaultValueNode: this.visitDefaultValue.bind(this),
    OnNode: this.visitOn.bind(this),
    ValuesNode: this.visitValues.bind(this),
    SelectModifierNode: this.visitSelectModifier.bind(this),
    CreateTypeNode: this.visitCreateType.bind(this),
    DropTypeNode: this.visitDropType.bind(this),
    ExplainNode: this.visitExplain.bind(this),
    DefaultInsertValueNode: this.visitDefaultInsertValue.bind(this),
    AggregateFunctionNode: this.visitAggregateFunction.bind(this),
    OverNode: this.visitOver.bind(this),
    PartitionByNode: this.visitPartitionBy.bind(this),
    PartitionByItemNode: this.visitPartitionByItem.bind(this),
    SetOperationNode: this.visitSetOperation.bind(this),
    BinaryOperationNode: this.visitBinaryOperation.bind(this),
    UnaryOperationNode: this.visitUnaryOperation.bind(this),
    UsingNode: this.visitUsing.bind(this),
    FunctionNode: this.visitFunction.bind(this),
    CaseNode: this.visitCase.bind(this),
    WhenNode: this.visitWhen.bind(this),
    JSONReferenceNode: this.visitJSONReference.bind(this),
    JSONPathNode: this.visitJSONPath.bind(this),
    JSONPathLegNode: this.visitJSONPathLeg.bind(this),
    JSONOperatorChainNode: this.visitJSONOperatorChain.bind(this),
    TupleNode: this.visitTuple.bind(this),
    MergeQueryNode: this.visitMergeQuery.bind(this),
    MatchedNode: this.visitMatched.bind(this),
    AddIndexNode: this.visitAddIndex.bind(this),
    CastNode: this.visitCast.bind(this),
<<<<<<< HEAD
    TopNode: this.visitTop.bind(this),
=======
    FetchNode: this.visitFetch.bind(this),
>>>>>>> eb4eb56e
  })

  protected readonly visitNode = (node: OperationNode): void => {
    this.nodeStack.push(node)
    this.#visitors[node.kind](node)
    this.nodeStack.pop()
  }

  protected abstract visitSelectQuery(node: SelectQueryNode): void
  protected abstract visitSelection(node: SelectionNode): void
  protected abstract visitColumn(node: ColumnNode): void
  protected abstract visitAlias(node: AliasNode): void
  protected abstract visitTable(node: TableNode): void
  protected abstract visitFrom(node: FromNode): void
  protected abstract visitReference(node: ReferenceNode): void
  protected abstract visitAnd(node: AndNode): void
  protected abstract visitOr(node: OrNode): void
  protected abstract visitValueList(node: ValueListNode): void
  protected abstract visitParens(node: ParensNode): void
  protected abstract visitJoin(node: JoinNode): void
  protected abstract visitRaw(node: RawNode): void
  protected abstract visitWhere(node: WhereNode): void
  protected abstract visitInsertQuery(node: InsertQueryNode): void
  protected abstract visitDeleteQuery(node: DeleteQueryNode): void
  protected abstract visitReturning(node: ReturningNode): void
  protected abstract visitCreateTable(node: CreateTableNode): void
  protected abstract visitAddColumn(node: AddColumnNode): void
  protected abstract visitColumnDefinition(node: ColumnDefinitionNode): void
  protected abstract visitDropTable(node: DropTableNode): void
  protected abstract visitOrderBy(node: OrderByNode): void
  protected abstract visitOrderByItem(node: OrderByItemNode): void
  protected abstract visitGroupBy(node: GroupByNode): void
  protected abstract visitGroupByItem(node: GroupByItemNode): void
  protected abstract visitUpdateQuery(node: UpdateQueryNode): void
  protected abstract visitColumnUpdate(node: ColumnUpdateNode): void
  protected abstract visitLimit(node: LimitNode): void
  protected abstract visitOffset(node: OffsetNode): void
  protected abstract visitOnConflict(node: OnConflictNode): void
  protected abstract visitOnDuplicateKey(node: OnDuplicateKeyNode): void
  protected abstract visitCreateIndex(node: CreateIndexNode): void
  protected abstract visitDropIndex(node: DropIndexNode): void
  protected abstract visitList(node: ListNode): void
  protected abstract visitPrimaryKeyConstraint(
    node: PrimaryKeyConstraintNode,
  ): void
  protected abstract visitUniqueConstraint(node: UniqueConstraintNode): void
  protected abstract visitReferences(node: ReferencesNode): void
  protected abstract visitCheckConstraint(node: CheckConstraintNode): void
  protected abstract visitWith(node: WithNode): void
  protected abstract visitCommonTableExpression(
    node: CommonTableExpressionNode,
  ): void
  protected abstract visitCommonTableExpressionName(
    node: CommonTableExpressionNameNode,
  ): void
  protected abstract visitHaving(node: HavingNode): void
  protected abstract visitCreateSchema(node: CreateSchemaNode): void
  protected abstract visitDropSchema(node: DropSchemaNode): void
  protected abstract visitAlterTable(node: AlterTableNode): void
  protected abstract visitDropColumn(node: DropColumnNode): void
  protected abstract visitRenameColumn(node: RenameColumnNode): void
  protected abstract visitAlterColumn(node: AlterColumnNode): void
  protected abstract visitModifyColumn(node: ModifyColumnNode): void
  protected abstract visitAddConstraint(node: AddConstraintNode): void
  protected abstract visitDropConstraint(node: DropConstraintNode): void
  protected abstract visitForeignKeyConstraint(
    node: ForeignKeyConstraintNode,
  ): void
  protected abstract visitDataType(node: DataTypeNode): void
  protected abstract visitSelectAll(node: SelectAllNode): void
  protected abstract visitIdentifier(node: IdentifierNode): void
  protected abstract visitSchemableIdentifier(
    node: SchemableIdentifierNode,
  ): void
  protected abstract visitValue(node: ValueNode): void
  protected abstract visitPrimitiveValueList(node: PrimitiveValueListNode): void
  protected abstract visitOperator(node: OperatorNode): void
  protected abstract visitCreateView(node: CreateViewNode): void
  protected abstract visitDropView(node: DropViewNode): void
  protected abstract visitGenerated(node: GeneratedNode): void
  protected abstract visitDefaultValue(node: DefaultValueNode): void
  protected abstract visitOn(node: OnNode): void
  protected abstract visitValues(node: ValuesNode): void
  protected abstract visitSelectModifier(node: SelectModifierNode): void
  protected abstract visitCreateType(node: CreateTypeNode): void
  protected abstract visitDropType(node: DropTypeNode): void
  protected abstract visitExplain(node: ExplainNode): void
  protected abstract visitDefaultInsertValue(node: DefaultInsertValueNode): void
  protected abstract visitAggregateFunction(node: AggregateFunctionNode): void
  protected abstract visitOver(node: OverNode): void
  protected abstract visitPartitionBy(node: PartitionByNode): void
  protected abstract visitPartitionByItem(node: PartitionByItemNode): void
  protected abstract visitSetOperation(node: SetOperationNode): void
  protected abstract visitBinaryOperation(node: BinaryOperationNode): void
  protected abstract visitUnaryOperation(node: UnaryOperationNode): void
  protected abstract visitUsing(node: UsingNode): void
  protected abstract visitFunction(node: FunctionNode): void
  protected abstract visitCase(node: CaseNode): void
  protected abstract visitWhen(node: WhenNode): void
  protected abstract visitJSONReference(node: JSONReferenceNode): void
  protected abstract visitJSONPath(node: JSONPathNode): void
  protected abstract visitJSONPathLeg(node: JSONPathLegNode): void
  protected abstract visitJSONOperatorChain(node: JSONOperatorChainNode): void
  protected abstract visitTuple(node: TupleNode): void
  protected abstract visitMergeQuery(node: MergeQueryNode): void
  protected abstract visitMatched(node: MatchedNode): void
  protected abstract visitAddIndex(node: AddIndexNode): void
  protected abstract visitCast(node: CastNode): void
<<<<<<< HEAD
  protected abstract visitTop(node: TopNode): void
=======
  protected abstract visitFetch(node: FetchNode): void
>>>>>>> eb4eb56e
}<|MERGE_RESOLUTION|>--- conflicted
+++ resolved
@@ -93,11 +93,8 @@
 import { MatchedNode } from './matched-node.js'
 import { AddIndexNode } from './add-index-node.js'
 import { CastNode } from './cast-node.js'
-<<<<<<< HEAD
+import { FetchNode } from './fetch-node.js'
 import { TopNode } from './top-node.js'
-=======
-import { FetchNode } from './fetch-node.js'
->>>>>>> eb4eb56e
 
 export abstract class OperationNodeVisitor {
   protected readonly nodeStack: OperationNode[] = []
@@ -198,11 +195,8 @@
     MatchedNode: this.visitMatched.bind(this),
     AddIndexNode: this.visitAddIndex.bind(this),
     CastNode: this.visitCast.bind(this),
-<<<<<<< HEAD
+    FetchNode: this.visitFetch.bind(this),
     TopNode: this.visitTop.bind(this),
-=======
-    FetchNode: this.visitFetch.bind(this),
->>>>>>> eb4eb56e
   })
 
   protected readonly visitNode = (node: OperationNode): void => {
@@ -311,9 +305,6 @@
   protected abstract visitMatched(node: MatchedNode): void
   protected abstract visitAddIndex(node: AddIndexNode): void
   protected abstract visitCast(node: CastNode): void
-<<<<<<< HEAD
+  protected abstract visitFetch(node: FetchNode): void
   protected abstract visitTop(node: TopNode): void
-=======
-  protected abstract visitFetch(node: FetchNode): void
->>>>>>> eb4eb56e
 }