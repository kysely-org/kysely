--- conflicted
+++ resolved
@@ -94,11 +94,8 @@
 import { AddIndexNode } from './add-index-node.js'
 import { CastNode } from './cast-node.js'
 import { FetchNode } from './fetch-node.js'
-<<<<<<< HEAD
+import { TopNode } from './top-node.js'
 import { OutputNode } from './output-node.js'
-=======
-import { TopNode } from './top-node.js'
->>>>>>> d1c1322b
 
 export abstract class OperationNodeVisitor {
   protected readonly nodeStack: OperationNode[] = []
@@ -200,11 +197,8 @@
     AddIndexNode: this.visitAddIndex.bind(this),
     CastNode: this.visitCast.bind(this),
     FetchNode: this.visitFetch.bind(this),
-<<<<<<< HEAD
+    TopNode: this.visitTop.bind(this),
     OutputNode: this.visitOutput.bind(this),
-=======
-    TopNode: this.visitTop.bind(this),
->>>>>>> d1c1322b
   })
 
   protected readonly visitNode = (node: OperationNode): void => {
@@ -314,9 +308,6 @@
   protected abstract visitAddIndex(node: AddIndexNode): void
   protected abstract visitCast(node: CastNode): void
   protected abstract visitFetch(node: FetchNode): void
-<<<<<<< HEAD
+  protected abstract visitTop(node: TopNode): void
   protected abstract visitOutput(node: OutputNode): void
-=======
-  protected abstract visitTop(node: TopNode): void
->>>>>>> d1c1322b
 }