--- conflicted
+++ resolved
@@ -11,11 +11,8 @@
 import { ExplainNode } from './explain-node.js'
 import { ExplainFormat } from '../util/explainable.js'
 import { Expression } from '../expression/expression.js'
-<<<<<<< HEAD
+import { MergeQueryNode } from './merge-query-node.js'
 import { TopModifier, TopNode } from './top-node.js'
-=======
-import { MergeQueryNode } from './merge-query-node.js'
->>>>>>> 9deb62af
 
 export type QueryNode =
   | SelectQueryNode
