--- conflicted
+++ resolved
@@ -15,11 +15,8 @@
 import { SelectModifierNode } from './select-modifier-node.js'
 import { ExplainNode } from './explain-node.js'
 import { SetOperationNode } from './set-operation-node.js'
-<<<<<<< HEAD
+import { FetchNode } from './fetch-node.js'
 import { TopNode } from './top-node.js'
-=======
-import { FetchNode } from './fetch-node.js'
->>>>>>> eb4eb56e
 
 export interface SelectQueryNode extends OperationNode {
   readonly kind: 'SelectQueryNode'
@@ -38,11 +35,8 @@
   readonly having?: HavingNode
   readonly explain?: ExplainNode
   readonly setOperations?: ReadonlyArray<SetOperationNode>
-<<<<<<< HEAD
+  readonly fetch?: FetchNode
   readonly top?: TopNode
-=======
-  readonly fetch?: FetchNode
->>>>>>> eb4eb56e
 }
 
 /**
