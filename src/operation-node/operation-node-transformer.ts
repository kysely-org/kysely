import { AliasNode } from './alias-node.js'
import { ColumnNode } from './column-node.js'
import { IdentifierNode } from './identifier-node.js'
import { OperationNode, OperationNodeKind } from './operation-node.js'
import { ReferenceNode } from './reference-node.js'
import { SelectAllNode } from './select-all-node.js'
import { SelectionNode } from './selection-node.js'
import { TableNode } from './table-node.js'
import { AndNode } from './and-node.js'
import { JoinNode } from './join-node.js'
import { OrNode } from './or-node.js'
import { ParensNode } from './parens-node.js'
import { PrimitiveValueListNode } from './primitive-value-list-node.js'
import { RawNode } from './raw-node.js'
import { SelectQueryNode } from './select-query-node.js'
import { ValueListNode } from './value-list-node.js'
import { ValueNode } from './value-node.js'
import { OperatorNode } from './operator-node.js'
import { FromNode } from './from-node.js'
import { WhereNode } from './where-node.js'
import { InsertQueryNode } from './insert-query-node.js'
import { DeleteQueryNode } from './delete-query-node.js'
import { ReturningNode } from './returning-node.js'
import { CreateTableNode } from './create-table-node.js'
import { AddColumnNode } from './add-column-node.js'
import { DropTableNode } from './drop-table-node.js'
import { DataTypeNode } from './data-type-node.js'
import { OrderByNode } from './order-by-node.js'
import { OrderByItemNode } from './order-by-item-node.js'
import { GroupByNode } from './group-by-node.js'
import { GroupByItemNode } from './group-by-item-node.js'
import { UpdateQueryNode } from './update-query-node.js'
import { ColumnUpdateNode } from './column-update-node.js'
import { LimitNode } from './limit-node.js'
import { OffsetNode } from './offset-node.js'
import { OnConflictNode } from './on-conflict-node.js'
import { CreateIndexNode } from './create-index-node.js'
import { ListNode } from './list-node.js'
import { DropIndexNode } from './drop-index-node.js'
import { PrimaryKeyConstraintNode } from './primary-constraint-node.js'
import { UniqueConstraintNode } from './unique-constraint-node.js'
import { ReferencesNode } from './references-node.js'
import { CheckConstraintNode } from './check-constraint-node.js'
import { WithNode } from './with-node.js'
import { CommonTableExpressionNode } from './common-table-expression-node.js'
import { CommonTableExpressionNameNode } from './common-table-expression-name-node.js'
import { HavingNode } from './having-node.js'
import { freeze } from '../util/object-utils.js'
import { requireAllProps } from '../util/require-all-props.js'
import { CreateSchemaNode } from './create-schema-node.js'
import { DropSchemaNode } from './drop-schema-node.js'
import { AlterTableNode } from './alter-table-node.js'
import { DropColumnNode } from './drop-column-node.js'
import { RenameColumnNode } from './rename-column-node.js'
import { AlterColumnNode } from './alter-column-node.js'
import { AddConstraintNode } from './add-constraint-node.js'
import { DropConstraintNode } from './drop-constraint-node.js'
import { ForeignKeyConstraintNode } from './foreign-key-constraint-node.js'
import { ColumnDefinitionNode } from './column-definition-node.js'
import { ModifyColumnNode } from './modify-column-node.js'
import { OnDuplicateKeyNode } from './on-duplicate-key-node.js'
import { CreateViewNode } from './create-view-node.js'
import { DropViewNode } from './drop-view-node.js'
import { GeneratedNode } from './generated-node.js'
import { DefaultValueNode } from './default-value-node.js'
import { OnNode } from './on-node.js'
import { ValuesNode } from './values-node.js'
import { SelectModifierNode } from './select-modifier-node.js'
import { CreateTypeNode } from './create-type-node.js'
import { DropTypeNode } from './drop-type-node.js'
import { ExplainNode } from './explain-node.js'
import { SchemableIdentifierNode } from './schemable-identifier-node.js'
import { DefaultInsertValueNode } from './default-insert-value-node.js'
import { AggregateFunctionNode } from './aggregate-function-node.js'
import { OverNode } from './over-node.js'
import { PartitionByNode } from './partition-by-node.js'
import { PartitionByItemNode } from './partition-by-item-node.js'
import { SetOperationNode } from './set-operation-node.js'
import { BinaryOperationNode } from './binary-operation-node.js'
import { UnaryOperationNode } from './unary-operation-node.js'
import { UsingNode } from './using-node.js'
import { FunctionNode } from './function-node.js'
import { CaseNode } from './case-node.js'
import { WhenNode } from './when-node.js'
import { JSONReferenceNode } from './json-reference-node.js'
import { JSONPathNode } from './json-path-node.js'
import { JSONPathLegNode } from './json-path-leg-node.js'
import { JSONOperatorChainNode } from './json-operator-chain-node.js'
import { TupleNode } from './tuple-node.js'
import { MergeQueryNode } from './merge-query-node.js'
import { MatchedNode } from './matched-node.js'
import { AddIndexNode } from './add-index-node.js'
import { CastNode } from './cast-node.js'
<<<<<<< HEAD
import { TopNode } from './top-node.js'
=======
import { FetchNode } from './fetch-node.js'
>>>>>>> eb4eb56e

/**
 * Transforms an operation node tree into another one.
 *
 * Kysely queries are expressed internally as a tree of objects (operation nodes).
 * `OperationNodeTransformer` takes such a tree as its input and returns a
 * transformed deep copy of it. By default the `OperationNodeTransformer`
 * does nothing. You need to override one or more methods to make it do
 * something.
 *
 * There's a method for each node type. For example if you'd like to convert
 * each identifier (table name, column name, alias etc.) from camelCase to
 * snake_case, you'd do something like this:
 *
 * ```ts
 * class CamelCaseTransformer extends OperationNodeTransformer {
 *   transformIdentifier(node: IdentifierNode): IdentifierNode {
 *     node = super.transformIdentifier(node),
 *
 *     return {
 *       ...node,
 *       name: snakeCase(node.name),
 *     }
 *   }
 * }
 *
 * const transformer = new CamelCaseTransformer()
 * const tree = transformer.transformNode(tree)
 * ```
 */
export class OperationNodeTransformer {
  protected readonly nodeStack: OperationNode[] = []

  readonly #transformers: Record<OperationNodeKind, Function> = freeze({
    AliasNode: this.transformAlias.bind(this),
    ColumnNode: this.transformColumn.bind(this),
    IdentifierNode: this.transformIdentifier.bind(this),
    SchemableIdentifierNode: this.transformSchemableIdentifier.bind(this),
    RawNode: this.transformRaw.bind(this),
    ReferenceNode: this.transformReference.bind(this),
    SelectQueryNode: this.transformSelectQuery.bind(this),
    SelectionNode: this.transformSelection.bind(this),
    TableNode: this.transformTable.bind(this),
    FromNode: this.transformFrom.bind(this),
    SelectAllNode: this.transformSelectAll.bind(this),
    AndNode: this.transformAnd.bind(this),
    OrNode: this.transformOr.bind(this),
    ValueNode: this.transformValue.bind(this),
    ValueListNode: this.transformValueList.bind(this),
    PrimitiveValueListNode: this.transformPrimitiveValueList.bind(this),
    ParensNode: this.transformParens.bind(this),
    JoinNode: this.transformJoin.bind(this),
    OperatorNode: this.transformOperator.bind(this),
    WhereNode: this.transformWhere.bind(this),
    InsertQueryNode: this.transformInsertQuery.bind(this),
    DeleteQueryNode: this.transformDeleteQuery.bind(this),
    ReturningNode: this.transformReturning.bind(this),
    CreateTableNode: this.transformCreateTable.bind(this),
    AddColumnNode: this.transformAddColumn.bind(this),
    ColumnDefinitionNode: this.transformColumnDefinition.bind(this),
    DropTableNode: this.transformDropTable.bind(this),
    DataTypeNode: this.transformDataType.bind(this),
    OrderByNode: this.transformOrderBy.bind(this),
    OrderByItemNode: this.transformOrderByItem.bind(this),
    GroupByNode: this.transformGroupBy.bind(this),
    GroupByItemNode: this.transformGroupByItem.bind(this),
    UpdateQueryNode: this.transformUpdateQuery.bind(this),
    ColumnUpdateNode: this.transformColumnUpdate.bind(this),
    LimitNode: this.transformLimit.bind(this),
    OffsetNode: this.transformOffset.bind(this),
    OnConflictNode: this.transformOnConflict.bind(this),
    OnDuplicateKeyNode: this.transformOnDuplicateKey.bind(this),
    CreateIndexNode: this.transformCreateIndex.bind(this),
    DropIndexNode: this.transformDropIndex.bind(this),
    ListNode: this.transformList.bind(this),
    PrimaryKeyConstraintNode: this.transformPrimaryKeyConstraint.bind(this),
    UniqueConstraintNode: this.transformUniqueConstraint.bind(this),
    ReferencesNode: this.transformReferences.bind(this),
    CheckConstraintNode: this.transformCheckConstraint.bind(this),
    WithNode: this.transformWith.bind(this),
    CommonTableExpressionNode: this.transformCommonTableExpression.bind(this),
    CommonTableExpressionNameNode:
      this.transformCommonTableExpressionName.bind(this),
    HavingNode: this.transformHaving.bind(this),
    CreateSchemaNode: this.transformCreateSchema.bind(this),
    DropSchemaNode: this.transformDropSchema.bind(this),
    AlterTableNode: this.transformAlterTable.bind(this),
    DropColumnNode: this.transformDropColumn.bind(this),
    RenameColumnNode: this.transformRenameColumn.bind(this),
    AlterColumnNode: this.transformAlterColumn.bind(this),
    ModifyColumnNode: this.transformModifyColumn.bind(this),
    AddConstraintNode: this.transformAddConstraint.bind(this),
    DropConstraintNode: this.transformDropConstraint.bind(this),
    ForeignKeyConstraintNode: this.transformForeignKeyConstraint.bind(this),
    CreateViewNode: this.transformCreateView.bind(this),
    DropViewNode: this.transformDropView.bind(this),
    GeneratedNode: this.transformGenerated.bind(this),
    DefaultValueNode: this.transformDefaultValue.bind(this),
    OnNode: this.transformOn.bind(this),
    ValuesNode: this.transformValues.bind(this),
    SelectModifierNode: this.transformSelectModifier.bind(this),
    CreateTypeNode: this.transformCreateType.bind(this),
    DropTypeNode: this.transformDropType.bind(this),
    ExplainNode: this.transformExplain.bind(this),
    DefaultInsertValueNode: this.transformDefaultInsertValue.bind(this),
    AggregateFunctionNode: this.transformAggregateFunction.bind(this),
    OverNode: this.transformOver.bind(this),
    PartitionByNode: this.transformPartitionBy.bind(this),
    PartitionByItemNode: this.transformPartitionByItem.bind(this),
    SetOperationNode: this.transformSetOperation.bind(this),
    BinaryOperationNode: this.transformBinaryOperation.bind(this),
    UnaryOperationNode: this.transformUnaryOperation.bind(this),
    UsingNode: this.transformUsing.bind(this),
    FunctionNode: this.transformFunction.bind(this),
    CaseNode: this.transformCase.bind(this),
    WhenNode: this.transformWhen.bind(this),
    JSONReferenceNode: this.transformJSONReference.bind(this),
    JSONPathNode: this.transformJSONPath.bind(this),
    JSONPathLegNode: this.transformJSONPathLeg.bind(this),
    JSONOperatorChainNode: this.transformJSONOperatorChain.bind(this),
    TupleNode: this.transformTuple.bind(this),
    MergeQueryNode: this.transformMergeQuery.bind(this),
    MatchedNode: this.transformMatched.bind(this),
    AddIndexNode: this.transformAddIndex.bind(this),
    CastNode: this.transformCast.bind(this),
<<<<<<< HEAD
    TopNode: this.transformTop.bind(this),
=======
    FetchNode: this.transformFetch.bind(this),
>>>>>>> eb4eb56e
  })

  transformNode<T extends OperationNode | undefined>(node: T): T {
    if (!node) {
      return node
    }

    this.nodeStack.push(node)
    const out = this.transformNodeImpl(node)
    this.nodeStack.pop()

    return freeze(out) as T
  }

  protected transformNodeImpl<T extends OperationNode>(node: T): T {
    return this.#transformers[node.kind](node)
  }

  protected transformNodeList<
    T extends ReadonlyArray<OperationNode> | undefined,
  >(list: T): T {
    if (!list) {
      return list
    }

    return freeze(list.map((node) => this.transformNode(node))) as T
  }

  protected transformSelectQuery(node: SelectQueryNode): SelectQueryNode {
    return requireAllProps<SelectQueryNode>({
      kind: 'SelectQueryNode',
      from: this.transformNode(node.from),
      selections: this.transformNodeList(node.selections),
      distinctOn: this.transformNodeList(node.distinctOn),
      joins: this.transformNodeList(node.joins),
      groupBy: this.transformNode(node.groupBy),
      orderBy: this.transformNode(node.orderBy),
      where: this.transformNode(node.where),
      frontModifiers: this.transformNodeList(node.frontModifiers),
      endModifiers: this.transformNodeList(node.endModifiers),
      limit: this.transformNode(node.limit),
      offset: this.transformNode(node.offset),
      with: this.transformNode(node.with),
      having: this.transformNode(node.having),
      explain: this.transformNode(node.explain),
      setOperations: this.transformNodeList(node.setOperations),
<<<<<<< HEAD
      top: this.transformNode(node.top),
=======
      fetch: this.transformNode(node.fetch),
>>>>>>> eb4eb56e
    })
  }

  protected transformSelection(node: SelectionNode): SelectionNode {
    return requireAllProps<SelectionNode>({
      kind: 'SelectionNode',
      selection: this.transformNode(node.selection),
    })
  }

  protected transformColumn(node: ColumnNode): ColumnNode {
    return requireAllProps<ColumnNode>({
      kind: 'ColumnNode',
      column: this.transformNode(node.column),
    })
  }

  protected transformAlias(node: AliasNode): AliasNode {
    return requireAllProps<AliasNode>({
      kind: 'AliasNode',
      node: this.transformNode(node.node),
      alias: this.transformNode(node.alias),
    })
  }

  protected transformTable(node: TableNode): TableNode {
    return requireAllProps<TableNode>({
      kind: 'TableNode',
      table: this.transformNode(node.table),
    })
  }

  protected transformFrom(node: FromNode): FromNode {
    return requireAllProps<FromNode>({
      kind: 'FromNode',
      froms: this.transformNodeList(node.froms),
    })
  }

  protected transformReference(node: ReferenceNode): ReferenceNode {
    return requireAllProps<ReferenceNode>({
      kind: 'ReferenceNode',
      column: this.transformNode(node.column),
      table: this.transformNode(node.table),
    })
  }

  protected transformAnd(node: AndNode): AndNode {
    return requireAllProps<AndNode>({
      kind: 'AndNode',
      left: this.transformNode(node.left),
      right: this.transformNode(node.right),
    })
  }

  protected transformOr(node: OrNode): OrNode {
    return requireAllProps<OrNode>({
      kind: 'OrNode',
      left: this.transformNode(node.left),
      right: this.transformNode(node.right),
    })
  }

  protected transformValueList(node: ValueListNode): ValueListNode {
    return requireAllProps<ValueListNode>({
      kind: 'ValueListNode',
      values: this.transformNodeList(node.values),
    })
  }

  protected transformParens(node: ParensNode): ParensNode {
    return requireAllProps<ParensNode>({
      kind: 'ParensNode',
      node: this.transformNode(node.node),
    })
  }

  protected transformJoin(node: JoinNode): JoinNode {
    return requireAllProps<JoinNode>({
      kind: 'JoinNode',
      joinType: node.joinType,
      table: this.transformNode(node.table),
      on: this.transformNode(node.on),
    })
  }

  protected transformRaw(node: RawNode): RawNode {
    return requireAllProps<RawNode>({
      kind: 'RawNode',
      sqlFragments: freeze([...node.sqlFragments]),
      parameters: this.transformNodeList(node.parameters),
    })
  }

  protected transformWhere(node: WhereNode): WhereNode {
    return requireAllProps<WhereNode>({
      kind: 'WhereNode',
      where: this.transformNode(node.where),
    })
  }

  protected transformInsertQuery(node: InsertQueryNode): InsertQueryNode {
    return requireAllProps<InsertQueryNode>({
      kind: 'InsertQueryNode',
      into: this.transformNode(node.into),
      columns: this.transformNodeList(node.columns),
      values: this.transformNode(node.values),
      returning: this.transformNode(node.returning),
      onConflict: this.transformNode(node.onConflict),
      onDuplicateKey: this.transformNode(node.onDuplicateKey),
      with: this.transformNode(node.with),
      ignore: node.ignore,
      replace: node.replace,
      explain: this.transformNode(node.explain),
      defaultValues: node.defaultValues,
      top: this.transformNode(node.top),
    })
  }

  protected transformValues(node: ValuesNode): ValuesNode {
    return requireAllProps<ValuesNode>({
      kind: 'ValuesNode',
      values: this.transformNodeList(node.values),
    })
  }

  protected transformDeleteQuery(node: DeleteQueryNode): DeleteQueryNode {
    return requireAllProps<DeleteQueryNode>({
      kind: 'DeleteQueryNode',
      from: this.transformNode(node.from),
      using: this.transformNode(node.using),
      joins: this.transformNodeList(node.joins),
      where: this.transformNode(node.where),
      returning: this.transformNode(node.returning),
      with: this.transformNode(node.with),
      orderBy: this.transformNode(node.orderBy),
      limit: this.transformNode(node.limit),
      explain: this.transformNode(node.explain),
      top: this.transformNode(node.top),
    })
  }

  protected transformReturning(node: ReturningNode): ReturningNode {
    return requireAllProps<ReturningNode>({
      kind: 'ReturningNode',
      selections: this.transformNodeList(node.selections),
    })
  }

  protected transformCreateTable(node: CreateTableNode): CreateTableNode {
    return requireAllProps<CreateTableNode>({
      kind: 'CreateTableNode',
      table: this.transformNode(node.table),
      columns: this.transformNodeList(node.columns),
      constraints: this.transformNodeList(node.constraints),
      temporary: node.temporary,
      ifNotExists: node.ifNotExists,
      onCommit: node.onCommit,
      frontModifiers: this.transformNodeList(node.frontModifiers),
      endModifiers: this.transformNodeList(node.endModifiers),
      selectQuery: this.transformNode(node.selectQuery),
    })
  }

  protected transformColumnDefinition(
    node: ColumnDefinitionNode,
  ): ColumnDefinitionNode {
    return requireAllProps<ColumnDefinitionNode>({
      kind: 'ColumnDefinitionNode',
      column: this.transformNode(node.column),
      dataType: this.transformNode(node.dataType),
      references: this.transformNode(node.references),
      primaryKey: node.primaryKey,
      autoIncrement: node.autoIncrement,
      unique: node.unique,
      notNull: node.notNull,
      unsigned: node.unsigned,
      defaultTo: this.transformNode(node.defaultTo),
      check: this.transformNode(node.check),
      generated: this.transformNode(node.generated),
      frontModifiers: this.transformNodeList(node.frontModifiers),
      endModifiers: this.transformNodeList(node.endModifiers),
      nullsNotDistinct: node.nullsNotDistinct,
      identity: node.identity,
    })
  }

  protected transformAddColumn(node: AddColumnNode): AddColumnNode {
    return requireAllProps<AddColumnNode>({
      kind: 'AddColumnNode',
      column: this.transformNode(node.column),
    })
  }

  protected transformDropTable(node: DropTableNode): DropTableNode {
    return requireAllProps<DropTableNode>({
      kind: 'DropTableNode',
      table: this.transformNode(node.table),
      ifExists: node.ifExists,
      cascade: node.cascade,
    })
  }

  protected transformOrderBy(node: OrderByNode): OrderByNode {
    return requireAllProps<OrderByNode>({
      kind: 'OrderByNode',
      items: this.transformNodeList(node.items),
    })
  }

  protected transformOrderByItem(node: OrderByItemNode): OrderByItemNode {
    return requireAllProps<OrderByItemNode>({
      kind: 'OrderByItemNode',
      orderBy: this.transformNode(node.orderBy),
      direction: this.transformNode(node.direction),
    })
  }

  protected transformGroupBy(node: GroupByNode): GroupByNode {
    return requireAllProps<GroupByNode>({
      kind: 'GroupByNode',
      items: this.transformNodeList(node.items),
    })
  }

  protected transformGroupByItem(node: GroupByItemNode): GroupByItemNode {
    return requireAllProps<GroupByItemNode>({
      kind: 'GroupByItemNode',
      groupBy: this.transformNode(node.groupBy),
    })
  }

  protected transformUpdateQuery(node: UpdateQueryNode): UpdateQueryNode {
    return requireAllProps<UpdateQueryNode>({
      kind: 'UpdateQueryNode',
      table: this.transformNode(node.table),
      from: this.transformNode(node.from),
      joins: this.transformNodeList(node.joins),
      where: this.transformNode(node.where),
      updates: this.transformNodeList(node.updates),
      returning: this.transformNode(node.returning),
      with: this.transformNode(node.with),
      explain: this.transformNode(node.explain),
      limit: this.transformNode(node.limit),
      top: this.transformNode(node.top),
    })
  }

  protected transformColumnUpdate(node: ColumnUpdateNode): ColumnUpdateNode {
    return requireAllProps<ColumnUpdateNode>({
      kind: 'ColumnUpdateNode',
      column: this.transformNode(node.column),
      value: this.transformNode(node.value),
    })
  }

  protected transformLimit(node: LimitNode): LimitNode {
    return requireAllProps<LimitNode>({
      kind: 'LimitNode',
      limit: this.transformNode(node.limit),
    })
  }

  protected transformOffset(node: OffsetNode): OffsetNode {
    return requireAllProps<OffsetNode>({
      kind: 'OffsetNode',
      offset: this.transformNode(node.offset),
    })
  }

  protected transformOnConflict(node: OnConflictNode): OnConflictNode {
    return requireAllProps<OnConflictNode>({
      kind: 'OnConflictNode',
      columns: this.transformNodeList(node.columns),
      constraint: this.transformNode(node.constraint),
      indexExpression: this.transformNode(node.indexExpression),
      indexWhere: this.transformNode(node.indexWhere),
      updates: this.transformNodeList(node.updates),
      updateWhere: this.transformNode(node.updateWhere),
      doNothing: node.doNothing,
    })
  }

  protected transformOnDuplicateKey(
    node: OnDuplicateKeyNode,
  ): OnDuplicateKeyNode {
    return requireAllProps<OnDuplicateKeyNode>({
      kind: 'OnDuplicateKeyNode',
      updates: this.transformNodeList(node.updates),
    })
  }

  protected transformCreateIndex(node: CreateIndexNode): CreateIndexNode {
    return requireAllProps<CreateIndexNode>({
      kind: 'CreateIndexNode',
      name: this.transformNode(node.name),
      table: this.transformNode(node.table),
      columns: this.transformNodeList(node.columns),
      unique: node.unique,
      using: this.transformNode(node.using),
      ifNotExists: node.ifNotExists,
      where: this.transformNode(node.where),
      nullsNotDistinct: node.nullsNotDistinct,
    })
  }

  protected transformList(node: ListNode): ListNode {
    return requireAllProps<ListNode>({
      kind: 'ListNode',
      items: this.transformNodeList(node.items),
    })
  }

  protected transformDropIndex(node: DropIndexNode): DropIndexNode {
    return requireAllProps<DropIndexNode>({
      kind: 'DropIndexNode',
      name: this.transformNode(node.name),
      table: this.transformNode(node.table),
      ifExists: node.ifExists,
      cascade: node.cascade,
    })
  }

  protected transformPrimaryKeyConstraint(
    node: PrimaryKeyConstraintNode,
  ): PrimaryKeyConstraintNode {
    return requireAllProps<PrimaryKeyConstraintNode>({
      kind: 'PrimaryKeyConstraintNode',
      columns: this.transformNodeList(node.columns),
      name: this.transformNode(node.name),
    })
  }

  protected transformUniqueConstraint(
    node: UniqueConstraintNode,
  ): UniqueConstraintNode {
    return requireAllProps<UniqueConstraintNode>({
      kind: 'UniqueConstraintNode',
      columns: this.transformNodeList(node.columns),
      name: this.transformNode(node.name),
      nullsNotDistinct: node.nullsNotDistinct,
    })
  }

  protected transformForeignKeyConstraint(
    node: ForeignKeyConstraintNode,
  ): ForeignKeyConstraintNode {
    return requireAllProps<ForeignKeyConstraintNode>({
      kind: 'ForeignKeyConstraintNode',
      columns: this.transformNodeList(node.columns),
      references: this.transformNode(node.references),
      name: this.transformNode(node.name),
      onDelete: node.onDelete,
      onUpdate: node.onUpdate,
    })
  }

  protected transformSetOperation(node: SetOperationNode): SetOperationNode {
    return requireAllProps<SetOperationNode>({
      kind: 'SetOperationNode',
      operator: node.operator,
      expression: this.transformNode(node.expression),
      all: node.all,
    })
  }

  protected transformReferences(node: ReferencesNode): ReferencesNode {
    return requireAllProps<ReferencesNode>({
      kind: 'ReferencesNode',
      table: this.transformNode(node.table),
      columns: this.transformNodeList(node.columns),
      onDelete: node.onDelete,
      onUpdate: node.onUpdate,
    })
  }

  protected transformCheckConstraint(
    node: CheckConstraintNode,
  ): CheckConstraintNode {
    return requireAllProps<CheckConstraintNode>({
      kind: 'CheckConstraintNode',
      expression: this.transformNode(node.expression),
      name: this.transformNode(node.name),
    })
  }

  protected transformWith(node: WithNode): WithNode {
    return requireAllProps<WithNode>({
      kind: 'WithNode',
      expressions: this.transformNodeList(node.expressions),
      recursive: node.recursive,
    })
  }

  protected transformCommonTableExpression(
    node: CommonTableExpressionNode,
  ): CommonTableExpressionNode {
    return requireAllProps<CommonTableExpressionNode>({
      kind: 'CommonTableExpressionNode',
      name: this.transformNode(node.name),
      materialized: node.materialized,
      expression: this.transformNode(node.expression),
    })
  }

  protected transformCommonTableExpressionName(
    node: CommonTableExpressionNameNode,
  ): CommonTableExpressionNameNode {
    return requireAllProps<CommonTableExpressionNameNode>({
      kind: 'CommonTableExpressionNameNode',
      table: this.transformNode(node.table),
      columns: this.transformNodeList(node.columns),
    })
  }

  protected transformHaving(node: HavingNode): HavingNode {
    return requireAllProps<HavingNode>({
      kind: 'HavingNode',
      having: this.transformNode(node.having),
    })
  }

  protected transformCreateSchema(node: CreateSchemaNode): CreateSchemaNode {
    return requireAllProps<CreateSchemaNode>({
      kind: 'CreateSchemaNode',
      schema: this.transformNode(node.schema),
      ifNotExists: node.ifNotExists,
    })
  }

  protected transformDropSchema(node: DropSchemaNode): DropSchemaNode {
    return requireAllProps<DropSchemaNode>({
      kind: 'DropSchemaNode',
      schema: this.transformNode(node.schema),
      ifExists: node.ifExists,
      cascade: node.cascade,
    })
  }

  protected transformAlterTable(node: AlterTableNode): AlterTableNode {
    return requireAllProps<AlterTableNode>({
      kind: 'AlterTableNode',
      table: this.transformNode(node.table),
      renameTo: this.transformNode(node.renameTo),
      setSchema: this.transformNode(node.setSchema),
      columnAlterations: this.transformNodeList(node.columnAlterations),
      addConstraint: this.transformNode(node.addConstraint),
      dropConstraint: this.transformNode(node.dropConstraint),
      addIndex: this.transformNode(node.addIndex),
      dropIndex: this.transformNode(node.dropIndex),
    })
  }

  protected transformDropColumn(node: DropColumnNode): DropColumnNode {
    return requireAllProps<DropColumnNode>({
      kind: 'DropColumnNode',
      column: this.transformNode(node.column),
    })
  }

  protected transformRenameColumn(node: RenameColumnNode): RenameColumnNode {
    return requireAllProps<RenameColumnNode>({
      kind: 'RenameColumnNode',
      column: this.transformNode(node.column),
      renameTo: this.transformNode(node.renameTo),
    })
  }

  protected transformAlterColumn(node: AlterColumnNode): AlterColumnNode {
    return requireAllProps<AlterColumnNode>({
      kind: 'AlterColumnNode',
      column: this.transformNode(node.column),
      dataType: this.transformNode(node.dataType),
      dataTypeExpression: this.transformNode(node.dataTypeExpression),
      setDefault: this.transformNode(node.setDefault),
      dropDefault: node.dropDefault,
      setNotNull: node.setNotNull,
      dropNotNull: node.dropNotNull,
    })
  }

  protected transformModifyColumn(node: ModifyColumnNode): ModifyColumnNode {
    return requireAllProps<ModifyColumnNode>({
      kind: 'ModifyColumnNode',
      column: this.transformNode(node.column),
    })
  }

  protected transformAddConstraint(node: AddConstraintNode): AddConstraintNode {
    return requireAllProps<AddConstraintNode>({
      kind: 'AddConstraintNode',
      constraint: this.transformNode(node.constraint),
    })
  }

  protected transformDropConstraint(
    node: DropConstraintNode,
  ): DropConstraintNode {
    return requireAllProps<DropConstraintNode>({
      kind: 'DropConstraintNode',
      constraintName: this.transformNode(node.constraintName),
      ifExists: node.ifExists,
      modifier: node.modifier,
    })
  }

  protected transformCreateView(node: CreateViewNode): CreateViewNode {
    return requireAllProps<CreateViewNode>({
      kind: 'CreateViewNode',
      name: this.transformNode(node.name),
      temporary: node.temporary,
      orReplace: node.orReplace,
      ifNotExists: node.ifNotExists,
      materialized: node.materialized,
      columns: this.transformNodeList(node.columns),
      as: this.transformNode(node.as),
    })
  }

  protected transformDropView(node: DropViewNode): DropViewNode {
    return requireAllProps<DropViewNode>({
      kind: 'DropViewNode',
      name: this.transformNode(node.name),
      ifExists: node.ifExists,
      materialized: node.materialized,
      cascade: node.cascade,
    })
  }

  protected transformGenerated(node: GeneratedNode): GeneratedNode {
    return requireAllProps<GeneratedNode>({
      kind: 'GeneratedNode',
      byDefault: node.byDefault,
      always: node.always,
      identity: node.identity,
      stored: node.stored,
      expression: this.transformNode(node.expression),
    })
  }

  protected transformDefaultValue(node: DefaultValueNode): DefaultValueNode {
    return requireAllProps<DefaultValueNode>({
      kind: 'DefaultValueNode',
      defaultValue: this.transformNode(node.defaultValue),
    })
  }

  protected transformOn(node: OnNode): OnNode {
    return requireAllProps<OnNode>({
      kind: 'OnNode',
      on: this.transformNode(node.on),
    })
  }

  protected transformSelectModifier(
    node: SelectModifierNode,
  ): SelectModifierNode {
    return requireAllProps<SelectModifierNode>({
      kind: 'SelectModifierNode',
      modifier: node.modifier,
      rawModifier: this.transformNode(node.rawModifier),
      of: this.transformNodeList(node.of),
    })
  }

  protected transformCreateType(node: CreateTypeNode): CreateTypeNode {
    return requireAllProps<CreateTypeNode>({
      kind: 'CreateTypeNode',
      name: this.transformNode(node.name),
      enum: this.transformNode(node.enum),
    })
  }

  protected transformDropType(node: DropTypeNode): DropTypeNode {
    return requireAllProps<DropTypeNode>({
      kind: 'DropTypeNode',
      name: this.transformNode(node.name),
      ifExists: node.ifExists,
    })
  }

  protected transformExplain(node: ExplainNode): ExplainNode {
    return requireAllProps({
      kind: 'ExplainNode',
      format: node.format,
      options: this.transformNode(node.options),
    })
  }

  protected transformSchemableIdentifier(
    node: SchemableIdentifierNode,
  ): SchemableIdentifierNode {
    return requireAllProps<SchemableIdentifierNode>({
      kind: 'SchemableIdentifierNode',
      schema: this.transformNode(node.schema),
      identifier: this.transformNode(node.identifier),
    })
  }

  protected transformAggregateFunction(
    node: AggregateFunctionNode,
  ): AggregateFunctionNode {
    return requireAllProps({
      kind: 'AggregateFunctionNode',
      aggregated: this.transformNodeList(node.aggregated),
      distinct: node.distinct,
      filter: this.transformNode(node.filter),
      func: node.func,
      over: this.transformNode(node.over),
    })
  }

  protected transformOver(node: OverNode): OverNode {
    return requireAllProps({
      kind: 'OverNode',
      orderBy: this.transformNode(node.orderBy),
      partitionBy: this.transformNode(node.partitionBy),
    })
  }

  protected transformPartitionBy(node: PartitionByNode): PartitionByNode {
    return requireAllProps({
      kind: 'PartitionByNode',
      items: this.transformNodeList(node.items),
    })
  }

  protected transformPartitionByItem(
    node: PartitionByItemNode,
  ): PartitionByItemNode {
    return requireAllProps({
      kind: 'PartitionByItemNode',
      partitionBy: this.transformNode(node.partitionBy),
    })
  }

  protected transformBinaryOperation(
    node: BinaryOperationNode,
  ): BinaryOperationNode {
    return requireAllProps<BinaryOperationNode>({
      kind: 'BinaryOperationNode',
      leftOperand: this.transformNode(node.leftOperand),
      operator: this.transformNode(node.operator),
      rightOperand: this.transformNode(node.rightOperand),
    })
  }

  protected transformUnaryOperation(
    node: UnaryOperationNode,
  ): UnaryOperationNode {
    return requireAllProps<UnaryOperationNode>({
      kind: 'UnaryOperationNode',
      operator: this.transformNode(node.operator),
      operand: this.transformNode(node.operand),
    })
  }

  protected transformUsing(node: UsingNode): UsingNode {
    return requireAllProps<UsingNode>({
      kind: 'UsingNode',
      tables: this.transformNodeList(node.tables),
    })
  }

  protected transformFunction(node: FunctionNode): FunctionNode {
    return requireAllProps<FunctionNode>({
      kind: 'FunctionNode',
      func: node.func,
      arguments: this.transformNodeList(node.arguments),
    })
  }

  protected transformCase(node: CaseNode): CaseNode {
    return requireAllProps<CaseNode>({
      kind: 'CaseNode',
      value: this.transformNode(node.value),
      when: this.transformNodeList(node.when),
      else: this.transformNode(node.else),
      isStatement: node.isStatement,
    })
  }

  protected transformWhen(node: WhenNode): WhenNode {
    return requireAllProps<WhenNode>({
      kind: 'WhenNode',
      condition: this.transformNode(node.condition),
      result: this.transformNode(node.result),
    })
  }

  protected transformJSONReference(node: JSONReferenceNode): JSONReferenceNode {
    return requireAllProps<JSONReferenceNode>({
      kind: 'JSONReferenceNode',
      reference: this.transformNode(node.reference),
      traversal: this.transformNode(node.traversal),
    })
  }

  protected transformJSONPath(node: JSONPathNode): JSONPathNode {
    return requireAllProps<JSONPathNode>({
      kind: 'JSONPathNode',
      inOperator: this.transformNode(node.inOperator),
      pathLegs: this.transformNodeList(node.pathLegs),
    })
  }

  protected transformJSONPathLeg(node: JSONPathLegNode): JSONPathLegNode {
    return requireAllProps<JSONPathLegNode>({
      kind: 'JSONPathLegNode',
      type: node.type,
      value: node.value,
    })
  }

  protected transformJSONOperatorChain(
    node: JSONOperatorChainNode,
  ): JSONOperatorChainNode {
    return requireAllProps<JSONOperatorChainNode>({
      kind: 'JSONOperatorChainNode',
      operator: this.transformNode(node.operator),
      values: this.transformNodeList(node.values),
    })
  }

  protected transformTuple(node: TupleNode): TupleNode {
    return requireAllProps<TupleNode>({
      kind: 'TupleNode',
      values: this.transformNodeList(node.values),
    })
  }

  protected transformMergeQuery(node: MergeQueryNode): MergeQueryNode {
    return requireAllProps<MergeQueryNode>({
      kind: 'MergeQueryNode',
      into: this.transformNode(node.into),
      using: this.transformNode(node.using),
      whens: this.transformNodeList(node.whens),
      with: this.transformNode(node.with),
      top: this.transformNode(node.top),
    })
  }

  protected transformMatched(node: MatchedNode): MatchedNode {
    return requireAllProps<MatchedNode>({
      kind: 'MatchedNode',
      not: node.not,
      bySource: node.bySource,
    })
  }

  protected transformAddIndex(node: AddIndexNode): AddIndexNode {
    return requireAllProps<AddIndexNode>({
      kind: 'AddIndexNode',
      name: this.transformNode(node.name),
      columns: this.transformNodeList(node.columns),
      unique: node.unique,
      using: this.transformNode(node.using),
      ifNotExists: node.ifNotExists,
    })
  }

  protected transformCast(node: CastNode): CastNode {
    return requireAllProps<CastNode>({
      kind: 'CastNode',
      expression: this.transformNode(node.expression),
      dataType: this.transformNode(node.dataType),
    })
  }

<<<<<<< HEAD
  protected transformTop(node: TopNode): TopNode {
    return requireAllProps<TopNode>({
      kind: 'TopNode',
      expression: node.expression,
      modifiers: node.modifiers,
=======
  protected transformFetch(node: FetchNode): FetchNode {
    return requireAllProps<FetchNode>({
      kind: 'FetchNode',
      rowCount: this.transformNode(node.rowCount),
      modifier: node.modifier,
>>>>>>> eb4eb56e
    })
  }

  protected transformDataType(node: DataTypeNode): DataTypeNode {
    // An Object.freezed leaf node. No need to clone.
    return node
  }

  protected transformSelectAll(node: SelectAllNode): SelectAllNode {
    // An Object.freezed leaf node. No need to clone.
    return node
  }

  protected transformIdentifier(node: IdentifierNode): IdentifierNode {
    // An Object.freezed leaf node. No need to clone.
    return node
  }

  protected transformValue(node: ValueNode): ValueNode {
    // An Object.freezed leaf node. No need to clone.
    return node
  }

  protected transformPrimitiveValueList(
    node: PrimitiveValueListNode,
  ): PrimitiveValueListNode {
    // An Object.freezed leaf node. No need to clone.
    return node
  }

  protected transformOperator(node: OperatorNode): OperatorNode {
    // An Object.freezed leaf node. No need to clone.
    return node
  }

  protected transformDefaultInsertValue(
    node: DefaultInsertValueNode,
  ): DefaultInsertValueNode {
    // An Object.freezed leaf node. No need to clone.
    return node
  }
}<|MERGE_RESOLUTION|>--- conflicted
+++ resolved
@@ -91,11 +91,8 @@
 import { MatchedNode } from './matched-node.js'
 import { AddIndexNode } from './add-index-node.js'
 import { CastNode } from './cast-node.js'
-<<<<<<< HEAD
+import { FetchNode } from './fetch-node.js'
 import { TopNode } from './top-node.js'
-=======
-import { FetchNode } from './fetch-node.js'
->>>>>>> eb4eb56e
 
 /**
  * Transforms an operation node tree into another one.
@@ -221,11 +218,8 @@
     MatchedNode: this.transformMatched.bind(this),
     AddIndexNode: this.transformAddIndex.bind(this),
     CastNode: this.transformCast.bind(this),
-<<<<<<< HEAD
+    FetchNode: this.transformFetch.bind(this),
     TopNode: this.transformTop.bind(this),
-=======
-    FetchNode: this.transformFetch.bind(this),
->>>>>>> eb4eb56e
   })
 
   transformNode<T extends OperationNode | undefined>(node: T): T {
@@ -272,11 +266,8 @@
       having: this.transformNode(node.having),
       explain: this.transformNode(node.explain),
       setOperations: this.transformNodeList(node.setOperations),
-<<<<<<< HEAD
+      fetch: this.transformNode(node.fetch),
       top: this.transformNode(node.top),
-=======
-      fetch: this.transformNode(node.fetch),
->>>>>>> eb4eb56e
     })
   }
 
@@ -1046,19 +1037,19 @@
     })
   }
 
-<<<<<<< HEAD
+  protected transformFetch(node: FetchNode): FetchNode {
+    return requireAllProps<FetchNode>({
+      kind: 'FetchNode',
+      rowCount: this.transformNode(node.rowCount),
+      modifier: node.modifier,
+    })
+  }
+
   protected transformTop(node: TopNode): TopNode {
     return requireAllProps<TopNode>({
       kind: 'TopNode',
       expression: node.expression,
       modifiers: node.modifiers,
-=======
-  protected transformFetch(node: FetchNode): FetchNode {
-    return requireAllProps<FetchNode>({
-      kind: 'FetchNode',
-      rowCount: this.transformNode(node.rowCount),
-      modifier: node.modifier,
->>>>>>> eb4eb56e
     })
   }
 
