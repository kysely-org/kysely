import { AliasNode } from './alias-node.js'
import { ColumnNode } from './column-node.js'
import { IdentifierNode } from './identifier-node.js'
import { OperationNode, OperationNodeKind } from './operation-node.js'
import { ReferenceNode } from './reference-node.js'
import { SelectAllNode } from './select-all-node.js'
import { SelectionNode } from './selection-node.js'
import { TableNode } from './table-node.js'
import { AndNode } from './and-node.js'
import { JoinNode } from './join-node.js'
import { OrNode } from './or-node.js'
import { ParensNode } from './parens-node.js'
import { PrimitiveValueListNode } from './primitive-value-list-node.js'
import { RawNode } from './raw-node.js'
import { SelectQueryNode } from './select-query-node.js'
import { ValueListNode } from './value-list-node.js'
import { ValueNode } from './value-node.js'
import { OperatorNode } from './operator-node.js'
import { FromNode } from './from-node.js'
import { WhereNode } from './where-node.js'
import { InsertQueryNode } from './insert-query-node.js'
import { DeleteQueryNode } from './delete-query-node.js'
import { ReturningNode } from './returning-node.js'
import { CreateTableNode } from './create-table-node.js'
import { AddColumnNode } from './add-column-node.js'
import { DropTableNode } from './drop-table-node.js'
import { DataTypeNode } from './data-type-node.js'
import { OrderByNode } from './order-by-node.js'
import { OrderByItemNode } from './order-by-item-node.js'
import { GroupByNode } from './group-by-node.js'
import { GroupByItemNode } from './group-by-item-node.js'
import { UpdateQueryNode } from './update-query-node.js'
import { ColumnUpdateNode } from './column-update-node.js'
import { LimitNode } from './limit-node.js'
import { OffsetNode } from './offset-node.js'
import { OnConflictNode } from './on-conflict-node.js'
import { CreateIndexNode } from './create-index-node.js'
import { ListNode } from './list-node.js'
import { DropIndexNode } from './drop-index-node.js'
import { PrimaryKeyConstraintNode } from './primary-constraint-node.js'
import { UniqueConstraintNode } from './unique-constraint-node.js'
import { ReferencesNode } from './references-node.js'
import { CheckConstraintNode } from './check-constraint-node.js'
import { WithNode } from './with-node.js'
import { CommonTableExpressionNode } from './common-table-expression-node.js'
import { CommonTableExpressionNameNode } from './common-table-expression-name-node.js'
import { HavingNode } from './having-node.js'
import { freeze } from '../util/object-utils.js'
import { requireAllProps } from '../util/require-all-props.js'
import { CreateSchemaNode } from './create-schema-node.js'
import { DropSchemaNode } from './drop-schema-node.js'
import { AlterTableNode } from './alter-table-node.js'
import { DropColumnNode } from './drop-column-node.js'
import { RenameColumnNode } from './rename-column-node.js'
import { AlterColumnNode } from './alter-column-node.js'
import { AddConstraintNode } from './add-constraint-node.js'
import { DropConstraintNode } from './drop-constraint-node.js'
import { ForeignKeyConstraintNode } from './foreign-key-constraint-node.js'
import { ColumnDefinitionNode } from './column-definition-node.js'
import { ModifyColumnNode } from './modify-column-node.js'
import { OnDuplicateKeyNode } from './on-duplicate-key-node.js'
import { CreateViewNode } from './create-view-node.js'
import { DropViewNode } from './drop-view-node.js'
import { GeneratedNode } from './generated-node.js'
import { DefaultValueNode } from './default-value-node.js'
import { OnNode } from './on-node.js'
import { ValuesNode } from './values-node.js'
import { SelectModifierNode } from './select-modifier-node.js'
import { CreateTypeNode } from './create-type-node.js'
import { DropTypeNode } from './drop-type-node.js'
import { ExplainNode } from './explain-node.js'
import { SchemableIdentifierNode } from './schemable-identifier-node.js'
import { DefaultInsertValueNode } from './default-insert-value-node.js'
import { AggregateFunctionNode } from './aggregate-function-node.js'
import { OverNode } from './over-node.js'
import { PartitionByNode } from './partition-by-node.js'
import { PartitionByItemNode } from './partition-by-item-node.js'
import { SetOperationNode } from './set-operation-node.js'
import { BinaryOperationNode } from './binary-operation-node.js'
import { UnaryOperationNode } from './unary-operation-node.js'
import { UsingNode } from './using-node.js'
import { FunctionNode } from './function-node.js'
import { CaseNode } from './case-node.js'
import { WhenNode } from './when-node.js'
import { JSONReferenceNode } from './json-reference-node.js'
import { JSONPathNode } from './json-path-node.js'
import { JSONPathLegNode } from './json-path-leg-node.js'
import { JSONOperatorChainNode } from './json-operator-chain-node.js'
import { TupleNode } from './tuple-node.js'
import { MergeQueryNode } from './merge-query-node.js'
import { MatchedNode } from './matched-node.js'
import { AddIndexNode } from './add-index-node.js'
<<<<<<< HEAD
import { OutputNode } from './output-node.js'
=======
import { CastNode } from './cast-node.js'
>>>>>>> fbe3d58a

/**
 * Transforms an operation node tree into another one.
 *
 * Kysely queries are expressed internally as a tree of objects (operation nodes).
 * `OperationNodeTransformer` takes such a tree as its input and returns a
 * transformed deep copy of it. By default the `OperationNodeTransformer`
 * does nothing. You need to override one or more methods to make it do
 * something.
 *
 * There's a method for each node type. For example if you'd like to convert
 * each identifier (table name, column name, alias etc.) from camelCase to
 * snake_case, you'd do something like this:
 *
 * ```ts
 * class CamelCaseTransformer extends OperationNodeTransformer {
 *   transformIdentifier(node: IdentifierNode): IdentifierNode {
 *     node = super.transformIdentifier(node),
 *
 *     return {
 *       ...node,
 *       name: snakeCase(node.name),
 *     }
 *   }
 * }
 *
 * const transformer = new CamelCaseTransformer()
 * const tree = transformer.transformNode(tree)
 * ```
 */
export class OperationNodeTransformer {
  protected readonly nodeStack: OperationNode[] = []

  readonly #transformers: Record<OperationNodeKind, Function> = freeze({
    AliasNode: this.transformAlias.bind(this),
    ColumnNode: this.transformColumn.bind(this),
    IdentifierNode: this.transformIdentifier.bind(this),
    SchemableIdentifierNode: this.transformSchemableIdentifier.bind(this),
    RawNode: this.transformRaw.bind(this),
    ReferenceNode: this.transformReference.bind(this),
    SelectQueryNode: this.transformSelectQuery.bind(this),
    SelectionNode: this.transformSelection.bind(this),
    TableNode: this.transformTable.bind(this),
    FromNode: this.transformFrom.bind(this),
    SelectAllNode: this.transformSelectAll.bind(this),
    AndNode: this.transformAnd.bind(this),
    OrNode: this.transformOr.bind(this),
    ValueNode: this.transformValue.bind(this),
    ValueListNode: this.transformValueList.bind(this),
    PrimitiveValueListNode: this.transformPrimitiveValueList.bind(this),
    ParensNode: this.transformParens.bind(this),
    JoinNode: this.transformJoin.bind(this),
    OperatorNode: this.transformOperator.bind(this),
    WhereNode: this.transformWhere.bind(this),
    InsertQueryNode: this.transformInsertQuery.bind(this),
    DeleteQueryNode: this.transformDeleteQuery.bind(this),
    ReturningNode: this.transformReturning.bind(this),
    CreateTableNode: this.transformCreateTable.bind(this),
    AddColumnNode: this.transformAddColumn.bind(this),
    ColumnDefinitionNode: this.transformColumnDefinition.bind(this),
    DropTableNode: this.transformDropTable.bind(this),
    DataTypeNode: this.transformDataType.bind(this),
    OrderByNode: this.transformOrderBy.bind(this),
    OrderByItemNode: this.transformOrderByItem.bind(this),
    GroupByNode: this.transformGroupBy.bind(this),
    GroupByItemNode: this.transformGroupByItem.bind(this),
    UpdateQueryNode: this.transformUpdateQuery.bind(this),
    ColumnUpdateNode: this.transformColumnUpdate.bind(this),
    LimitNode: this.transformLimit.bind(this),
    OffsetNode: this.transformOffset.bind(this),
    OnConflictNode: this.transformOnConflict.bind(this),
    OnDuplicateKeyNode: this.transformOnDuplicateKey.bind(this),
    CreateIndexNode: this.transformCreateIndex.bind(this),
    DropIndexNode: this.transformDropIndex.bind(this),
    ListNode: this.transformList.bind(this),
    PrimaryKeyConstraintNode: this.transformPrimaryKeyConstraint.bind(this),
    UniqueConstraintNode: this.transformUniqueConstraint.bind(this),
    ReferencesNode: this.transformReferences.bind(this),
    CheckConstraintNode: this.transformCheckConstraint.bind(this),
    WithNode: this.transformWith.bind(this),
    CommonTableExpressionNode: this.transformCommonTableExpression.bind(this),
    CommonTableExpressionNameNode:
      this.transformCommonTableExpressionName.bind(this),
    HavingNode: this.transformHaving.bind(this),
    CreateSchemaNode: this.transformCreateSchema.bind(this),
    DropSchemaNode: this.transformDropSchema.bind(this),
    AlterTableNode: this.transformAlterTable.bind(this),
    DropColumnNode: this.transformDropColumn.bind(this),
    RenameColumnNode: this.transformRenameColumn.bind(this),
    AlterColumnNode: this.transformAlterColumn.bind(this),
    ModifyColumnNode: this.transformModifyColumn.bind(this),
    AddConstraintNode: this.transformAddConstraint.bind(this),
    DropConstraintNode: this.transformDropConstraint.bind(this),
    ForeignKeyConstraintNode: this.transformForeignKeyConstraint.bind(this),
    CreateViewNode: this.transformCreateView.bind(this),
    DropViewNode: this.transformDropView.bind(this),
    GeneratedNode: this.transformGenerated.bind(this),
    DefaultValueNode: this.transformDefaultValue.bind(this),
    OnNode: this.transformOn.bind(this),
    ValuesNode: this.transformValues.bind(this),
    SelectModifierNode: this.transformSelectModifier.bind(this),
    CreateTypeNode: this.transformCreateType.bind(this),
    DropTypeNode: this.transformDropType.bind(this),
    ExplainNode: this.transformExplain.bind(this),
    DefaultInsertValueNode: this.transformDefaultInsertValue.bind(this),
    AggregateFunctionNode: this.transformAggregateFunction.bind(this),
    OverNode: this.transformOver.bind(this),
    PartitionByNode: this.transformPartitionBy.bind(this),
    PartitionByItemNode: this.transformPartitionByItem.bind(this),
    SetOperationNode: this.transformSetOperation.bind(this),
    BinaryOperationNode: this.transformBinaryOperation.bind(this),
    UnaryOperationNode: this.transformUnaryOperation.bind(this),
    UsingNode: this.transformUsing.bind(this),
    FunctionNode: this.transformFunction.bind(this),
    CaseNode: this.transformCase.bind(this),
    WhenNode: this.transformWhen.bind(this),
    JSONReferenceNode: this.transformJSONReference.bind(this),
    JSONPathNode: this.transformJSONPath.bind(this),
    JSONPathLegNode: this.transformJSONPathLeg.bind(this),
    JSONOperatorChainNode: this.transformJSONOperatorChain.bind(this),
    TupleNode: this.transformTuple.bind(this),
    MergeQueryNode: this.transformMergeQuery.bind(this),
    MatchedNode: this.transformMatched.bind(this),
    AddIndexNode: this.transformAddIndex.bind(this),
<<<<<<< HEAD
    OutputNode: this.transformOutput.bind(this),
=======
    CastNode: this.transformCast.bind(this),
>>>>>>> fbe3d58a
  })

  transformNode<T extends OperationNode | undefined>(node: T): T {
    if (!node) {
      return node
    }

    this.nodeStack.push(node)
    const out = this.transformNodeImpl(node)
    this.nodeStack.pop()

    return freeze(out) as T
  }

  protected transformNodeImpl<T extends OperationNode>(node: T): T {
    return this.#transformers[node.kind](node)
  }

  protected transformNodeList<
    T extends ReadonlyArray<OperationNode> | undefined,
  >(list: T): T {
    if (!list) {
      return list
    }

    return freeze(list.map((node) => this.transformNode(node))) as T
  }

  protected transformSelectQuery(node: SelectQueryNode): SelectQueryNode {
    return requireAllProps<SelectQueryNode>({
      kind: 'SelectQueryNode',
      from: this.transformNode(node.from),
      selections: this.transformNodeList(node.selections),
      distinctOn: this.transformNodeList(node.distinctOn),
      joins: this.transformNodeList(node.joins),
      groupBy: this.transformNode(node.groupBy),
      orderBy: this.transformNode(node.orderBy),
      where: this.transformNode(node.where),
      frontModifiers: this.transformNodeList(node.frontModifiers),
      endModifiers: this.transformNodeList(node.endModifiers),
      limit: this.transformNode(node.limit),
      offset: this.transformNode(node.offset),
      with: this.transformNode(node.with),
      having: this.transformNode(node.having),
      explain: this.transformNode(node.explain),
      setOperations: this.transformNodeList(node.setOperations),
    })
  }

  protected transformSelection(node: SelectionNode): SelectionNode {
    return requireAllProps<SelectionNode>({
      kind: 'SelectionNode',
      selection: this.transformNode(node.selection),
    })
  }

  protected transformColumn(node: ColumnNode): ColumnNode {
    return requireAllProps<ColumnNode>({
      kind: 'ColumnNode',
      column: this.transformNode(node.column),
    })
  }

  protected transformAlias(node: AliasNode): AliasNode {
    return requireAllProps<AliasNode>({
      kind: 'AliasNode',
      node: this.transformNode(node.node),
      alias: this.transformNode(node.alias),
    })
  }

  protected transformTable(node: TableNode): TableNode {
    return requireAllProps<TableNode>({
      kind: 'TableNode',
      table: this.transformNode(node.table),
    })
  }

  protected transformFrom(node: FromNode): FromNode {
    return requireAllProps<FromNode>({
      kind: 'FromNode',
      froms: this.transformNodeList(node.froms),
    })
  }

  protected transformReference(node: ReferenceNode): ReferenceNode {
    return requireAllProps<ReferenceNode>({
      kind: 'ReferenceNode',
      column: this.transformNode(node.column),
      table: this.transformNode(node.table),
    })
  }

  protected transformAnd(node: AndNode): AndNode {
    return requireAllProps<AndNode>({
      kind: 'AndNode',
      left: this.transformNode(node.left),
      right: this.transformNode(node.right),
    })
  }

  protected transformOr(node: OrNode): OrNode {
    return requireAllProps<OrNode>({
      kind: 'OrNode',
      left: this.transformNode(node.left),
      right: this.transformNode(node.right),
    })
  }

  protected transformValueList(node: ValueListNode): ValueListNode {
    return requireAllProps<ValueListNode>({
      kind: 'ValueListNode',
      values: this.transformNodeList(node.values),
    })
  }

  protected transformParens(node: ParensNode): ParensNode {
    return requireAllProps<ParensNode>({
      kind: 'ParensNode',
      node: this.transformNode(node.node),
    })
  }

  protected transformJoin(node: JoinNode): JoinNode {
    return requireAllProps<JoinNode>({
      kind: 'JoinNode',
      joinType: node.joinType,
      table: this.transformNode(node.table),
      on: this.transformNode(node.on),
    })
  }

  protected transformRaw(node: RawNode): RawNode {
    return requireAllProps<RawNode>({
      kind: 'RawNode',
      sqlFragments: freeze([...node.sqlFragments]),
      parameters: this.transformNodeList(node.parameters),
    })
  }

  protected transformWhere(node: WhereNode): WhereNode {
    return requireAllProps<WhereNode>({
      kind: 'WhereNode',
      where: this.transformNode(node.where),
    })
  }

  protected transformInsertQuery(node: InsertQueryNode): InsertQueryNode {
    return requireAllProps<InsertQueryNode>({
      kind: 'InsertQueryNode',
      into: this.transformNode(node.into),
      columns: this.transformNodeList(node.columns),
      values: this.transformNode(node.values),
      returning: this.transformNode(node.returning),
      onConflict: this.transformNode(node.onConflict),
      onDuplicateKey: this.transformNode(node.onDuplicateKey),
      with: this.transformNode(node.with),
      ignore: node.ignore,
      replace: node.replace,
      explain: this.transformNode(node.explain),
      defaultValues: node.defaultValues,
      output: this.transformNode(node.output),
    })
  }

  protected transformValues(node: ValuesNode): ValuesNode {
    return requireAllProps<ValuesNode>({
      kind: 'ValuesNode',
      values: this.transformNodeList(node.values),
    })
  }

  protected transformDeleteQuery(node: DeleteQueryNode): DeleteQueryNode {
    return requireAllProps<DeleteQueryNode>({
      kind: 'DeleteQueryNode',
      from: this.transformNode(node.from),
      using: this.transformNode(node.using),
      joins: this.transformNodeList(node.joins),
      where: this.transformNode(node.where),
      returning: this.transformNode(node.returning),
      with: this.transformNode(node.with),
      orderBy: this.transformNode(node.orderBy),
      limit: this.transformNode(node.limit),
      explain: this.transformNode(node.explain),
      output: this.transformNode(node.output),
    })
  }

  protected transformReturning(node: ReturningNode): ReturningNode {
    return requireAllProps<ReturningNode>({
      kind: 'ReturningNode',
      selections: this.transformNodeList(node.selections),
    })
  }

  protected transformCreateTable(node: CreateTableNode): CreateTableNode {
    return requireAllProps<CreateTableNode>({
      kind: 'CreateTableNode',
      table: this.transformNode(node.table),
      columns: this.transformNodeList(node.columns),
      constraints: this.transformNodeList(node.constraints),
      temporary: node.temporary,
      ifNotExists: node.ifNotExists,
      onCommit: node.onCommit,
      frontModifiers: this.transformNodeList(node.frontModifiers),
      endModifiers: this.transformNodeList(node.endModifiers),
      selectQuery: this.transformNode(node.selectQuery),
    })
  }

  protected transformColumnDefinition(
    node: ColumnDefinitionNode,
  ): ColumnDefinitionNode {
    return requireAllProps<ColumnDefinitionNode>({
      kind: 'ColumnDefinitionNode',
      column: this.transformNode(node.column),
      dataType: this.transformNode(node.dataType),
      references: this.transformNode(node.references),
      primaryKey: node.primaryKey,
      autoIncrement: node.autoIncrement,
      unique: node.unique,
      notNull: node.notNull,
      unsigned: node.unsigned,
      defaultTo: this.transformNode(node.defaultTo),
      check: this.transformNode(node.check),
      generated: this.transformNode(node.generated),
      frontModifiers: this.transformNodeList(node.frontModifiers),
      endModifiers: this.transformNodeList(node.endModifiers),
      nullsNotDistinct: node.nullsNotDistinct,
    })
  }

  protected transformAddColumn(node: AddColumnNode): AddColumnNode {
    return requireAllProps<AddColumnNode>({
      kind: 'AddColumnNode',
      column: this.transformNode(node.column),
    })
  }

  protected transformDropTable(node: DropTableNode): DropTableNode {
    return requireAllProps<DropTableNode>({
      kind: 'DropTableNode',
      table: this.transformNode(node.table),
      ifExists: node.ifExists,
      cascade: node.cascade,
    })
  }

  protected transformOrderBy(node: OrderByNode): OrderByNode {
    return requireAllProps<OrderByNode>({
      kind: 'OrderByNode',
      items: this.transformNodeList(node.items),
    })
  }

  protected transformOrderByItem(node: OrderByItemNode): OrderByItemNode {
    return requireAllProps<OrderByItemNode>({
      kind: 'OrderByItemNode',
      orderBy: this.transformNode(node.orderBy),
      direction: this.transformNode(node.direction),
    })
  }

  protected transformGroupBy(node: GroupByNode): GroupByNode {
    return requireAllProps<GroupByNode>({
      kind: 'GroupByNode',
      items: this.transformNodeList(node.items),
    })
  }

  protected transformGroupByItem(node: GroupByItemNode): GroupByItemNode {
    return requireAllProps<GroupByItemNode>({
      kind: 'GroupByItemNode',
      groupBy: this.transformNode(node.groupBy),
    })
  }

  protected transformUpdateQuery(node: UpdateQueryNode): UpdateQueryNode {
    return requireAllProps<UpdateQueryNode>({
      kind: 'UpdateQueryNode',
      table: this.transformNode(node.table),
      from: this.transformNode(node.from),
      joins: this.transformNodeList(node.joins),
      where: this.transformNode(node.where),
      updates: this.transformNodeList(node.updates),
      returning: this.transformNode(node.returning),
      with: this.transformNode(node.with),
      explain: this.transformNode(node.explain),
      output: this.transformNode(node.output),
    })
  }

  protected transformColumnUpdate(node: ColumnUpdateNode): ColumnUpdateNode {
    return requireAllProps<ColumnUpdateNode>({
      kind: 'ColumnUpdateNode',
      column: this.transformNode(node.column),
      value: this.transformNode(node.value),
    })
  }

  protected transformLimit(node: LimitNode): LimitNode {
    return requireAllProps<LimitNode>({
      kind: 'LimitNode',
      limit: this.transformNode(node.limit),
    })
  }

  protected transformOffset(node: OffsetNode): OffsetNode {
    return requireAllProps<OffsetNode>({
      kind: 'OffsetNode',
      offset: this.transformNode(node.offset),
    })
  }

  protected transformOnConflict(node: OnConflictNode): OnConflictNode {
    return requireAllProps<OnConflictNode>({
      kind: 'OnConflictNode',
      columns: this.transformNodeList(node.columns),
      constraint: this.transformNode(node.constraint),
      indexExpression: this.transformNode(node.indexExpression),
      indexWhere: this.transformNode(node.indexWhere),
      updates: this.transformNodeList(node.updates),
      updateWhere: this.transformNode(node.updateWhere),
      doNothing: node.doNothing,
    })
  }

  protected transformOnDuplicateKey(
    node: OnDuplicateKeyNode,
  ): OnDuplicateKeyNode {
    return requireAllProps<OnDuplicateKeyNode>({
      kind: 'OnDuplicateKeyNode',
      updates: this.transformNodeList(node.updates),
    })
  }

  protected transformCreateIndex(node: CreateIndexNode): CreateIndexNode {
    return requireAllProps<CreateIndexNode>({
      kind: 'CreateIndexNode',
      name: this.transformNode(node.name),
      table: this.transformNode(node.table),
      columns: this.transformNodeList(node.columns),
      unique: node.unique,
      using: this.transformNode(node.using),
      ifNotExists: node.ifNotExists,
      where: this.transformNode(node.where),
      nullsNotDistinct: node.nullsNotDistinct,
    })
  }

  protected transformList(node: ListNode): ListNode {
    return requireAllProps<ListNode>({
      kind: 'ListNode',
      items: this.transformNodeList(node.items),
    })
  }

  protected transformDropIndex(node: DropIndexNode): DropIndexNode {
    return requireAllProps<DropIndexNode>({
      kind: 'DropIndexNode',
      name: this.transformNode(node.name),
      table: this.transformNode(node.table),
      ifExists: node.ifExists,
      cascade: node.cascade,
    })
  }

  protected transformPrimaryKeyConstraint(
    node: PrimaryKeyConstraintNode,
  ): PrimaryKeyConstraintNode {
    return requireAllProps<PrimaryKeyConstraintNode>({
      kind: 'PrimaryKeyConstraintNode',
      columns: this.transformNodeList(node.columns),
      name: this.transformNode(node.name),
    })
  }

  protected transformUniqueConstraint(
    node: UniqueConstraintNode,
  ): UniqueConstraintNode {
    return requireAllProps<UniqueConstraintNode>({
      kind: 'UniqueConstraintNode',
      columns: this.transformNodeList(node.columns),
      name: this.transformNode(node.name),
      nullsNotDistinct: node.nullsNotDistinct,
    })
  }

  protected transformForeignKeyConstraint(
    node: ForeignKeyConstraintNode,
  ): ForeignKeyConstraintNode {
    return requireAllProps<ForeignKeyConstraintNode>({
      kind: 'ForeignKeyConstraintNode',
      columns: this.transformNodeList(node.columns),
      references: this.transformNode(node.references),
      name: this.transformNode(node.name),
      onDelete: node.onDelete,
      onUpdate: node.onUpdate,
    })
  }

  protected transformSetOperation(node: SetOperationNode): SetOperationNode {
    return requireAllProps<SetOperationNode>({
      kind: 'SetOperationNode',
      operator: node.operator,
      expression: this.transformNode(node.expression),
      all: node.all,
    })
  }

  protected transformReferences(node: ReferencesNode): ReferencesNode {
    return requireAllProps<ReferencesNode>({
      kind: 'ReferencesNode',
      table: this.transformNode(node.table),
      columns: this.transformNodeList(node.columns),
      onDelete: node.onDelete,
      onUpdate: node.onUpdate,
    })
  }

  protected transformCheckConstraint(
    node: CheckConstraintNode,
  ): CheckConstraintNode {
    return requireAllProps<CheckConstraintNode>({
      kind: 'CheckConstraintNode',
      expression: this.transformNode(node.expression),
      name: this.transformNode(node.name),
    })
  }

  protected transformWith(node: WithNode): WithNode {
    return requireAllProps<WithNode>({
      kind: 'WithNode',
      expressions: this.transformNodeList(node.expressions),
      recursive: node.recursive,
    })
  }

  protected transformCommonTableExpression(
    node: CommonTableExpressionNode,
  ): CommonTableExpressionNode {
    return requireAllProps<CommonTableExpressionNode>({
      kind: 'CommonTableExpressionNode',
      name: this.transformNode(node.name),
      materialized: node.materialized,
      expression: this.transformNode(node.expression),
    })
  }

  protected transformCommonTableExpressionName(
    node: CommonTableExpressionNameNode,
  ): CommonTableExpressionNameNode {
    return requireAllProps<CommonTableExpressionNameNode>({
      kind: 'CommonTableExpressionNameNode',
      table: this.transformNode(node.table),
      columns: this.transformNodeList(node.columns),
    })
  }

  protected transformHaving(node: HavingNode): HavingNode {
    return requireAllProps<HavingNode>({
      kind: 'HavingNode',
      having: this.transformNode(node.having),
    })
  }

  protected transformCreateSchema(node: CreateSchemaNode): CreateSchemaNode {
    return requireAllProps<CreateSchemaNode>({
      kind: 'CreateSchemaNode',
      schema: this.transformNode(node.schema),
      ifNotExists: node.ifNotExists,
    })
  }

  protected transformDropSchema(node: DropSchemaNode): DropSchemaNode {
    return requireAllProps<DropSchemaNode>({
      kind: 'DropSchemaNode',
      schema: this.transformNode(node.schema),
      ifExists: node.ifExists,
      cascade: node.cascade,
    })
  }

  protected transformAlterTable(node: AlterTableNode): AlterTableNode {
    return requireAllProps<AlterTableNode>({
      kind: 'AlterTableNode',
      table: this.transformNode(node.table),
      renameTo: this.transformNode(node.renameTo),
      setSchema: this.transformNode(node.setSchema),
      columnAlterations: this.transformNodeList(node.columnAlterations),
      addConstraint: this.transformNode(node.addConstraint),
      dropConstraint: this.transformNode(node.dropConstraint),
      addIndex: this.transformNode(node.addIndex),
      dropIndex: this.transformNode(node.dropIndex),
    })
  }

  protected transformDropColumn(node: DropColumnNode): DropColumnNode {
    return requireAllProps<DropColumnNode>({
      kind: 'DropColumnNode',
      column: this.transformNode(node.column),
    })
  }

  protected transformRenameColumn(node: RenameColumnNode): RenameColumnNode {
    return requireAllProps<RenameColumnNode>({
      kind: 'RenameColumnNode',
      column: this.transformNode(node.column),
      renameTo: this.transformNode(node.renameTo),
    })
  }

  protected transformAlterColumn(node: AlterColumnNode): AlterColumnNode {
    return requireAllProps<AlterColumnNode>({
      kind: 'AlterColumnNode',
      column: this.transformNode(node.column),
      dataType: this.transformNode(node.dataType),
      dataTypeExpression: this.transformNode(node.dataTypeExpression),
      setDefault: this.transformNode(node.setDefault),
      dropDefault: node.dropDefault,
      setNotNull: node.setNotNull,
      dropNotNull: node.dropNotNull,
    })
  }

  protected transformModifyColumn(node: ModifyColumnNode): ModifyColumnNode {
    return requireAllProps<ModifyColumnNode>({
      kind: 'ModifyColumnNode',
      column: this.transformNode(node.column),
    })
  }

  protected transformAddConstraint(node: AddConstraintNode): AddConstraintNode {
    return requireAllProps<AddConstraintNode>({
      kind: 'AddConstraintNode',
      constraint: this.transformNode(node.constraint),
    })
  }

  protected transformDropConstraint(
    node: DropConstraintNode,
  ): DropConstraintNode {
    return requireAllProps<DropConstraintNode>({
      kind: 'DropConstraintNode',
      constraintName: this.transformNode(node.constraintName),
      ifExists: node.ifExists,
      modifier: node.modifier,
    })
  }

  protected transformCreateView(node: CreateViewNode): CreateViewNode {
    return requireAllProps<CreateViewNode>({
      kind: 'CreateViewNode',
      name: this.transformNode(node.name),
      temporary: node.temporary,
      orReplace: node.orReplace,
      ifNotExists: node.ifNotExists,
      materialized: node.materialized,
      columns: this.transformNodeList(node.columns),
      as: this.transformNode(node.as),
    })
  }

  protected transformDropView(node: DropViewNode): DropViewNode {
    return requireAllProps<DropViewNode>({
      kind: 'DropViewNode',
      name: this.transformNode(node.name),
      ifExists: node.ifExists,
      materialized: node.materialized,
      cascade: node.cascade,
    })
  }

  protected transformGenerated(node: GeneratedNode): GeneratedNode {
    return requireAllProps<GeneratedNode>({
      kind: 'GeneratedNode',
      byDefault: node.byDefault,
      always: node.always,
      identity: node.identity,
      stored: node.stored,
      expression: this.transformNode(node.expression),
    })
  }

  protected transformDefaultValue(node: DefaultValueNode): DefaultValueNode {
    return requireAllProps<DefaultValueNode>({
      kind: 'DefaultValueNode',
      defaultValue: this.transformNode(node.defaultValue),
    })
  }

  protected transformOn(node: OnNode): OnNode {
    return requireAllProps<OnNode>({
      kind: 'OnNode',
      on: this.transformNode(node.on),
    })
  }

  protected transformSelectModifier(
    node: SelectModifierNode,
  ): SelectModifierNode {
    return requireAllProps<SelectModifierNode>({
      kind: 'SelectModifierNode',
      modifier: node.modifier,
      rawModifier: this.transformNode(node.rawModifier),
      of: this.transformNodeList(node.of),
    })
  }

  protected transformCreateType(node: CreateTypeNode): CreateTypeNode {
    return requireAllProps<CreateTypeNode>({
      kind: 'CreateTypeNode',
      name: this.transformNode(node.name),
      enum: this.transformNode(node.enum),
    })
  }

  protected transformDropType(node: DropTypeNode): DropTypeNode {
    return requireAllProps<DropTypeNode>({
      kind: 'DropTypeNode',
      name: this.transformNode(node.name),
      ifExists: node.ifExists,
    })
  }

  protected transformExplain(node: ExplainNode): ExplainNode {
    return requireAllProps({
      kind: 'ExplainNode',
      format: node.format,
      options: this.transformNode(node.options),
    })
  }

  protected transformSchemableIdentifier(
    node: SchemableIdentifierNode,
  ): SchemableIdentifierNode {
    return requireAllProps<SchemableIdentifierNode>({
      kind: 'SchemableIdentifierNode',
      schema: this.transformNode(node.schema),
      identifier: this.transformNode(node.identifier),
    })
  }

  protected transformAggregateFunction(
    node: AggregateFunctionNode,
  ): AggregateFunctionNode {
    return requireAllProps({
      kind: 'AggregateFunctionNode',
      aggregated: this.transformNodeList(node.aggregated),
      distinct: node.distinct,
      filter: this.transformNode(node.filter),
      func: node.func,
      over: this.transformNode(node.over),
    })
  }

  protected transformOver(node: OverNode): OverNode {
    return requireAllProps({
      kind: 'OverNode',
      orderBy: this.transformNode(node.orderBy),
      partitionBy: this.transformNode(node.partitionBy),
    })
  }

  protected transformPartitionBy(node: PartitionByNode): PartitionByNode {
    return requireAllProps({
      kind: 'PartitionByNode',
      items: this.transformNodeList(node.items),
    })
  }

  protected transformPartitionByItem(
    node: PartitionByItemNode,
  ): PartitionByItemNode {
    return requireAllProps({
      kind: 'PartitionByItemNode',
      partitionBy: this.transformNode(node.partitionBy),
    })
  }

  protected transformBinaryOperation(
    node: BinaryOperationNode,
  ): BinaryOperationNode {
    return requireAllProps<BinaryOperationNode>({
      kind: 'BinaryOperationNode',
      leftOperand: this.transformNode(node.leftOperand),
      operator: this.transformNode(node.operator),
      rightOperand: this.transformNode(node.rightOperand),
    })
  }

  protected transformUnaryOperation(
    node: UnaryOperationNode,
  ): UnaryOperationNode {
    return requireAllProps<UnaryOperationNode>({
      kind: 'UnaryOperationNode',
      operator: this.transformNode(node.operator),
      operand: this.transformNode(node.operand),
    })
  }

  protected transformUsing(node: UsingNode): UsingNode {
    return requireAllProps<UsingNode>({
      kind: 'UsingNode',
      tables: this.transformNodeList(node.tables),
    })
  }

  protected transformFunction(node: FunctionNode): FunctionNode {
    return requireAllProps<FunctionNode>({
      kind: 'FunctionNode',
      func: node.func,
      arguments: this.transformNodeList(node.arguments),
    })
  }

  protected transformCase(node: CaseNode): CaseNode {
    return requireAllProps<CaseNode>({
      kind: 'CaseNode',
      value: this.transformNode(node.value),
      when: this.transformNodeList(node.when),
      else: this.transformNode(node.else),
      isStatement: node.isStatement,
    })
  }

  protected transformWhen(node: WhenNode): WhenNode {
    return requireAllProps<WhenNode>({
      kind: 'WhenNode',
      condition: this.transformNode(node.condition),
      result: this.transformNode(node.result),
    })
  }

  protected transformJSONReference(node: JSONReferenceNode): JSONReferenceNode {
    return requireAllProps<JSONReferenceNode>({
      kind: 'JSONReferenceNode',
      reference: this.transformNode(node.reference),
      traversal: this.transformNode(node.traversal),
    })
  }

  protected transformJSONPath(node: JSONPathNode): JSONPathNode {
    return requireAllProps<JSONPathNode>({
      kind: 'JSONPathNode',
      inOperator: this.transformNode(node.inOperator),
      pathLegs: this.transformNodeList(node.pathLegs),
    })
  }

  protected transformJSONPathLeg(node: JSONPathLegNode): JSONPathLegNode {
    return requireAllProps<JSONPathLegNode>({
      kind: 'JSONPathLegNode',
      type: node.type,
      value: node.value,
    })
  }

  protected transformJSONOperatorChain(
    node: JSONOperatorChainNode,
  ): JSONOperatorChainNode {
    return requireAllProps<JSONOperatorChainNode>({
      kind: 'JSONOperatorChainNode',
      operator: this.transformNode(node.operator),
      values: this.transformNodeList(node.values),
    })
  }

  protected transformTuple(node: TupleNode): TupleNode {
    return requireAllProps<TupleNode>({
      kind: 'TupleNode',
      values: this.transformNodeList(node.values),
    })
  }

  protected transformMergeQuery(node: MergeQueryNode): MergeQueryNode {
    return requireAllProps<MergeQueryNode>({
      kind: 'MergeQueryNode',
      into: this.transformNode(node.into),
      using: this.transformNode(node.using),
      whens: this.transformNodeList(node.whens),
      with: this.transformNode(node.with),
    })
  }

  protected transformMatched(node: MatchedNode): MatchedNode {
    return requireAllProps<MatchedNode>({
      kind: 'MatchedNode',
      not: node.not,
      bySource: node.bySource,
    })
  }

  protected transformAddIndex(node: AddIndexNode): AddIndexNode {
    return requireAllProps<AddIndexNode>({
      kind: 'AddIndexNode',
      name: this.transformNode(node.name),
      columns: this.transformNodeList(node.columns),
      unique: node.unique,
      using: this.transformNode(node.using),
      ifNotExists: node.ifNotExists,
    })
  }

<<<<<<< HEAD
  protected transformOutput(node: OutputNode): OutputNode {
    return requireAllProps<OutputNode>({
      kind: 'OutputNode',
      selections: this.transformNodeList(node.selections),
=======
  protected transformCast(node: CastNode): CastNode {
    return requireAllProps<CastNode>({
      kind: 'CastNode',
      expression: this.transformNode(node.expression),
      dataType: this.transformNode(node.dataType),
>>>>>>> fbe3d58a
    })
  }

  protected transformDataType(node: DataTypeNode): DataTypeNode {
    // An Object.freezed leaf node. No need to clone.
    return node
  }

  protected transformSelectAll(node: SelectAllNode): SelectAllNode {
    // An Object.freezed leaf node. No need to clone.
    return node
  }

  protected transformIdentifier(node: IdentifierNode): IdentifierNode {
    // An Object.freezed leaf node. No need to clone.
    return node
  }

  protected transformValue(node: ValueNode): ValueNode {
    // An Object.freezed leaf node. No need to clone.
    return node
  }

  protected transformPrimitiveValueList(
    node: PrimitiveValueListNode,
  ): PrimitiveValueListNode {
    // An Object.freezed leaf node. No need to clone.
    return node
  }

  protected transformOperator(node: OperatorNode): OperatorNode {
    // An Object.freezed leaf node. No need to clone.
    return node
  }

  protected transformDefaultInsertValue(
    node: DefaultInsertValueNode,
  ): DefaultInsertValueNode {
    // An Object.freezed leaf node. No need to clone.
    return node
  }
}<|MERGE_RESOLUTION|>--- conflicted
+++ resolved
@@ -90,11 +90,8 @@
 import { MergeQueryNode } from './merge-query-node.js'
 import { MatchedNode } from './matched-node.js'
 import { AddIndexNode } from './add-index-node.js'
-<<<<<<< HEAD
+import { CastNode } from './cast-node.js'
 import { OutputNode } from './output-node.js'
-=======
-import { CastNode } from './cast-node.js'
->>>>>>> fbe3d58a
 
 /**
  * Transforms an operation node tree into another one.
@@ -219,11 +216,8 @@
     MergeQueryNode: this.transformMergeQuery.bind(this),
     MatchedNode: this.transformMatched.bind(this),
     AddIndexNode: this.transformAddIndex.bind(this),
-<<<<<<< HEAD
+    CastNode: this.transformCast.bind(this),
     OutputNode: this.transformOutput.bind(this),
-=======
-    CastNode: this.transformCast.bind(this),
->>>>>>> fbe3d58a
   })
 
   transformNode<T extends OperationNode | undefined>(node: T): T {
@@ -1028,18 +1022,18 @@
     })
   }
 
-<<<<<<< HEAD
-  protected transformOutput(node: OutputNode): OutputNode {
-    return requireAllProps<OutputNode>({
-      kind: 'OutputNode',
-      selections: this.transformNodeList(node.selections),
-=======
   protected transformCast(node: CastNode): CastNode {
     return requireAllProps<CastNode>({
       kind: 'CastNode',
       expression: this.transformNode(node.expression),
       dataType: this.transformNode(node.dataType),
->>>>>>> fbe3d58a
+    })
+  }
+
+  protected transformOutput(node: OutputNode): OutputNode {
+    return requireAllProps<OutputNode>({
+      kind: 'OutputNode',
+      selections: this.transformNodeList(node.selections),
     })
   }
 
