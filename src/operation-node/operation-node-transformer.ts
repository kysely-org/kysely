import { AliasNode } from './alias-node.js'
import { ColumnNode } from './column-node.js'
import { IdentifierNode } from './identifier-node.js'
import { OperationNode, OperationNodeKind } from './operation-node.js'
import { ReferenceNode } from './reference-node.js'
import { SelectAllNode } from './select-all-node.js'
import { SelectionNode } from './selection-node.js'
import { TableNode } from './table-node.js'
import { AndNode } from './and-node.js'
import { JoinNode } from './join-node.js'
import { OrNode } from './or-node.js'
import { ParensNode } from './parens-node.js'
import { PrimitiveValueListNode } from './primitive-value-list-node.js'
import { RawNode } from './raw-node.js'
import { SelectQueryNode } from './select-query-node.js'
import { ValueListNode } from './value-list-node.js'
import { ValueNode } from './value-node.js'
import { OperatorNode } from './operator-node.js'
import { FromNode } from './from-node.js'
import { WhereNode } from './where-node.js'
import { InsertQueryNode } from './insert-query-node.js'
import { DeleteQueryNode } from './delete-query-node.js'
import { ReturningNode } from './returning-node.js'
import { CreateTableNode } from './create-table-node.js'
import { AddColumnNode } from './add-column-node.js'
import { DropTableNode } from './drop-table-node.js'
import { DataTypeNode } from './data-type-node.js'
import { OrderByNode } from './order-by-node.js'
import { OrderByItemNode } from './order-by-item-node.js'
import { GroupByNode } from './group-by-node.js'
import { GroupByItemNode } from './group-by-item-node.js'
import { UpdateQueryNode } from './update-query-node.js'
import { ColumnUpdateNode } from './column-update-node.js'
import { LimitNode } from './limit-node.js'
import { OffsetNode } from './offset-node.js'
import { OnConflictNode } from './on-conflict-node.js'
import { CreateIndexNode } from './create-index-node.js'
import { ListNode } from './list-node.js'
import { DropIndexNode } from './drop-index-node.js'
import { PrimaryKeyConstraintNode } from './primary-constraint-node.js'
import { UniqueConstraintNode } from './unique-constraint-node.js'
import { ReferencesNode } from './references-node.js'
import { CheckConstraintNode } from './check-constraint-node.js'
import { WithNode } from './with-node.js'
import { CommonTableExpressionNode } from './common-table-expression-node.js'
import { CommonTableExpressionNameNode } from './common-table-expression-name-node.js'
import { HavingNode } from './having-node.js'
import { freeze } from '../util/object-utils.js'
import { requireAllProps } from '../util/require-all-props.js'
import { CreateSchemaNode } from './create-schema-node.js'
import { DropSchemaNode } from './drop-schema-node.js'
import { AlterTableNode } from './alter-table-node.js'
import { DropColumnNode } from './drop-column-node.js'
import { RenameColumnNode } from './rename-column-node.js'
import { AlterColumnNode } from './alter-column-node.js'
import { AddConstraintNode } from './add-constraint-node.js'
import { DropConstraintNode } from './drop-constraint-node.js'
import { ForeignKeyConstraintNode } from './foreign-key-constraint-node.js'
import { ColumnDefinitionNode } from './column-definition-node.js'
import { ModifyColumnNode } from './modify-column-node.js'
import { OnDuplicateKeyNode } from './on-duplicate-key-node.js'
import { CreateViewNode } from './create-view-node.js'
import { DropViewNode } from './drop-view-node.js'
import { GeneratedNode } from './generated-node.js'
import { DefaultValueNode } from './default-value-node.js'
import { OnNode } from './on-node.js'
import { ValuesNode } from './values-node.js'
import { SelectModifierNode } from './select-modifier-node.js'
import { CreateTypeNode } from './create-type-node.js'
import { DropTypeNode } from './drop-type-node.js'
import { ExplainNode } from './explain-node.js'
import { SchemableIdentifierNode } from './schemable-identifier-node.js'
import { DefaultInsertValueNode } from './default-insert-value-node.js'
import { AggregateFunctionNode } from './aggregate-function-node.js'
import { OverNode } from './over-node.js'
import { PartitionByNode } from './partition-by-node.js'
import { PartitionByItemNode } from './partition-by-item-node.js'
import { SetOperationNode } from './set-operation-node.js'
import { BinaryOperationNode } from './binary-operation-node.js'
import { UnaryOperationNode } from './unary-operation-node.js'
import { UsingNode } from './using-node.js'
import { FunctionNode } from './function-node.js'
import { CaseNode } from './case-node.js'
import { WhenNode } from './when-node.js'
import { JSONReferenceNode } from './json-reference-node.js'
import { JSONPathNode } from './json-path-node.js'
import { JSONPathLegNode } from './json-path-leg-node.js'
import { JSONOperatorChainNode } from './json-operator-chain-node.js'
import { TupleNode } from './tuple-node.js'
import { MergeQueryNode } from './merge-query-node.js'
import { MatchedNode } from './matched-node.js'
import { AddIndexNode } from './add-index-node.js'
import { CastNode } from './cast-node.js'
<<<<<<< HEAD
import { OutputNode } from './output-node.js'
=======
import { FetchNode } from './fetch-node.js'
>>>>>>> eb4eb56e

/**
 * Transforms an operation node tree into another one.
 *
 * Kysely queries are expressed internally as a tree of objects (operation nodes).
 * `OperationNodeTransformer` takes such a tree as its input and returns a
 * transformed deep copy of it. By default the `OperationNodeTransformer`
 * does nothing. You need to override one or more methods to make it do
 * something.
 *
 * There's a method for each node type. For example if you'd like to convert
 * each identifier (table name, column name, alias etc.) from camelCase to
 * snake_case, you'd do something like this:
 *
 * ```ts
 * class CamelCaseTransformer extends OperationNodeTransformer {
 *   transformIdentifier(node: IdentifierNode): IdentifierNode {
 *     node = super.transformIdentifier(node),
 *
 *     return {
 *       ...node,
 *       name: snakeCase(node.name),
 *     }
 *   }
 * }
 *
 * const transformer = new CamelCaseTransformer()
 * const tree = transformer.transformNode(tree)
 * ```
 */
export class OperationNodeTransformer {
  protected readonly nodeStack: OperationNode[] = []

  readonly #transformers: Record<OperationNodeKind, Function> = freeze({
    AliasNode: this.transformAlias.bind(this),
    ColumnNode: this.transformColumn.bind(this),
    IdentifierNode: this.transformIdentifier.bind(this),
    SchemableIdentifierNode: this.transformSchemableIdentifier.bind(this),
    RawNode: this.transformRaw.bind(this),
    ReferenceNode: this.transformReference.bind(this),
    SelectQueryNode: this.transformSelectQuery.bind(this),
    SelectionNode: this.transformSelection.bind(this),
    TableNode: this.transformTable.bind(this),
    FromNode: this.transformFrom.bind(this),
    SelectAllNode: this.transformSelectAll.bind(this),
    AndNode: this.transformAnd.bind(this),
    OrNode: this.transformOr.bind(this),
    ValueNode: this.transformValue.bind(this),
    ValueListNode: this.transformValueList.bind(this),
    PrimitiveValueListNode: this.transformPrimitiveValueList.bind(this),
    ParensNode: this.transformParens.bind(this),
    JoinNode: this.transformJoin.bind(this),
    OperatorNode: this.transformOperator.bind(this),
    WhereNode: this.transformWhere.bind(this),
    InsertQueryNode: this.transformInsertQuery.bind(this),
    DeleteQueryNode: this.transformDeleteQuery.bind(this),
    ReturningNode: this.transformReturning.bind(this),
    CreateTableNode: this.transformCreateTable.bind(this),
    AddColumnNode: this.transformAddColumn.bind(this),
    ColumnDefinitionNode: this.transformColumnDefinition.bind(this),
    DropTableNode: this.transformDropTable.bind(this),
    DataTypeNode: this.transformDataType.bind(this),
    OrderByNode: this.transformOrderBy.bind(this),
    OrderByItemNode: this.transformOrderByItem.bind(this),
    GroupByNode: this.transformGroupBy.bind(this),
    GroupByItemNode: this.transformGroupByItem.bind(this),
    UpdateQueryNode: this.transformUpdateQuery.bind(this),
    ColumnUpdateNode: this.transformColumnUpdate.bind(this),
    LimitNode: this.transformLimit.bind(this),
    OffsetNode: this.transformOffset.bind(this),
    OnConflictNode: this.transformOnConflict.bind(this),
    OnDuplicateKeyNode: this.transformOnDuplicateKey.bind(this),
    CreateIndexNode: this.transformCreateIndex.bind(this),
    DropIndexNode: this.transformDropIndex.bind(this),
    ListNode: this.transformList.bind(this),
    PrimaryKeyConstraintNode: this.transformPrimaryKeyConstraint.bind(this),
    UniqueConstraintNode: this.transformUniqueConstraint.bind(this),
    ReferencesNode: this.transformReferences.bind(this),
    CheckConstraintNode: this.transformCheckConstraint.bind(this),
    WithNode: this.transformWith.bind(this),
    CommonTableExpressionNode: this.transformCommonTableExpression.bind(this),
    CommonTableExpressionNameNode:
      this.transformCommonTableExpressionName.bind(this),
    HavingNode: this.transformHaving.bind(this),
    CreateSchemaNode: this.transformCreateSchema.bind(this),
    DropSchemaNode: this.transformDropSchema.bind(this),
    AlterTableNode: this.transformAlterTable.bind(this),
    DropColumnNode: this.transformDropColumn.bind(this),
    RenameColumnNode: this.transformRenameColumn.bind(this),
    AlterColumnNode: this.transformAlterColumn.bind(this),
    ModifyColumnNode: this.transformModifyColumn.bind(this),
    AddConstraintNode: this.transformAddConstraint.bind(this),
    DropConstraintNode: this.transformDropConstraint.bind(this),
    ForeignKeyConstraintNode: this.transformForeignKeyConstraint.bind(this),
    CreateViewNode: this.transformCreateView.bind(this),
    DropViewNode: this.transformDropView.bind(this),
    GeneratedNode: this.transformGenerated.bind(this),
    DefaultValueNode: this.transformDefaultValue.bind(this),
    OnNode: this.transformOn.bind(this),
    ValuesNode: this.transformValues.bind(this),
    SelectModifierNode: this.transformSelectModifier.bind(this),
    CreateTypeNode: this.transformCreateType.bind(this),
    DropTypeNode: this.transformDropType.bind(this),
    ExplainNode: this.transformExplain.bind(this),
    DefaultInsertValueNode: this.transformDefaultInsertValue.bind(this),
    AggregateFunctionNode: this.transformAggregateFunction.bind(this),
    OverNode: this.transformOver.bind(this),
    PartitionByNode: this.transformPartitionBy.bind(this),
    PartitionByItemNode: this.transformPartitionByItem.bind(this),
    SetOperationNode: this.transformSetOperation.bind(this),
    BinaryOperationNode: this.transformBinaryOperation.bind(this),
    UnaryOperationNode: this.transformUnaryOperation.bind(this),
    UsingNode: this.transformUsing.bind(this),
    FunctionNode: this.transformFunction.bind(this),
    CaseNode: this.transformCase.bind(this),
    WhenNode: this.transformWhen.bind(this),
    JSONReferenceNode: this.transformJSONReference.bind(this),
    JSONPathNode: this.transformJSONPath.bind(this),
    JSONPathLegNode: this.transformJSONPathLeg.bind(this),
    JSONOperatorChainNode: this.transformJSONOperatorChain.bind(this),
    TupleNode: this.transformTuple.bind(this),
    MergeQueryNode: this.transformMergeQuery.bind(this),
    MatchedNode: this.transformMatched.bind(this),
    AddIndexNode: this.transformAddIndex.bind(this),
    CastNode: this.transformCast.bind(this),
<<<<<<< HEAD
    OutputNode: this.transformOutput.bind(this),
=======
    FetchNode: this.transformFetch.bind(this),
>>>>>>> eb4eb56e
  })

  transformNode<T extends OperationNode | undefined>(node: T): T {
    if (!node) {
      return node
    }

    this.nodeStack.push(node)
    const out = this.transformNodeImpl(node)
    this.nodeStack.pop()

    return freeze(out) as T
  }

  protected transformNodeImpl<T extends OperationNode>(node: T): T {
    return this.#transformers[node.kind](node)
  }

  protected transformNodeList<
    T extends ReadonlyArray<OperationNode> | undefined,
  >(list: T): T {
    if (!list) {
      return list
    }

    return freeze(list.map((node) => this.transformNode(node))) as T
  }

  protected transformSelectQuery(node: SelectQueryNode): SelectQueryNode {
    return requireAllProps<SelectQueryNode>({
      kind: 'SelectQueryNode',
      from: this.transformNode(node.from),
      selections: this.transformNodeList(node.selections),
      distinctOn: this.transformNodeList(node.distinctOn),
      joins: this.transformNodeList(node.joins),
      groupBy: this.transformNode(node.groupBy),
      orderBy: this.transformNode(node.orderBy),
      where: this.transformNode(node.where),
      frontModifiers: this.transformNodeList(node.frontModifiers),
      endModifiers: this.transformNodeList(node.endModifiers),
      limit: this.transformNode(node.limit),
      offset: this.transformNode(node.offset),
      with: this.transformNode(node.with),
      having: this.transformNode(node.having),
      explain: this.transformNode(node.explain),
      setOperations: this.transformNodeList(node.setOperations),
      fetch: this.transformNode(node.fetch),
    })
  }

  protected transformSelection(node: SelectionNode): SelectionNode {
    return requireAllProps<SelectionNode>({
      kind: 'SelectionNode',
      selection: this.transformNode(node.selection),
    })
  }

  protected transformColumn(node: ColumnNode): ColumnNode {
    return requireAllProps<ColumnNode>({
      kind: 'ColumnNode',
      column: this.transformNode(node.column),
    })
  }

  protected transformAlias(node: AliasNode): AliasNode {
    return requireAllProps<AliasNode>({
      kind: 'AliasNode',
      node: this.transformNode(node.node),
      alias: this.transformNode(node.alias),
    })
  }

  protected transformTable(node: TableNode): TableNode {
    return requireAllProps<TableNode>({
      kind: 'TableNode',
      table: this.transformNode(node.table),
    })
  }

  protected transformFrom(node: FromNode): FromNode {
    return requireAllProps<FromNode>({
      kind: 'FromNode',
      froms: this.transformNodeList(node.froms),
    })
  }

  protected transformReference(node: ReferenceNode): ReferenceNode {
    return requireAllProps<ReferenceNode>({
      kind: 'ReferenceNode',
      column: this.transformNode(node.column),
      table: this.transformNode(node.table),
    })
  }

  protected transformAnd(node: AndNode): AndNode {
    return requireAllProps<AndNode>({
      kind: 'AndNode',
      left: this.transformNode(node.left),
      right: this.transformNode(node.right),
    })
  }

  protected transformOr(node: OrNode): OrNode {
    return requireAllProps<OrNode>({
      kind: 'OrNode',
      left: this.transformNode(node.left),
      right: this.transformNode(node.right),
    })
  }

  protected transformValueList(node: ValueListNode): ValueListNode {
    return requireAllProps<ValueListNode>({
      kind: 'ValueListNode',
      values: this.transformNodeList(node.values),
    })
  }

  protected transformParens(node: ParensNode): ParensNode {
    return requireAllProps<ParensNode>({
      kind: 'ParensNode',
      node: this.transformNode(node.node),
    })
  }

  protected transformJoin(node: JoinNode): JoinNode {
    return requireAllProps<JoinNode>({
      kind: 'JoinNode',
      joinType: node.joinType,
      table: this.transformNode(node.table),
      on: this.transformNode(node.on),
    })
  }

  protected transformRaw(node: RawNode): RawNode {
    return requireAllProps<RawNode>({
      kind: 'RawNode',
      sqlFragments: freeze([...node.sqlFragments]),
      parameters: this.transformNodeList(node.parameters),
    })
  }

  protected transformWhere(node: WhereNode): WhereNode {
    return requireAllProps<WhereNode>({
      kind: 'WhereNode',
      where: this.transformNode(node.where),
    })
  }

  protected transformInsertQuery(node: InsertQueryNode): InsertQueryNode {
    return requireAllProps<InsertQueryNode>({
      kind: 'InsertQueryNode',
      into: this.transformNode(node.into),
      columns: this.transformNodeList(node.columns),
      values: this.transformNode(node.values),
      returning: this.transformNode(node.returning),
      onConflict: this.transformNode(node.onConflict),
      onDuplicateKey: this.transformNode(node.onDuplicateKey),
      with: this.transformNode(node.with),
      ignore: node.ignore,
      replace: node.replace,
      explain: this.transformNode(node.explain),
      defaultValues: node.defaultValues,
      output: this.transformNode(node.output),
    })
  }

  protected transformValues(node: ValuesNode): ValuesNode {
    return requireAllProps<ValuesNode>({
      kind: 'ValuesNode',
      values: this.transformNodeList(node.values),
    })
  }

  protected transformDeleteQuery(node: DeleteQueryNode): DeleteQueryNode {
    return requireAllProps<DeleteQueryNode>({
      kind: 'DeleteQueryNode',
      from: this.transformNode(node.from),
      using: this.transformNode(node.using),
      joins: this.transformNodeList(node.joins),
      where: this.transformNode(node.where),
      returning: this.transformNode(node.returning),
      with: this.transformNode(node.with),
      orderBy: this.transformNode(node.orderBy),
      limit: this.transformNode(node.limit),
      explain: this.transformNode(node.explain),
      output: this.transformNode(node.output),
    })
  }

  protected transformReturning(node: ReturningNode): ReturningNode {
    return requireAllProps<ReturningNode>({
      kind: 'ReturningNode',
      selections: this.transformNodeList(node.selections),
    })
  }

  protected transformCreateTable(node: CreateTableNode): CreateTableNode {
    return requireAllProps<CreateTableNode>({
      kind: 'CreateTableNode',
      table: this.transformNode(node.table),
      columns: this.transformNodeList(node.columns),
      constraints: this.transformNodeList(node.constraints),
      temporary: node.temporary,
      ifNotExists: node.ifNotExists,
      onCommit: node.onCommit,
      frontModifiers: this.transformNodeList(node.frontModifiers),
      endModifiers: this.transformNodeList(node.endModifiers),
      selectQuery: this.transformNode(node.selectQuery),
    })
  }

  protected transformColumnDefinition(
    node: ColumnDefinitionNode,
  ): ColumnDefinitionNode {
    return requireAllProps<ColumnDefinitionNode>({
      kind: 'ColumnDefinitionNode',
      column: this.transformNode(node.column),
      dataType: this.transformNode(node.dataType),
      references: this.transformNode(node.references),
      primaryKey: node.primaryKey,
      autoIncrement: node.autoIncrement,
      unique: node.unique,
      notNull: node.notNull,
      unsigned: node.unsigned,
      defaultTo: this.transformNode(node.defaultTo),
      check: this.transformNode(node.check),
      generated: this.transformNode(node.generated),
      frontModifiers: this.transformNodeList(node.frontModifiers),
      endModifiers: this.transformNodeList(node.endModifiers),
      nullsNotDistinct: node.nullsNotDistinct,
      identity: node.identity,
    })
  }

  protected transformAddColumn(node: AddColumnNode): AddColumnNode {
    return requireAllProps<AddColumnNode>({
      kind: 'AddColumnNode',
      column: this.transformNode(node.column),
    })
  }

  protected transformDropTable(node: DropTableNode): DropTableNode {
    return requireAllProps<DropTableNode>({
      kind: 'DropTableNode',
      table: this.transformNode(node.table),
      ifExists: node.ifExists,
      cascade: node.cascade,
    })
  }

  protected transformOrderBy(node: OrderByNode): OrderByNode {
    return requireAllProps<OrderByNode>({
      kind: 'OrderByNode',
      items: this.transformNodeList(node.items),
    })
  }

  protected transformOrderByItem(node: OrderByItemNode): OrderByItemNode {
    return requireAllProps<OrderByItemNode>({
      kind: 'OrderByItemNode',
      orderBy: this.transformNode(node.orderBy),
      direction: this.transformNode(node.direction),
    })
  }

  protected transformGroupBy(node: GroupByNode): GroupByNode {
    return requireAllProps<GroupByNode>({
      kind: 'GroupByNode',
      items: this.transformNodeList(node.items),
    })
  }

  protected transformGroupByItem(node: GroupByItemNode): GroupByItemNode {
    return requireAllProps<GroupByItemNode>({
      kind: 'GroupByItemNode',
      groupBy: this.transformNode(node.groupBy),
    })
  }

  protected transformUpdateQuery(node: UpdateQueryNode): UpdateQueryNode {
    return requireAllProps<UpdateQueryNode>({
      kind: 'UpdateQueryNode',
      table: this.transformNode(node.table),
      from: this.transformNode(node.from),
      joins: this.transformNodeList(node.joins),
      where: this.transformNode(node.where),
      updates: this.transformNodeList(node.updates),
      returning: this.transformNode(node.returning),
      with: this.transformNode(node.with),
      explain: this.transformNode(node.explain),
<<<<<<< HEAD
      output: this.transformNode(node.output),
=======
      limit: this.transformNode(node.limit),
>>>>>>> eb4eb56e
    })
  }

  protected transformColumnUpdate(node: ColumnUpdateNode): ColumnUpdateNode {
    return requireAllProps<ColumnUpdateNode>({
      kind: 'ColumnUpdateNode',
      column: this.transformNode(node.column),
      value: this.transformNode(node.value),
    })
  }

  protected transformLimit(node: LimitNode): LimitNode {
    return requireAllProps<LimitNode>({
      kind: 'LimitNode',
      limit: this.transformNode(node.limit),
    })
  }

  protected transformOffset(node: OffsetNode): OffsetNode {
    return requireAllProps<OffsetNode>({
      kind: 'OffsetNode',
      offset: this.transformNode(node.offset),
    })
  }

  protected transformOnConflict(node: OnConflictNode): OnConflictNode {
    return requireAllProps<OnConflictNode>({
      kind: 'OnConflictNode',
      columns: this.transformNodeList(node.columns),
      constraint: this.transformNode(node.constraint),
      indexExpression: this.transformNode(node.indexExpression),
      indexWhere: this.transformNode(node.indexWhere),
      updates: this.transformNodeList(node.updates),
      updateWhere: this.transformNode(node.updateWhere),
      doNothing: node.doNothing,
    })
  }

  protected transformOnDuplicateKey(
    node: OnDuplicateKeyNode,
  ): OnDuplicateKeyNode {
    return requireAllProps<OnDuplicateKeyNode>({
      kind: 'OnDuplicateKeyNode',
      updates: this.transformNodeList(node.updates),
    })
  }

  protected transformCreateIndex(node: CreateIndexNode): CreateIndexNode {
    return requireAllProps<CreateIndexNode>({
      kind: 'CreateIndexNode',
      name: this.transformNode(node.name),
      table: this.transformNode(node.table),
      columns: this.transformNodeList(node.columns),
      unique: node.unique,
      using: this.transformNode(node.using),
      ifNotExists: node.ifNotExists,
      where: this.transformNode(node.where),
      nullsNotDistinct: node.nullsNotDistinct,
    })
  }

  protected transformList(node: ListNode): ListNode {
    return requireAllProps<ListNode>({
      kind: 'ListNode',
      items: this.transformNodeList(node.items),
    })
  }

  protected transformDropIndex(node: DropIndexNode): DropIndexNode {
    return requireAllProps<DropIndexNode>({
      kind: 'DropIndexNode',
      name: this.transformNode(node.name),
      table: this.transformNode(node.table),
      ifExists: node.ifExists,
      cascade: node.cascade,
    })
  }

  protected transformPrimaryKeyConstraint(
    node: PrimaryKeyConstraintNode,
  ): PrimaryKeyConstraintNode {
    return requireAllProps<PrimaryKeyConstraintNode>({
      kind: 'PrimaryKeyConstraintNode',
      columns: this.transformNodeList(node.columns),
      name: this.transformNode(node.name),
    })
  }

  protected transformUniqueConstraint(
    node: UniqueConstraintNode,
  ): UniqueConstraintNode {
    return requireAllProps<UniqueConstraintNode>({
      kind: 'UniqueConstraintNode',
      columns: this.transformNodeList(node.columns),
      name: this.transformNode(node.name),
      nullsNotDistinct: node.nullsNotDistinct,
    })
  }

  protected transformForeignKeyConstraint(
    node: ForeignKeyConstraintNode,
  ): ForeignKeyConstraintNode {
    return requireAllProps<ForeignKeyConstraintNode>({
      kind: 'ForeignKeyConstraintNode',
      columns: this.transformNodeList(node.columns),
      references: this.transformNode(node.references),
      name: this.transformNode(node.name),
      onDelete: node.onDelete,
      onUpdate: node.onUpdate,
    })
  }

  protected transformSetOperation(node: SetOperationNode): SetOperationNode {
    return requireAllProps<SetOperationNode>({
      kind: 'SetOperationNode',
      operator: node.operator,
      expression: this.transformNode(node.expression),
      all: node.all,
    })
  }

  protected transformReferences(node: ReferencesNode): ReferencesNode {
    return requireAllProps<ReferencesNode>({
      kind: 'ReferencesNode',
      table: this.transformNode(node.table),
      columns: this.transformNodeList(node.columns),
      onDelete: node.onDelete,
      onUpdate: node.onUpdate,
    })
  }

  protected transformCheckConstraint(
    node: CheckConstraintNode,
  ): CheckConstraintNode {
    return requireAllProps<CheckConstraintNode>({
      kind: 'CheckConstraintNode',
      expression: this.transformNode(node.expression),
      name: this.transformNode(node.name),
    })
  }

  protected transformWith(node: WithNode): WithNode {
    return requireAllProps<WithNode>({
      kind: 'WithNode',
      expressions: this.transformNodeList(node.expressions),
      recursive: node.recursive,
    })
  }

  protected transformCommonTableExpression(
    node: CommonTableExpressionNode,
  ): CommonTableExpressionNode {
    return requireAllProps<CommonTableExpressionNode>({
      kind: 'CommonTableExpressionNode',
      name: this.transformNode(node.name),
      materialized: node.materialized,
      expression: this.transformNode(node.expression),
    })
  }

  protected transformCommonTableExpressionName(
    node: CommonTableExpressionNameNode,
  ): CommonTableExpressionNameNode {
    return requireAllProps<CommonTableExpressionNameNode>({
      kind: 'CommonTableExpressionNameNode',
      table: this.transformNode(node.table),
      columns: this.transformNodeList(node.columns),
    })
  }

  protected transformHaving(node: HavingNode): HavingNode {
    return requireAllProps<HavingNode>({
      kind: 'HavingNode',
      having: this.transformNode(node.having),
    })
  }

  protected transformCreateSchema(node: CreateSchemaNode): CreateSchemaNode {
    return requireAllProps<CreateSchemaNode>({
      kind: 'CreateSchemaNode',
      schema: this.transformNode(node.schema),
      ifNotExists: node.ifNotExists,
    })
  }

  protected transformDropSchema(node: DropSchemaNode): DropSchemaNode {
    return requireAllProps<DropSchemaNode>({
      kind: 'DropSchemaNode',
      schema: this.transformNode(node.schema),
      ifExists: node.ifExists,
      cascade: node.cascade,
    })
  }

  protected transformAlterTable(node: AlterTableNode): AlterTableNode {
    return requireAllProps<AlterTableNode>({
      kind: 'AlterTableNode',
      table: this.transformNode(node.table),
      renameTo: this.transformNode(node.renameTo),
      setSchema: this.transformNode(node.setSchema),
      columnAlterations: this.transformNodeList(node.columnAlterations),
      addConstraint: this.transformNode(node.addConstraint),
      dropConstraint: this.transformNode(node.dropConstraint),
      addIndex: this.transformNode(node.addIndex),
      dropIndex: this.transformNode(node.dropIndex),
    })
  }

  protected transformDropColumn(node: DropColumnNode): DropColumnNode {
    return requireAllProps<DropColumnNode>({
      kind: 'DropColumnNode',
      column: this.transformNode(node.column),
    })
  }

  protected transformRenameColumn(node: RenameColumnNode): RenameColumnNode {
    return requireAllProps<RenameColumnNode>({
      kind: 'RenameColumnNode',
      column: this.transformNode(node.column),
      renameTo: this.transformNode(node.renameTo),
    })
  }

  protected transformAlterColumn(node: AlterColumnNode): AlterColumnNode {
    return requireAllProps<AlterColumnNode>({
      kind: 'AlterColumnNode',
      column: this.transformNode(node.column),
      dataType: this.transformNode(node.dataType),
      dataTypeExpression: this.transformNode(node.dataTypeExpression),
      setDefault: this.transformNode(node.setDefault),
      dropDefault: node.dropDefault,
      setNotNull: node.setNotNull,
      dropNotNull: node.dropNotNull,
    })
  }

  protected transformModifyColumn(node: ModifyColumnNode): ModifyColumnNode {
    return requireAllProps<ModifyColumnNode>({
      kind: 'ModifyColumnNode',
      column: this.transformNode(node.column),
    })
  }

  protected transformAddConstraint(node: AddConstraintNode): AddConstraintNode {
    return requireAllProps<AddConstraintNode>({
      kind: 'AddConstraintNode',
      constraint: this.transformNode(node.constraint),
    })
  }

  protected transformDropConstraint(
    node: DropConstraintNode,
  ): DropConstraintNode {
    return requireAllProps<DropConstraintNode>({
      kind: 'DropConstraintNode',
      constraintName: this.transformNode(node.constraintName),
      ifExists: node.ifExists,
      modifier: node.modifier,
    })
  }

  protected transformCreateView(node: CreateViewNode): CreateViewNode {
    return requireAllProps<CreateViewNode>({
      kind: 'CreateViewNode',
      name: this.transformNode(node.name),
      temporary: node.temporary,
      orReplace: node.orReplace,
      ifNotExists: node.ifNotExists,
      materialized: node.materialized,
      columns: this.transformNodeList(node.columns),
      as: this.transformNode(node.as),
    })
  }

  protected transformDropView(node: DropViewNode): DropViewNode {
    return requireAllProps<DropViewNode>({
      kind: 'DropViewNode',
      name: this.transformNode(node.name),
      ifExists: node.ifExists,
      materialized: node.materialized,
      cascade: node.cascade,
    })
  }

  protected transformGenerated(node: GeneratedNode): GeneratedNode {
    return requireAllProps<GeneratedNode>({
      kind: 'GeneratedNode',
      byDefault: node.byDefault,
      always: node.always,
      identity: node.identity,
      stored: node.stored,
      expression: this.transformNode(node.expression),
    })
  }

  protected transformDefaultValue(node: DefaultValueNode): DefaultValueNode {
    return requireAllProps<DefaultValueNode>({
      kind: 'DefaultValueNode',
      defaultValue: this.transformNode(node.defaultValue),
    })
  }

  protected transformOn(node: OnNode): OnNode {
    return requireAllProps<OnNode>({
      kind: 'OnNode',
      on: this.transformNode(node.on),
    })
  }

  protected transformSelectModifier(
    node: SelectModifierNode,
  ): SelectModifierNode {
    return requireAllProps<SelectModifierNode>({
      kind: 'SelectModifierNode',
      modifier: node.modifier,
      rawModifier: this.transformNode(node.rawModifier),
      of: this.transformNodeList(node.of),
    })
  }

  protected transformCreateType(node: CreateTypeNode): CreateTypeNode {
    return requireAllProps<CreateTypeNode>({
      kind: 'CreateTypeNode',
      name: this.transformNode(node.name),
      enum: this.transformNode(node.enum),
    })
  }

  protected transformDropType(node: DropTypeNode): DropTypeNode {
    return requireAllProps<DropTypeNode>({
      kind: 'DropTypeNode',
      name: this.transformNode(node.name),
      ifExists: node.ifExists,
    })
  }

  protected transformExplain(node: ExplainNode): ExplainNode {
    return requireAllProps({
      kind: 'ExplainNode',
      format: node.format,
      options: this.transformNode(node.options),
    })
  }

  protected transformSchemableIdentifier(
    node: SchemableIdentifierNode,
  ): SchemableIdentifierNode {
    return requireAllProps<SchemableIdentifierNode>({
      kind: 'SchemableIdentifierNode',
      schema: this.transformNode(node.schema),
      identifier: this.transformNode(node.identifier),
    })
  }

  protected transformAggregateFunction(
    node: AggregateFunctionNode,
  ): AggregateFunctionNode {
    return requireAllProps({
      kind: 'AggregateFunctionNode',
      aggregated: this.transformNodeList(node.aggregated),
      distinct: node.distinct,
      filter: this.transformNode(node.filter),
      func: node.func,
      over: this.transformNode(node.over),
    })
  }

  protected transformOver(node: OverNode): OverNode {
    return requireAllProps({
      kind: 'OverNode',
      orderBy: this.transformNode(node.orderBy),
      partitionBy: this.transformNode(node.partitionBy),
    })
  }

  protected transformPartitionBy(node: PartitionByNode): PartitionByNode {
    return requireAllProps({
      kind: 'PartitionByNode',
      items: this.transformNodeList(node.items),
    })
  }

  protected transformPartitionByItem(
    node: PartitionByItemNode,
  ): PartitionByItemNode {
    return requireAllProps({
      kind: 'PartitionByItemNode',
      partitionBy: this.transformNode(node.partitionBy),
    })
  }

  protected transformBinaryOperation(
    node: BinaryOperationNode,
  ): BinaryOperationNode {
    return requireAllProps<BinaryOperationNode>({
      kind: 'BinaryOperationNode',
      leftOperand: this.transformNode(node.leftOperand),
      operator: this.transformNode(node.operator),
      rightOperand: this.transformNode(node.rightOperand),
    })
  }

  protected transformUnaryOperation(
    node: UnaryOperationNode,
  ): UnaryOperationNode {
    return requireAllProps<UnaryOperationNode>({
      kind: 'UnaryOperationNode',
      operator: this.transformNode(node.operator),
      operand: this.transformNode(node.operand),
    })
  }

  protected transformUsing(node: UsingNode): UsingNode {
    return requireAllProps<UsingNode>({
      kind: 'UsingNode',
      tables: this.transformNodeList(node.tables),
    })
  }

  protected transformFunction(node: FunctionNode): FunctionNode {
    return requireAllProps<FunctionNode>({
      kind: 'FunctionNode',
      func: node.func,
      arguments: this.transformNodeList(node.arguments),
    })
  }

  protected transformCase(node: CaseNode): CaseNode {
    return requireAllProps<CaseNode>({
      kind: 'CaseNode',
      value: this.transformNode(node.value),
      when: this.transformNodeList(node.when),
      else: this.transformNode(node.else),
      isStatement: node.isStatement,
    })
  }

  protected transformWhen(node: WhenNode): WhenNode {
    return requireAllProps<WhenNode>({
      kind: 'WhenNode',
      condition: this.transformNode(node.condition),
      result: this.transformNode(node.result),
    })
  }

  protected transformJSONReference(node: JSONReferenceNode): JSONReferenceNode {
    return requireAllProps<JSONReferenceNode>({
      kind: 'JSONReferenceNode',
      reference: this.transformNode(node.reference),
      traversal: this.transformNode(node.traversal),
    })
  }

  protected transformJSONPath(node: JSONPathNode): JSONPathNode {
    return requireAllProps<JSONPathNode>({
      kind: 'JSONPathNode',
      inOperator: this.transformNode(node.inOperator),
      pathLegs: this.transformNodeList(node.pathLegs),
    })
  }

  protected transformJSONPathLeg(node: JSONPathLegNode): JSONPathLegNode {
    return requireAllProps<JSONPathLegNode>({
      kind: 'JSONPathLegNode',
      type: node.type,
      value: node.value,
    })
  }

  protected transformJSONOperatorChain(
    node: JSONOperatorChainNode,
  ): JSONOperatorChainNode {
    return requireAllProps<JSONOperatorChainNode>({
      kind: 'JSONOperatorChainNode',
      operator: this.transformNode(node.operator),
      values: this.transformNodeList(node.values),
    })
  }

  protected transformTuple(node: TupleNode): TupleNode {
    return requireAllProps<TupleNode>({
      kind: 'TupleNode',
      values: this.transformNodeList(node.values),
    })
  }

  protected transformMergeQuery(node: MergeQueryNode): MergeQueryNode {
    return requireAllProps<MergeQueryNode>({
      kind: 'MergeQueryNode',
      into: this.transformNode(node.into),
      using: this.transformNode(node.using),
      whens: this.transformNodeList(node.whens),
      with: this.transformNode(node.with),
    })
  }

  protected transformMatched(node: MatchedNode): MatchedNode {
    return requireAllProps<MatchedNode>({
      kind: 'MatchedNode',
      not: node.not,
      bySource: node.bySource,
    })
  }

  protected transformAddIndex(node: AddIndexNode): AddIndexNode {
    return requireAllProps<AddIndexNode>({
      kind: 'AddIndexNode',
      name: this.transformNode(node.name),
      columns: this.transformNodeList(node.columns),
      unique: node.unique,
      using: this.transformNode(node.using),
      ifNotExists: node.ifNotExists,
    })
  }

  protected transformCast(node: CastNode): CastNode {
    return requireAllProps<CastNode>({
      kind: 'CastNode',
      expression: this.transformNode(node.expression),
      dataType: this.transformNode(node.dataType),
    })
  }

<<<<<<< HEAD
  protected transformOutput(node: OutputNode): OutputNode {
    return requireAllProps<OutputNode>({
      kind: 'OutputNode',
      selections: this.transformNodeList(node.selections),
=======
  protected transformFetch(node: FetchNode): FetchNode {
    return requireAllProps<FetchNode>({
      kind: 'FetchNode',
      rowCount: this.transformNode(node.rowCount),
      modifier: node.modifier,
>>>>>>> eb4eb56e
    })
  }

  protected transformDataType(node: DataTypeNode): DataTypeNode {
    // An Object.freezed leaf node. No need to clone.
    return node
  }

  protected transformSelectAll(node: SelectAllNode): SelectAllNode {
    // An Object.freezed leaf node. No need to clone.
    return node
  }

  protected transformIdentifier(node: IdentifierNode): IdentifierNode {
    // An Object.freezed leaf node. No need to clone.
    return node
  }

  protected transformValue(node: ValueNode): ValueNode {
    // An Object.freezed leaf node. No need to clone.
    return node
  }

  protected transformPrimitiveValueList(
    node: PrimitiveValueListNode,
  ): PrimitiveValueListNode {
    // An Object.freezed leaf node. No need to clone.
    return node
  }

  protected transformOperator(node: OperatorNode): OperatorNode {
    // An Object.freezed leaf node. No need to clone.
    return node
  }

  protected transformDefaultInsertValue(
    node: DefaultInsertValueNode,
  ): DefaultInsertValueNode {
    // An Object.freezed leaf node. No need to clone.
    return node
  }
}<|MERGE_RESOLUTION|>--- conflicted
+++ resolved
@@ -91,11 +91,8 @@
 import { MatchedNode } from './matched-node.js'
 import { AddIndexNode } from './add-index-node.js'
 import { CastNode } from './cast-node.js'
-<<<<<<< HEAD
+import { FetchNode } from './fetch-node.js'
 import { OutputNode } from './output-node.js'
-=======
-import { FetchNode } from './fetch-node.js'
->>>>>>> eb4eb56e
 
 /**
  * Transforms an operation node tree into another one.
@@ -221,11 +218,8 @@
     MatchedNode: this.transformMatched.bind(this),
     AddIndexNode: this.transformAddIndex.bind(this),
     CastNode: this.transformCast.bind(this),
-<<<<<<< HEAD
+    FetchNode: this.transformFetch.bind(this),
     OutputNode: this.transformOutput.bind(this),
-=======
-    FetchNode: this.transformFetch.bind(this),
->>>>>>> eb4eb56e
   })
 
   transformNode<T extends OperationNode | undefined>(node: T): T {
@@ -516,11 +510,8 @@
       returning: this.transformNode(node.returning),
       with: this.transformNode(node.with),
       explain: this.transformNode(node.explain),
-<<<<<<< HEAD
+      limit: this.transformNode(node.limit),
       output: this.transformNode(node.output),
-=======
-      limit: this.transformNode(node.limit),
->>>>>>> eb4eb56e
     })
   }
 
@@ -1044,18 +1035,18 @@
     })
   }
 
-<<<<<<< HEAD
-  protected transformOutput(node: OutputNode): OutputNode {
-    return requireAllProps<OutputNode>({
-      kind: 'OutputNode',
-      selections: this.transformNodeList(node.selections),
-=======
   protected transformFetch(node: FetchNode): FetchNode {
     return requireAllProps<FetchNode>({
       kind: 'FetchNode',
       rowCount: this.transformNode(node.rowCount),
       modifier: node.modifier,
->>>>>>> eb4eb56e
+    })
+  }
+
+  protected transformOutput(node: OutputNode): OutputNode {
+    return requireAllProps<OutputNode>({
+      kind: 'OutputNode',
+      selections: this.transformNodeList(node.selections),
     })
   }
 
