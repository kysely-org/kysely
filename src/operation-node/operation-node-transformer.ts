import { AliasNode } from './alias-node.js'
import { ColumnNode } from './column-node.js'
import { IdentifierNode } from './identifier-node.js'
import { OperationNode, OperationNodeKind } from './operation-node.js'
import { ReferenceNode } from './reference-node.js'
import { SelectAllNode } from './select-all-node.js'
import { SelectionNode } from './selection-node.js'
import { TableNode } from './table-node.js'
import { AndNode } from './and-node.js'
import { JoinNode } from './join-node.js'
import { OrNode } from './or-node.js'
import { ParensNode } from './parens-node.js'
import { PrimitiveValueListNode } from './primitive-value-list-node.js'
import { RawNode } from './raw-node.js'
import { SelectQueryNode } from './select-query-node.js'
import { ValueListNode } from './value-list-node.js'
import { ValueNode } from './value-node.js'
import { OperatorNode } from './operator-node.js'
import { FromNode } from './from-node.js'
import { WhereNode } from './where-node.js'
import { InsertQueryNode } from './insert-query-node.js'
import { DeleteQueryNode } from './delete-query-node.js'
import { ReturningNode } from './returning-node.js'
import { CreateTableNode } from './create-table-node.js'
import { AddColumnNode } from './add-column-node.js'
import { DropTableNode } from './drop-table-node.js'
import { DataTypeNode } from './data-type-node.js'
import { OrderByNode } from './order-by-node.js'
import { OrderByItemNode } from './order-by-item-node.js'
import { GroupByNode } from './group-by-node.js'
import { GroupByItemNode } from './group-by-item-node.js'
import { UpdateQueryNode } from './update-query-node.js'
import { ColumnUpdateNode } from './column-update-node.js'
import { LimitNode } from './limit-node.js'
import { OffsetNode } from './offset-node.js'
import { OnConflictNode } from './on-conflict-node.js'
import { CreateIndexNode } from './create-index-node.js'
import { ListNode } from './list-node.js'
import { DropIndexNode } from './drop-index-node.js'
import { PrimaryKeyConstraintNode } from './primary-constraint-node.js'
import { UniqueConstraintNode } from './unique-constraint-node.js'
import { ReferencesNode } from './references-node.js'
import { CheckConstraintNode } from './check-constraint-node.js'
import { WithNode } from './with-node.js'
import { CommonTableExpressionNode } from './common-table-expression-node.js'
import { CommonTableExpressionNameNode } from './common-table-expression-name-node.js'
import { HavingNode } from './having-node.js'
import { freeze } from '../util/object-utils.js'
import { requireAllProps } from '../util/require-all-props.js'
import { CreateSchemaNode } from './create-schema-node.js'
import { DropSchemaNode } from './drop-schema-node.js'
import { AlterTableNode } from './alter-table-node.js'
import { DropColumnNode } from './drop-column-node.js'
import { RenameColumnNode } from './rename-column-node.js'
import { AlterColumnNode } from './alter-column-node.js'
import { AddConstraintNode } from './add-constraint-node.js'
import { DropConstraintNode } from './drop-constraint-node.js'
import { ForeignKeyConstraintNode } from './foreign-key-constraint-node.js'
import { ColumnDefinitionNode } from './column-definition-node.js'
import { ModifyColumnNode } from './modify-column-node.js'
import { OnDuplicateKeyNode } from './on-duplicate-key-node.js'
import { CreateViewNode } from './create-view-node.js'
import { DropViewNode } from './drop-view-node.js'
import { GeneratedNode } from './generated-node.js'
import { DefaultValueNode } from './default-value-node.js'
import { OnNode } from './on-node.js'
import { ValuesNode } from './values-node.js'
import { SelectModifierNode } from './select-modifier-node.js'
import { CreateTypeNode } from './create-type-node.js'
import { DropTypeNode } from './drop-type-node.js'
import { ExplainNode } from './explain-node.js'
import { SchemableIdentifierNode } from './schemable-identifier-node.js'
import { DefaultInsertValueNode } from './default-insert-value-node.js'
import { AggregateFunctionNode } from './aggregate-function-node.js'
import { OverNode } from './over-node.js'
import { PartitionByNode } from './partition-by-node.js'
import { PartitionByItemNode } from './partition-by-item-node.js'
import { SetOperationNode } from './set-operation-node.js'
import { BinaryOperationNode } from './binary-operation-node.js'
import { UnaryOperationNode } from './unary-operation-node.js'
import { UsingNode } from './using-node.js'
import { FunctionNode } from './function-node.js'
import { CaseNode } from './case-node.js'
import { WhenNode } from './when-node.js'
import { JSONReferenceNode } from './json-reference-node.js'
import { JSONPathNode } from './json-path-node.js'
import { JSONPathLegNode } from './json-path-leg-node.js'
import { JSONOperatorChainNode } from './json-operator-chain-node.js'
import { TupleNode } from './tuple-node.js'
<<<<<<< HEAD
import { MergeQueryNode } from './merge-query-node.js'
import { MatchedNode } from './matched-node.js'
=======
import { AddIndexNode } from './add-index-node.js'
>>>>>>> 4748fbeb

/**
 * Transforms an operation node tree into another one.
 *
 * Kysely queries are expressed internally as a tree of objects (operation nodes).
 * `OperationNodeTransformer` takes such a tree as its input and returns a
 * transformed deep copy of it. By default the `OperationNodeTransformer`
 * does nothing. You need to override one or more methods to make it do
 * something.
 *
 * There's a method for each node type. For example if you'd like to convert
 * each identifier (table name, column name, alias etc.) from camelCase to
 * snake_case, you'd do something like this:
 *
 * ```ts
 * class CamelCaseTransformer extends OperationNodeTransformer {
 *   transformIdentifier(node: IdentifierNode): IdentifierNode {
 *     node = super.transformIdentifier(node),
 *
 *     return {
 *       ...node,
 *       name: snakeCase(node.name),
 *     }
 *   }
 * }
 *
 * const transformer = new CamelCaseTransformer()
 * const tree = transformer.transformNode(tree)
 * ```
 */
export class OperationNodeTransformer {
  protected readonly nodeStack: OperationNode[] = []

  readonly #transformers: Record<OperationNodeKind, Function> = freeze({
    AliasNode: this.transformAlias.bind(this),
    ColumnNode: this.transformColumn.bind(this),
    IdentifierNode: this.transformIdentifier.bind(this),
    SchemableIdentifierNode: this.transformSchemableIdentifier.bind(this),
    RawNode: this.transformRaw.bind(this),
    ReferenceNode: this.transformReference.bind(this),
    SelectQueryNode: this.transformSelectQuery.bind(this),
    SelectionNode: this.transformSelection.bind(this),
    TableNode: this.transformTable.bind(this),
    FromNode: this.transformFrom.bind(this),
    SelectAllNode: this.transformSelectAll.bind(this),
    AndNode: this.transformAnd.bind(this),
    OrNode: this.transformOr.bind(this),
    ValueNode: this.transformValue.bind(this),
    ValueListNode: this.transformValueList.bind(this),
    PrimitiveValueListNode: this.transformPrimitiveValueList.bind(this),
    ParensNode: this.transformParens.bind(this),
    JoinNode: this.transformJoin.bind(this),
    OperatorNode: this.transformOperator.bind(this),
    WhereNode: this.transformWhere.bind(this),
    InsertQueryNode: this.transformInsertQuery.bind(this),
    DeleteQueryNode: this.transformDeleteQuery.bind(this),
    ReturningNode: this.transformReturning.bind(this),
    CreateTableNode: this.transformCreateTable.bind(this),
    AddColumnNode: this.transformAddColumn.bind(this),
    ColumnDefinitionNode: this.transformColumnDefinition.bind(this),
    DropTableNode: this.transformDropTable.bind(this),
    DataTypeNode: this.transformDataType.bind(this),
    OrderByNode: this.transformOrderBy.bind(this),
    OrderByItemNode: this.transformOrderByItem.bind(this),
    GroupByNode: this.transformGroupBy.bind(this),
    GroupByItemNode: this.transformGroupByItem.bind(this),
    UpdateQueryNode: this.transformUpdateQuery.bind(this),
    ColumnUpdateNode: this.transformColumnUpdate.bind(this),
    LimitNode: this.transformLimit.bind(this),
    OffsetNode: this.transformOffset.bind(this),
    OnConflictNode: this.transformOnConflict.bind(this),
    OnDuplicateKeyNode: this.transformOnDuplicateKey.bind(this),
    CreateIndexNode: this.transformCreateIndex.bind(this),
    DropIndexNode: this.transformDropIndex.bind(this),
    ListNode: this.transformList.bind(this),
    PrimaryKeyConstraintNode: this.transformPrimaryKeyConstraint.bind(this),
    UniqueConstraintNode: this.transformUniqueConstraint.bind(this),
    ReferencesNode: this.transformReferences.bind(this),
    CheckConstraintNode: this.transformCheckConstraint.bind(this),
    WithNode: this.transformWith.bind(this),
    CommonTableExpressionNode: this.transformCommonTableExpression.bind(this),
    CommonTableExpressionNameNode:
      this.transformCommonTableExpressionName.bind(this),
    HavingNode: this.transformHaving.bind(this),
    CreateSchemaNode: this.transformCreateSchema.bind(this),
    DropSchemaNode: this.transformDropSchema.bind(this),
    AlterTableNode: this.transformAlterTable.bind(this),
    DropColumnNode: this.transformDropColumn.bind(this),
    RenameColumnNode: this.transformRenameColumn.bind(this),
    AlterColumnNode: this.transformAlterColumn.bind(this),
    ModifyColumnNode: this.transformModifyColumn.bind(this),
    AddConstraintNode: this.transformAddConstraint.bind(this),
    DropConstraintNode: this.transformDropConstraint.bind(this),
    ForeignKeyConstraintNode: this.transformForeignKeyConstraint.bind(this),
    CreateViewNode: this.transformCreateView.bind(this),
    DropViewNode: this.transformDropView.bind(this),
    GeneratedNode: this.transformGenerated.bind(this),
    DefaultValueNode: this.transformDefaultValue.bind(this),
    OnNode: this.transformOn.bind(this),
    ValuesNode: this.transformValues.bind(this),
    SelectModifierNode: this.transformSelectModifier.bind(this),
    CreateTypeNode: this.transformCreateType.bind(this),
    DropTypeNode: this.transformDropType.bind(this),
    ExplainNode: this.transformExplain.bind(this),
    DefaultInsertValueNode: this.transformDefaultInsertValue.bind(this),
    AggregateFunctionNode: this.transformAggregateFunction.bind(this),
    OverNode: this.transformOver.bind(this),
    PartitionByNode: this.transformPartitionBy.bind(this),
    PartitionByItemNode: this.transformPartitionByItem.bind(this),
    SetOperationNode: this.transformSetOperation.bind(this),
    BinaryOperationNode: this.transformBinaryOperation.bind(this),
    UnaryOperationNode: this.transformUnaryOperation.bind(this),
    UsingNode: this.transformUsing.bind(this),
    FunctionNode: this.transformFunction.bind(this),
    CaseNode: this.transformCase.bind(this),
    WhenNode: this.transformWhen.bind(this),
    JSONReferenceNode: this.transformJSONReference.bind(this),
    JSONPathNode: this.transformJSONPath.bind(this),
    JSONPathLegNode: this.transformJSONPathLeg.bind(this),
    JSONOperatorChainNode: this.transformJSONOperatorChain.bind(this),
    TupleNode: this.transformTuple.bind(this),
<<<<<<< HEAD
    MergeQueryNode: this.transformMergeQuery.bind(this),
    MatchedNode: this.transformMatched.bind(this),
=======
    AddIndexNode: this.transformAddIndex.bind(this),
>>>>>>> 4748fbeb
  })

  transformNode<T extends OperationNode | undefined>(node: T): T {
    if (!node) {
      return node
    }

    this.nodeStack.push(node)
    const out = this.transformNodeImpl(node)
    this.nodeStack.pop()

    return freeze(out) as T
  }

  protected transformNodeImpl<T extends OperationNode>(node: T): T {
    return this.#transformers[node.kind](node)
  }

  protected transformNodeList<
    T extends ReadonlyArray<OperationNode> | undefined
  >(list: T): T {
    if (!list) {
      return list
    }

    return freeze(list.map((node) => this.transformNode(node))) as T
  }

  protected transformSelectQuery(node: SelectQueryNode): SelectQueryNode {
    return requireAllProps<SelectQueryNode>({
      kind: 'SelectQueryNode',
      from: this.transformNode(node.from),
      selections: this.transformNodeList(node.selections),
      distinctOn: this.transformNodeList(node.distinctOn),
      joins: this.transformNodeList(node.joins),
      groupBy: this.transformNode(node.groupBy),
      orderBy: this.transformNode(node.orderBy),
      where: this.transformNode(node.where),
      frontModifiers: this.transformNodeList(node.frontModifiers),
      endModifiers: this.transformNodeList(node.endModifiers),
      limit: this.transformNode(node.limit),
      offset: this.transformNode(node.offset),
      with: this.transformNode(node.with),
      having: this.transformNode(node.having),
      explain: this.transformNode(node.explain),
      setOperations: this.transformNodeList(node.setOperations),
    })
  }

  protected transformSelection(node: SelectionNode): SelectionNode {
    return requireAllProps<SelectionNode>({
      kind: 'SelectionNode',
      selection: this.transformNode(node.selection),
    })
  }

  protected transformColumn(node: ColumnNode): ColumnNode {
    return requireAllProps<ColumnNode>({
      kind: 'ColumnNode',
      column: this.transformNode(node.column),
    })
  }

  protected transformAlias(node: AliasNode): AliasNode {
    return requireAllProps<AliasNode>({
      kind: 'AliasNode',
      node: this.transformNode(node.node),
      alias: this.transformNode(node.alias),
    })
  }

  protected transformTable(node: TableNode): TableNode {
    return requireAllProps<TableNode>({
      kind: 'TableNode',
      table: this.transformNode(node.table),
    })
  }

  protected transformFrom(node: FromNode): FromNode {
    return requireAllProps<FromNode>({
      kind: 'FromNode',
      froms: this.transformNodeList(node.froms),
    })
  }

  protected transformReference(node: ReferenceNode): ReferenceNode {
    return requireAllProps<ReferenceNode>({
      kind: 'ReferenceNode',
      column: this.transformNode(node.column),
      table: this.transformNode(node.table),
    })
  }

  protected transformAnd(node: AndNode): AndNode {
    return requireAllProps<AndNode>({
      kind: 'AndNode',
      left: this.transformNode(node.left),
      right: this.transformNode(node.right),
    })
  }

  protected transformOr(node: OrNode): OrNode {
    return requireAllProps<OrNode>({
      kind: 'OrNode',
      left: this.transformNode(node.left),
      right: this.transformNode(node.right),
    })
  }

  protected transformValueList(node: ValueListNode): ValueListNode {
    return requireAllProps<ValueListNode>({
      kind: 'ValueListNode',
      values: this.transformNodeList(node.values),
    })
  }

  protected transformParens(node: ParensNode): ParensNode {
    return requireAllProps<ParensNode>({
      kind: 'ParensNode',
      node: this.transformNode(node.node),
    })
  }

  protected transformJoin(node: JoinNode): JoinNode {
    return requireAllProps<JoinNode>({
      kind: 'JoinNode',
      joinType: node.joinType,
      table: this.transformNode(node.table),
      on: this.transformNode(node.on),
    })
  }

  protected transformRaw(node: RawNode): RawNode {
    return requireAllProps<RawNode>({
      kind: 'RawNode',
      sqlFragments: freeze([...node.sqlFragments]),
      parameters: this.transformNodeList(node.parameters),
    })
  }

  protected transformWhere(node: WhereNode): WhereNode {
    return requireAllProps<WhereNode>({
      kind: 'WhereNode',
      where: this.transformNode(node.where),
    })
  }

  protected transformInsertQuery(node: InsertQueryNode): InsertQueryNode {
    return requireAllProps<InsertQueryNode>({
      kind: 'InsertQueryNode',
      into: this.transformNode(node.into),
      columns: this.transformNodeList(node.columns),
      values: this.transformNode(node.values),
      returning: this.transformNode(node.returning),
      onConflict: this.transformNode(node.onConflict),
      onDuplicateKey: this.transformNode(node.onDuplicateKey),
      with: this.transformNode(node.with),
      ignore: node.ignore,
      replace: node.replace,
      explain: this.transformNode(node.explain),
    })
  }

  protected transformValues(node: ValuesNode): ValuesNode {
    return requireAllProps<ValuesNode>({
      kind: 'ValuesNode',
      values: this.transformNodeList(node.values),
    })
  }

  protected transformDeleteQuery(node: DeleteQueryNode): DeleteQueryNode {
    return requireAllProps<DeleteQueryNode>({
      kind: 'DeleteQueryNode',
      from: this.transformNode(node.from),
      using: this.transformNode(node.using),
      joins: this.transformNodeList(node.joins),
      where: this.transformNode(node.where),
      returning: this.transformNode(node.returning),
      with: this.transformNode(node.with),
      orderBy: this.transformNode(node.orderBy),
      limit: this.transformNode(node.limit),
      explain: this.transformNode(node.explain),
    })
  }

  protected transformReturning(node: ReturningNode): ReturningNode {
    return requireAllProps<ReturningNode>({
      kind: 'ReturningNode',
      selections: this.transformNodeList(node.selections),
    })
  }

  protected transformCreateTable(node: CreateTableNode): CreateTableNode {
    return requireAllProps<CreateTableNode>({
      kind: 'CreateTableNode',
      table: this.transformNode(node.table),
      columns: this.transformNodeList(node.columns),
      constraints: this.transformNodeList(node.constraints),
      temporary: node.temporary,
      ifNotExists: node.ifNotExists,
      onCommit: node.onCommit,
      frontModifiers: this.transformNodeList(node.frontModifiers),
      endModifiers: this.transformNodeList(node.endModifiers),
      selectQuery: this.transformNode(node.selectQuery),
    })
  }

  protected transformColumnDefinition(
    node: ColumnDefinitionNode
  ): ColumnDefinitionNode {
    return requireAllProps<ColumnDefinitionNode>({
      kind: 'ColumnDefinitionNode',
      column: this.transformNode(node.column),
      dataType: this.transformNode(node.dataType),
      references: this.transformNode(node.references),
      primaryKey: node.primaryKey,
      autoIncrement: node.autoIncrement,
      unique: node.unique,
      notNull: node.notNull,
      unsigned: node.unsigned,
      defaultTo: this.transformNode(node.defaultTo),
      check: this.transformNode(node.check),
      generated: this.transformNode(node.generated),
      frontModifiers: this.transformNodeList(node.frontModifiers),
      endModifiers: this.transformNodeList(node.endModifiers),
      nullsNotDistinct: node.nullsNotDistinct,
    })
  }

  protected transformAddColumn(node: AddColumnNode): AddColumnNode {
    return requireAllProps<AddColumnNode>({
      kind: 'AddColumnNode',
      column: this.transformNode(node.column),
    })
  }

  protected transformDropTable(node: DropTableNode): DropTableNode {
    return requireAllProps<DropTableNode>({
      kind: 'DropTableNode',
      table: this.transformNode(node.table),
      ifExists: node.ifExists,
      cascade: node.cascade,
    })
  }

  protected transformOrderBy(node: OrderByNode): OrderByNode {
    return requireAllProps<OrderByNode>({
      kind: 'OrderByNode',
      items: this.transformNodeList(node.items),
    })
  }

  protected transformOrderByItem(node: OrderByItemNode): OrderByItemNode {
    return requireAllProps<OrderByItemNode>({
      kind: 'OrderByItemNode',
      orderBy: this.transformNode(node.orderBy),
      direction: this.transformNode(node.direction),
    })
  }

  protected transformGroupBy(node: GroupByNode): GroupByNode {
    return requireAllProps<GroupByNode>({
      kind: 'GroupByNode',
      items: this.transformNodeList(node.items),
    })
  }

  protected transformGroupByItem(node: GroupByItemNode): GroupByItemNode {
    return requireAllProps<GroupByItemNode>({
      kind: 'GroupByItemNode',
      groupBy: this.transformNode(node.groupBy),
    })
  }

  protected transformUpdateQuery(node: UpdateQueryNode): UpdateQueryNode {
    return requireAllProps<UpdateQueryNode>({
      kind: 'UpdateQueryNode',
      table: this.transformNode(node.table),
      from: this.transformNode(node.from),
      joins: this.transformNodeList(node.joins),
      where: this.transformNode(node.where),
      updates: this.transformNodeList(node.updates),
      returning: this.transformNode(node.returning),
      with: this.transformNode(node.with),
      explain: this.transformNode(node.explain),
    })
  }

  protected transformColumnUpdate(node: ColumnUpdateNode): ColumnUpdateNode {
    return requireAllProps<ColumnUpdateNode>({
      kind: 'ColumnUpdateNode',
      column: this.transformNode(node.column),
      value: this.transformNode(node.value),
    })
  }

  protected transformLimit(node: LimitNode): LimitNode {
    return requireAllProps<LimitNode>({
      kind: 'LimitNode',
      limit: this.transformNode(node.limit),
    })
  }

  protected transformOffset(node: OffsetNode): OffsetNode {
    return requireAllProps<OffsetNode>({
      kind: 'OffsetNode',
      offset: this.transformNode(node.offset),
    })
  }

  protected transformOnConflict(node: OnConflictNode): OnConflictNode {
    return requireAllProps<OnConflictNode>({
      kind: 'OnConflictNode',
      columns: this.transformNodeList(node.columns),
      constraint: this.transformNode(node.constraint),
      indexExpression: this.transformNode(node.indexExpression),
      indexWhere: this.transformNode(node.indexWhere),
      updates: this.transformNodeList(node.updates),
      updateWhere: this.transformNode(node.updateWhere),
      doNothing: node.doNothing,
    })
  }

  protected transformOnDuplicateKey(
    node: OnDuplicateKeyNode
  ): OnDuplicateKeyNode {
    return requireAllProps<OnDuplicateKeyNode>({
      kind: 'OnDuplicateKeyNode',
      updates: this.transformNodeList(node.updates),
    })
  }

  protected transformCreateIndex(node: CreateIndexNode): CreateIndexNode {
    return requireAllProps<CreateIndexNode>({
      kind: 'CreateIndexNode',
      name: this.transformNode(node.name),
      table: this.transformNode(node.table),
      columns: this.transformNodeList(node.columns),
      unique: node.unique,
      using: this.transformNode(node.using),
      ifNotExists: node.ifNotExists,
      where: this.transformNode(node.where),
      nullsNotDistinct: node.nullsNotDistinct,
    })
  }

  protected transformList(node: ListNode): ListNode {
    return requireAllProps<ListNode>({
      kind: 'ListNode',
      items: this.transformNodeList(node.items),
    })
  }

  protected transformDropIndex(node: DropIndexNode): DropIndexNode {
    return requireAllProps<DropIndexNode>({
      kind: 'DropIndexNode',
      name: this.transformNode(node.name),
      table: this.transformNode(node.table),
      ifExists: node.ifExists,
      cascade: node.cascade,
    })
  }

  protected transformPrimaryKeyConstraint(
    node: PrimaryKeyConstraintNode
  ): PrimaryKeyConstraintNode {
    return requireAllProps<PrimaryKeyConstraintNode>({
      kind: 'PrimaryKeyConstraintNode',
      columns: this.transformNodeList(node.columns),
      name: this.transformNode(node.name),
    })
  }

  protected transformUniqueConstraint(
    node: UniqueConstraintNode
  ): UniqueConstraintNode {
    return requireAllProps<UniqueConstraintNode>({
      kind: 'UniqueConstraintNode',
      columns: this.transformNodeList(node.columns),
      name: this.transformNode(node.name),
      nullsNotDistinct: node.nullsNotDistinct,
    })
  }

  protected transformForeignKeyConstraint(
    node: ForeignKeyConstraintNode
  ): ForeignKeyConstraintNode {
    return requireAllProps<ForeignKeyConstraintNode>({
      kind: 'ForeignKeyConstraintNode',
      columns: this.transformNodeList(node.columns),
      references: this.transformNode(node.references),
      name: this.transformNode(node.name),
      onDelete: node.onDelete,
      onUpdate: node.onUpdate,
    })
  }

  protected transformSetOperation(node: SetOperationNode): SetOperationNode {
    return requireAllProps<SetOperationNode>({
      kind: 'SetOperationNode',
      operator: node.operator,
      expression: this.transformNode(node.expression),
      all: node.all,
    })
  }

  protected transformReferences(node: ReferencesNode): ReferencesNode {
    return requireAllProps<ReferencesNode>({
      kind: 'ReferencesNode',
      table: this.transformNode(node.table),
      columns: this.transformNodeList(node.columns),
      onDelete: node.onDelete,
      onUpdate: node.onUpdate,
    })
  }

  protected transformCheckConstraint(
    node: CheckConstraintNode
  ): CheckConstraintNode {
    return requireAllProps<CheckConstraintNode>({
      kind: 'CheckConstraintNode',
      expression: this.transformNode(node.expression),
      name: this.transformNode(node.name),
    })
  }

  protected transformWith(node: WithNode): WithNode {
    return requireAllProps<WithNode>({
      kind: 'WithNode',
      expressions: this.transformNodeList(node.expressions),
      recursive: node.recursive,
    })
  }

  protected transformCommonTableExpression(
    node: CommonTableExpressionNode
  ): CommonTableExpressionNode {
    return requireAllProps<CommonTableExpressionNode>({
      kind: 'CommonTableExpressionNode',
      name: this.transformNode(node.name),
      materialized: node.materialized,
      expression: this.transformNode(node.expression),
    })
  }

  protected transformCommonTableExpressionName(
    node: CommonTableExpressionNameNode
  ): CommonTableExpressionNameNode {
    return requireAllProps<CommonTableExpressionNameNode>({
      kind: 'CommonTableExpressionNameNode',
      table: this.transformNode(node.table),
      columns: this.transformNodeList(node.columns),
    })
  }

  protected transformHaving(node: HavingNode): HavingNode {
    return requireAllProps<HavingNode>({
      kind: 'HavingNode',
      having: this.transformNode(node.having),
    })
  }

  protected transformCreateSchema(node: CreateSchemaNode): CreateSchemaNode {
    return requireAllProps<CreateSchemaNode>({
      kind: 'CreateSchemaNode',
      schema: this.transformNode(node.schema),
      ifNotExists: node.ifNotExists,
    })
  }

  protected transformDropSchema(node: DropSchemaNode): DropSchemaNode {
    return requireAllProps<DropSchemaNode>({
      kind: 'DropSchemaNode',
      schema: this.transformNode(node.schema),
      ifExists: node.ifExists,
      cascade: node.cascade,
    })
  }

  protected transformAlterTable(node: AlterTableNode): AlterTableNode {
    return requireAllProps<AlterTableNode>({
      kind: 'AlterTableNode',
      table: this.transformNode(node.table),
      renameTo: this.transformNode(node.renameTo),
      setSchema: this.transformNode(node.setSchema),
      columnAlterations: this.transformNodeList(node.columnAlterations),
      addConstraint: this.transformNode(node.addConstraint),
      dropConstraint: this.transformNode(node.dropConstraint),
      addIndex: this.transformNode(node.addIndex),
      dropIndex: this.transformNode(node.dropIndex),
    })
  }

  protected transformDropColumn(node: DropColumnNode): DropColumnNode {
    return requireAllProps<DropColumnNode>({
      kind: 'DropColumnNode',
      column: this.transformNode(node.column),
    })
  }

  protected transformRenameColumn(node: RenameColumnNode): RenameColumnNode {
    return requireAllProps<RenameColumnNode>({
      kind: 'RenameColumnNode',
      column: this.transformNode(node.column),
      renameTo: this.transformNode(node.renameTo),
    })
  }

  protected transformAlterColumn(node: AlterColumnNode): AlterColumnNode {
    return requireAllProps<AlterColumnNode>({
      kind: 'AlterColumnNode',
      column: this.transformNode(node.column),
      dataType: this.transformNode(node.dataType),
      dataTypeExpression: this.transformNode(node.dataTypeExpression),
      setDefault: this.transformNode(node.setDefault),
      dropDefault: node.dropDefault,
      setNotNull: node.setNotNull,
      dropNotNull: node.dropNotNull,
    })
  }

  protected transformModifyColumn(node: ModifyColumnNode): ModifyColumnNode {
    return requireAllProps<ModifyColumnNode>({
      kind: 'ModifyColumnNode',
      column: this.transformNode(node.column),
    })
  }

  protected transformAddConstraint(node: AddConstraintNode): AddConstraintNode {
    return requireAllProps<AddConstraintNode>({
      kind: 'AddConstraintNode',
      constraint: this.transformNode(node.constraint),
    })
  }

  protected transformDropConstraint(
    node: DropConstraintNode
  ): DropConstraintNode {
    return requireAllProps<DropConstraintNode>({
      kind: 'DropConstraintNode',
      constraintName: this.transformNode(node.constraintName),
      ifExists: node.ifExists,
      modifier: node.modifier,
    })
  }

  protected transformCreateView(node: CreateViewNode): CreateViewNode {
    return requireAllProps<CreateViewNode>({
      kind: 'CreateViewNode',
      name: this.transformNode(node.name),
      temporary: node.temporary,
      orReplace: node.orReplace,
      ifNotExists: node.ifNotExists,
      materialized: node.materialized,
      columns: this.transformNodeList(node.columns),
      as: this.transformNode(node.as),
    })
  }

  protected transformDropView(node: DropViewNode): DropViewNode {
    return requireAllProps<DropViewNode>({
      kind: 'DropViewNode',
      name: this.transformNode(node.name),
      ifExists: node.ifExists,
      materialized: node.materialized,
      cascade: node.cascade,
    })
  }

  protected transformGenerated(node: GeneratedNode): GeneratedNode {
    return requireAllProps<GeneratedNode>({
      kind: 'GeneratedNode',
      byDefault: node.byDefault,
      always: node.always,
      identity: node.identity,
      stored: node.stored,
      expression: this.transformNode(node.expression),
    })
  }

  protected transformDefaultValue(node: DefaultValueNode): DefaultValueNode {
    return requireAllProps<DefaultValueNode>({
      kind: 'DefaultValueNode',
      defaultValue: this.transformNode(node.defaultValue),
    })
  }

  protected transformOn(node: OnNode): OnNode {
    return requireAllProps<OnNode>({
      kind: 'OnNode',
      on: this.transformNode(node.on),
    })
  }

  protected transformSelectModifier(
    node: SelectModifierNode
  ): SelectModifierNode {
    return requireAllProps<SelectModifierNode>({
      kind: 'SelectModifierNode',
      modifier: node.modifier,
      rawModifier: this.transformNode(node.rawModifier),
    })
  }

  protected transformCreateType(node: CreateTypeNode): CreateTypeNode {
    return requireAllProps<CreateTypeNode>({
      kind: 'CreateTypeNode',
      name: this.transformNode(node.name),
      enum: this.transformNode(node.enum),
    })
  }

  protected transformDropType(node: DropTypeNode): DropTypeNode {
    return requireAllProps<DropTypeNode>({
      kind: 'DropTypeNode',
      name: this.transformNode(node.name),
      ifExists: node.ifExists,
    })
  }

  protected transformExplain(node: ExplainNode): ExplainNode {
    return requireAllProps({
      kind: 'ExplainNode',
      format: node.format,
      options: this.transformNode(node.options),
    })
  }

  protected transformSchemableIdentifier(
    node: SchemableIdentifierNode
  ): SchemableIdentifierNode {
    return requireAllProps<SchemableIdentifierNode>({
      kind: 'SchemableIdentifierNode',
      schema: this.transformNode(node.schema),
      identifier: this.transformNode(node.identifier),
    })
  }

  protected transformAggregateFunction(
    node: AggregateFunctionNode
  ): AggregateFunctionNode {
    return requireAllProps({
      kind: 'AggregateFunctionNode',
      aggregated: this.transformNodeList(node.aggregated),
      distinct: node.distinct,
      filter: this.transformNode(node.filter),
      func: node.func,
      over: this.transformNode(node.over),
    })
  }

  protected transformOver(node: OverNode): OverNode {
    return requireAllProps({
      kind: 'OverNode',
      orderBy: this.transformNode(node.orderBy),
      partitionBy: this.transformNode(node.partitionBy),
    })
  }

  protected transformPartitionBy(node: PartitionByNode): PartitionByNode {
    return requireAllProps({
      kind: 'PartitionByNode',
      items: this.transformNodeList(node.items),
    })
  }

  protected transformPartitionByItem(
    node: PartitionByItemNode
  ): PartitionByItemNode {
    return requireAllProps({
      kind: 'PartitionByItemNode',
      partitionBy: this.transformNode(node.partitionBy),
    })
  }

  protected transformBinaryOperation(
    node: BinaryOperationNode
  ): BinaryOperationNode {
    return requireAllProps<BinaryOperationNode>({
      kind: 'BinaryOperationNode',
      leftOperand: this.transformNode(node.leftOperand),
      operator: this.transformNode(node.operator),
      rightOperand: this.transformNode(node.rightOperand),
    })
  }

  protected transformUnaryOperation(
    node: UnaryOperationNode
  ): UnaryOperationNode {
    return requireAllProps<UnaryOperationNode>({
      kind: 'UnaryOperationNode',
      operator: this.transformNode(node.operator),
      operand: this.transformNode(node.operand),
    })
  }

  protected transformUsing(node: UsingNode): UsingNode {
    return requireAllProps<UsingNode>({
      kind: 'UsingNode',
      tables: this.transformNodeList(node.tables),
    })
  }

  protected transformFunction(node: FunctionNode): FunctionNode {
    return requireAllProps<FunctionNode>({
      kind: 'FunctionNode',
      func: node.func,
      arguments: this.transformNodeList(node.arguments),
    })
  }

  protected transformCase(node: CaseNode): CaseNode {
    return requireAllProps<CaseNode>({
      kind: 'CaseNode',
      value: this.transformNode(node.value),
      when: this.transformNodeList(node.when),
      else: this.transformNode(node.else),
      isStatement: node.isStatement,
    })
  }

  protected transformWhen(node: WhenNode): WhenNode {
    return requireAllProps<WhenNode>({
      kind: 'WhenNode',
      condition: this.transformNode(node.condition),
      result: this.transformNode(node.result),
    })
  }

  protected transformJSONReference(node: JSONReferenceNode): JSONReferenceNode {
    return requireAllProps<JSONReferenceNode>({
      kind: 'JSONReferenceNode',
      reference: this.transformNode(node.reference),
      traversal: this.transformNode(node.traversal),
    })
  }

  protected transformJSONPath(node: JSONPathNode): JSONPathNode {
    return requireAllProps<JSONPathNode>({
      kind: 'JSONPathNode',
      inOperator: this.transformNode(node.inOperator),
      pathLegs: this.transformNodeList(node.pathLegs),
    })
  }

  protected transformJSONPathLeg(node: JSONPathLegNode): JSONPathLegNode {
    return requireAllProps<JSONPathLegNode>({
      kind: 'JSONPathLegNode',
      type: node.type,
      value: node.value,
    })
  }

  protected transformJSONOperatorChain(
    node: JSONOperatorChainNode
  ): JSONOperatorChainNode {
    return requireAllProps<JSONOperatorChainNode>({
      kind: 'JSONOperatorChainNode',
      operator: this.transformNode(node.operator),
      values: this.transformNodeList(node.values),
    })
  }

  protected transformTuple(node: TupleNode): TupleNode {
    return requireAllProps<TupleNode>({
      kind: 'TupleNode',
      values: this.transformNodeList(node.values),
    })
  }

<<<<<<< HEAD
  protected transformMergeQuery(node: MergeQueryNode): MergeQueryNode {
    return requireAllProps<MergeQueryNode>({
      kind: 'MergeQueryNode',
      into: this.transformNode(node.into),
      using: this.transformNode(node.using),
      whens: this.transformNodeList(node.whens),
      with: this.transformNode(node.with),
    })
  }

  protected transformMatched(node: MatchedNode): MatchedNode {
    return requireAllProps<MatchedNode>({
      kind: 'MatchedNode',
      not: node.not,
      bySource: node.bySource,
=======
  protected transformAddIndex(node: AddIndexNode): AddIndexNode {
    return requireAllProps<AddIndexNode>({
      kind: 'AddIndexNode',
      name: this.transformNode(node.name),
      columns: this.transformNodeList(node.columns),
      unique: node.unique,
      using: this.transformNode(node.using),
      ifNotExists: node.ifNotExists,
>>>>>>> 4748fbeb
    })
  }

  protected transformDataType(node: DataTypeNode): DataTypeNode {
    // An Object.freezed leaf node. No need to clone.
    return node
  }

  protected transformSelectAll(node: SelectAllNode): SelectAllNode {
    // An Object.freezed leaf node. No need to clone.
    return node
  }

  protected transformIdentifier(node: IdentifierNode): IdentifierNode {
    // An Object.freezed leaf node. No need to clone.
    return node
  }

  protected transformValue(node: ValueNode): ValueNode {
    // An Object.freezed leaf node. No need to clone.
    return node
  }

  protected transformPrimitiveValueList(
    node: PrimitiveValueListNode
  ): PrimitiveValueListNode {
    // An Object.freezed leaf node. No need to clone.
    return node
  }

  protected transformOperator(node: OperatorNode): OperatorNode {
    // An Object.freezed leaf node. No need to clone.
    return node
  }

  protected transformDefaultInsertValue(
    node: DefaultInsertValueNode
  ): DefaultInsertValueNode {
    // An Object.freezed leaf node. No need to clone.
    return node
  }
}<|MERGE_RESOLUTION|>--- conflicted
+++ resolved
@@ -87,12 +87,9 @@
 import { JSONPathLegNode } from './json-path-leg-node.js'
 import { JSONOperatorChainNode } from './json-operator-chain-node.js'
 import { TupleNode } from './tuple-node.js'
-<<<<<<< HEAD
 import { MergeQueryNode } from './merge-query-node.js'
 import { MatchedNode } from './matched-node.js'
-=======
 import { AddIndexNode } from './add-index-node.js'
->>>>>>> 4748fbeb
 
 /**
  * Transforms an operation node tree into another one.
@@ -214,12 +211,9 @@
     JSONPathLegNode: this.transformJSONPathLeg.bind(this),
     JSONOperatorChainNode: this.transformJSONOperatorChain.bind(this),
     TupleNode: this.transformTuple.bind(this),
-<<<<<<< HEAD
     MergeQueryNode: this.transformMergeQuery.bind(this),
     MatchedNode: this.transformMatched.bind(this),
-=======
     AddIndexNode: this.transformAddIndex.bind(this),
->>>>>>> 4748fbeb
   })
 
   transformNode<T extends OperationNode | undefined>(node: T): T {
@@ -990,7 +984,6 @@
     })
   }
 
-<<<<<<< HEAD
   protected transformMergeQuery(node: MergeQueryNode): MergeQueryNode {
     return requireAllProps<MergeQueryNode>({
       kind: 'MergeQueryNode',
@@ -1006,7 +999,9 @@
       kind: 'MatchedNode',
       not: node.not,
       bySource: node.bySource,
-=======
+    })
+  }
+
   protected transformAddIndex(node: AddIndexNode): AddIndexNode {
     return requireAllProps<AddIndexNode>({
       kind: 'AddIndexNode',
@@ -1015,7 +1010,6 @@
       unique: node.unique,
       using: this.transformNode(node.using),
       ifNotExists: node.ifNotExists,
->>>>>>> 4748fbeb
     })
   }
 
