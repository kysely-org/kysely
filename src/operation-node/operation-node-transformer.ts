import { AliasNode } from './alias-node.js'
import { ColumnNode } from './column-node.js'
import { IdentifierNode } from './identifier-node.js'
import { OperationNode, OperationNodeKind } from './operation-node.js'
import { ReferenceNode } from './reference-node.js'
import { SelectAllNode } from './select-all-node.js'
import { SelectionNode } from './selection-node.js'
import { TableNode } from './table-node.js'
import { AndNode } from './and-node.js'
import { JoinNode } from './join-node.js'
import { OrNode } from './or-node.js'
import { ParensNode } from './parens-node.js'
import { PrimitiveValueListNode } from './primitive-value-list-node.js'
import { RawNode } from './raw-node.js'
import { SelectQueryNode } from './select-query-node.js'
import { ValueListNode } from './value-list-node.js'
import { ValueNode } from './value-node.js'
import { OperatorNode } from './operator-node.js'
import { FromNode } from './from-node.js'
import { WhereNode } from './where-node.js'
import { InsertQueryNode } from './insert-query-node.js'
import { DeleteQueryNode } from './delete-query-node.js'
import { ReturningNode } from './returning-node.js'
import { CreateTableNode } from './create-table-node.js'
import { AddColumnNode } from './add-column-node.js'
import { DropTableNode } from './drop-table-node.js'
import { DataTypeNode } from './data-type-node.js'
import { OrderByNode } from './order-by-node.js'
import { OrderByItemNode } from './order-by-item-node.js'
import { GroupByNode } from './group-by-node.js'
import { GroupByItemNode } from './group-by-item-node.js'
import { UpdateQueryNode } from './update-query-node.js'
import { ColumnUpdateNode } from './column-update-node.js'
import { LimitNode } from './limit-node.js'
import { OffsetNode } from './offset-node.js'
import { OnConflictNode } from './on-conflict-node.js'
import { CreateIndexNode } from './create-index-node.js'
import { ListNode } from './list-node.js'
import { DropIndexNode } from './drop-index-node.js'
import { PrimaryKeyConstraintNode } from './primary-constraint-node.js'
import { UniqueConstraintNode } from './unique-constraint-node.js'
import { ReferencesNode } from './references-node.js'
import { CheckConstraintNode } from './check-constraint-node.js'
import { WithNode } from './with-node.js'
import { CommonTableExpressionNode } from './common-table-expression-node.js'
import { CommonTableExpressionNameNode } from './common-table-expression-name-node.js'
import { HavingNode } from './having-node.js'
import { freeze } from '../util/object-utils.js'
import { requireAllProps } from '../util/require-all-props.js'
import { CreateSchemaNode } from './create-schema-node.js'
import { DropSchemaNode } from './drop-schema-node.js'
import { AlterTableNode } from './alter-table-node.js'
import { DropColumnNode } from './drop-column-node.js'
import { RenameColumnNode } from './rename-column-node.js'
import { AlterColumnNode } from './alter-column-node.js'
import { AddConstraintNode } from './add-constraint-node.js'
import { DropConstraintNode } from './drop-constraint-node.js'
import { ForeignKeyConstraintNode } from './foreign-key-constraint-node.js'
import { ColumnDefinitionNode } from './column-definition-node.js'
import { ModifyColumnNode } from './modify-column-node.js'
import { OnDuplicateKeyNode } from './on-duplicate-key-node.js'
import { CreateViewNode } from './create-view-node.js'
import { DropViewNode } from './drop-view-node.js'
import { GeneratedNode } from './generated-node.js'
import { DefaultValueNode } from './default-value-node.js'
import { OnNode } from './on-node.js'
import { ValuesNode } from './values-node.js'
import { SelectModifierNode } from './select-modifier-node.js'
import { CreateTypeNode } from './create-type-node.js'
import { DropTypeNode } from './drop-type-node.js'
import { ExplainNode } from './explain-node.js'
import { SchemableIdentifierNode } from './schemable-identifier-node.js'
import { DefaultInsertValueNode } from './default-insert-value-node.js'
import { AggregateFunctionNode } from './aggregate-function-node.js'
import { OverNode } from './over-node.js'
import { PartitionByNode } from './partition-by-node.js'
import { PartitionByItemNode } from './partition-by-item-node.js'
import { SetOperationNode } from './set-operation-node.js'
import { BinaryOperationNode } from './binary-operation-node.js'
import { UnaryOperationNode } from './unary-operation-node.js'
import { UsingNode } from './using-node.js'
import { FunctionNode } from './function-node.js'
import { CaseNode } from './case-node.js'
import { WhenNode } from './when-node.js'
import { JSONReferenceNode } from './json-reference-node.js'
import { JSONPathNode } from './json-path-node.js'
import { JSONPathLegNode } from './json-path-leg-node.js'
import { JSONOperatorChainNode } from './json-operator-chain-node.js'
import { TupleNode } from './tuple-node.js'
import { MergeQueryNode } from './merge-query-node.js'
import { MatchedNode } from './matched-node.js'
import { AddIndexNode } from './add-index-node.js'
import { TopNode } from './top-node.js'

/**
 * Transforms an operation node tree into another one.
 *
 * Kysely queries are expressed internally as a tree of objects (operation nodes).
 * `OperationNodeTransformer` takes such a tree as its input and returns a
 * transformed deep copy of it. By default the `OperationNodeTransformer`
 * does nothing. You need to override one or more methods to make it do
 * something.
 *
 * There's a method for each node type. For example if you'd like to convert
 * each identifier (table name, column name, alias etc.) from camelCase to
 * snake_case, you'd do something like this:
 *
 * ```ts
 * class CamelCaseTransformer extends OperationNodeTransformer {
 *   transformIdentifier(node: IdentifierNode): IdentifierNode {
 *     node = super.transformIdentifier(node),
 *
 *     return {
 *       ...node,
 *       name: snakeCase(node.name),
 *     }
 *   }
 * }
 *
 * const transformer = new CamelCaseTransformer()
 * const tree = transformer.transformNode(tree)
 * ```
 */
export class OperationNodeTransformer {
  protected readonly nodeStack: OperationNode[] = []

  readonly #transformers: Record<OperationNodeKind, Function> = freeze({
    AliasNode: this.transformAlias.bind(this),
    ColumnNode: this.transformColumn.bind(this),
    IdentifierNode: this.transformIdentifier.bind(this),
    SchemableIdentifierNode: this.transformSchemableIdentifier.bind(this),
    RawNode: this.transformRaw.bind(this),
    ReferenceNode: this.transformReference.bind(this),
    SelectQueryNode: this.transformSelectQuery.bind(this),
    SelectionNode: this.transformSelection.bind(this),
    TableNode: this.transformTable.bind(this),
    FromNode: this.transformFrom.bind(this),
    SelectAllNode: this.transformSelectAll.bind(this),
    AndNode: this.transformAnd.bind(this),
    OrNode: this.transformOr.bind(this),
    ValueNode: this.transformValue.bind(this),
    ValueListNode: this.transformValueList.bind(this),
    PrimitiveValueListNode: this.transformPrimitiveValueList.bind(this),
    ParensNode: this.transformParens.bind(this),
    JoinNode: this.transformJoin.bind(this),
    OperatorNode: this.transformOperator.bind(this),
    WhereNode: this.transformWhere.bind(this),
    InsertQueryNode: this.transformInsertQuery.bind(this),
    DeleteQueryNode: this.transformDeleteQuery.bind(this),
    ReturningNode: this.transformReturning.bind(this),
    CreateTableNode: this.transformCreateTable.bind(this),
    AddColumnNode: this.transformAddColumn.bind(this),
    ColumnDefinitionNode: this.transformColumnDefinition.bind(this),
    DropTableNode: this.transformDropTable.bind(this),
    DataTypeNode: this.transformDataType.bind(this),
    OrderByNode: this.transformOrderBy.bind(this),
    OrderByItemNode: this.transformOrderByItem.bind(this),
    GroupByNode: this.transformGroupBy.bind(this),
    GroupByItemNode: this.transformGroupByItem.bind(this),
    UpdateQueryNode: this.transformUpdateQuery.bind(this),
    ColumnUpdateNode: this.transformColumnUpdate.bind(this),
    LimitNode: this.transformLimit.bind(this),
    OffsetNode: this.transformOffset.bind(this),
    OnConflictNode: this.transformOnConflict.bind(this),
    OnDuplicateKeyNode: this.transformOnDuplicateKey.bind(this),
    CreateIndexNode: this.transformCreateIndex.bind(this),
    DropIndexNode: this.transformDropIndex.bind(this),
    ListNode: this.transformList.bind(this),
    PrimaryKeyConstraintNode: this.transformPrimaryKeyConstraint.bind(this),
    UniqueConstraintNode: this.transformUniqueConstraint.bind(this),
    ReferencesNode: this.transformReferences.bind(this),
    CheckConstraintNode: this.transformCheckConstraint.bind(this),
    WithNode: this.transformWith.bind(this),
    CommonTableExpressionNode: this.transformCommonTableExpression.bind(this),
    CommonTableExpressionNameNode:
      this.transformCommonTableExpressionName.bind(this),
    HavingNode: this.transformHaving.bind(this),
    CreateSchemaNode: this.transformCreateSchema.bind(this),
    DropSchemaNode: this.transformDropSchema.bind(this),
    AlterTableNode: this.transformAlterTable.bind(this),
    DropColumnNode: this.transformDropColumn.bind(this),
    RenameColumnNode: this.transformRenameColumn.bind(this),
    AlterColumnNode: this.transformAlterColumn.bind(this),
    ModifyColumnNode: this.transformModifyColumn.bind(this),
    AddConstraintNode: this.transformAddConstraint.bind(this),
    DropConstraintNode: this.transformDropConstraint.bind(this),
    ForeignKeyConstraintNode: this.transformForeignKeyConstraint.bind(this),
    CreateViewNode: this.transformCreateView.bind(this),
    DropViewNode: this.transformDropView.bind(this),
    GeneratedNode: this.transformGenerated.bind(this),
    DefaultValueNode: this.transformDefaultValue.bind(this),
    OnNode: this.transformOn.bind(this),
    ValuesNode: this.transformValues.bind(this),
    SelectModifierNode: this.transformSelectModifier.bind(this),
    CreateTypeNode: this.transformCreateType.bind(this),
    DropTypeNode: this.transformDropType.bind(this),
    ExplainNode: this.transformExplain.bind(this),
    DefaultInsertValueNode: this.transformDefaultInsertValue.bind(this),
    AggregateFunctionNode: this.transformAggregateFunction.bind(this),
    OverNode: this.transformOver.bind(this),
    PartitionByNode: this.transformPartitionBy.bind(this),
    PartitionByItemNode: this.transformPartitionByItem.bind(this),
    SetOperationNode: this.transformSetOperation.bind(this),
    BinaryOperationNode: this.transformBinaryOperation.bind(this),
    UnaryOperationNode: this.transformUnaryOperation.bind(this),
    UsingNode: this.transformUsing.bind(this),
    FunctionNode: this.transformFunction.bind(this),
    CaseNode: this.transformCase.bind(this),
    WhenNode: this.transformWhen.bind(this),
    JSONReferenceNode: this.transformJSONReference.bind(this),
    JSONPathNode: this.transformJSONPath.bind(this),
    JSONPathLegNode: this.transformJSONPathLeg.bind(this),
    JSONOperatorChainNode: this.transformJSONOperatorChain.bind(this),
    TupleNode: this.transformTuple.bind(this),
    MergeQueryNode: this.transformMergeQuery.bind(this),
    MatchedNode: this.transformMatched.bind(this),
    AddIndexNode: this.transformAddIndex.bind(this),
    TopNode: this.transformTop.bind(this),
  })

  transformNode<T extends OperationNode | undefined>(node: T): T {
    if (!node) {
      return node
    }

    this.nodeStack.push(node)
    const out = this.transformNodeImpl(node)
    this.nodeStack.pop()

    return freeze(out) as T
  }

  protected transformNodeImpl<T extends OperationNode>(node: T): T {
    return this.#transformers[node.kind](node)
  }

  protected transformNodeList<
    T extends ReadonlyArray<OperationNode> | undefined
  >(list: T): T {
    if (!list) {
      return list
    }

    return freeze(list.map((node) => this.transformNode(node))) as T
  }

  protected transformSelectQuery(node: SelectQueryNode): SelectQueryNode {
    return requireAllProps<SelectQueryNode>({
      kind: 'SelectQueryNode',
      from: this.transformNode(node.from),
      selections: this.transformNodeList(node.selections),
      distinctOn: this.transformNodeList(node.distinctOn),
      joins: this.transformNodeList(node.joins),
      groupBy: this.transformNode(node.groupBy),
      orderBy: this.transformNode(node.orderBy),
      where: this.transformNode(node.where),
      frontModifiers: this.transformNodeList(node.frontModifiers),
      endModifiers: this.transformNodeList(node.endModifiers),
      limit: this.transformNode(node.limit),
      offset: this.transformNode(node.offset),
      with: this.transformNode(node.with),
      having: this.transformNode(node.having),
      explain: this.transformNode(node.explain),
      setOperations: this.transformNodeList(node.setOperations),
      top: this.transformNode(node.top),
    })
  }

  protected transformSelection(node: SelectionNode): SelectionNode {
    return requireAllProps<SelectionNode>({
      kind: 'SelectionNode',
      selection: this.transformNode(node.selection),
    })
  }

  protected transformColumn(node: ColumnNode): ColumnNode {
    return requireAllProps<ColumnNode>({
      kind: 'ColumnNode',
      column: this.transformNode(node.column),
    })
  }

  protected transformAlias(node: AliasNode): AliasNode {
    return requireAllProps<AliasNode>({
      kind: 'AliasNode',
      node: this.transformNode(node.node),
      alias: this.transformNode(node.alias),
    })
  }

  protected transformTable(node: TableNode): TableNode {
    return requireAllProps<TableNode>({
      kind: 'TableNode',
      table: this.transformNode(node.table),
    })
  }

  protected transformFrom(node: FromNode): FromNode {
    return requireAllProps<FromNode>({
      kind: 'FromNode',
      froms: this.transformNodeList(node.froms),
    })
  }

  protected transformReference(node: ReferenceNode): ReferenceNode {
    return requireAllProps<ReferenceNode>({
      kind: 'ReferenceNode',
      column: this.transformNode(node.column),
      table: this.transformNode(node.table),
    })
  }

  protected transformAnd(node: AndNode): AndNode {
    return requireAllProps<AndNode>({
      kind: 'AndNode',
      left: this.transformNode(node.left),
      right: this.transformNode(node.right),
    })
  }

  protected transformOr(node: OrNode): OrNode {
    return requireAllProps<OrNode>({
      kind: 'OrNode',
      left: this.transformNode(node.left),
      right: this.transformNode(node.right),
    })
  }

  protected transformValueList(node: ValueListNode): ValueListNode {
    return requireAllProps<ValueListNode>({
      kind: 'ValueListNode',
      values: this.transformNodeList(node.values),
    })
  }

  protected transformParens(node: ParensNode): ParensNode {
    return requireAllProps<ParensNode>({
      kind: 'ParensNode',
      node: this.transformNode(node.node),
    })
  }

  protected transformJoin(node: JoinNode): JoinNode {
    return requireAllProps<JoinNode>({
      kind: 'JoinNode',
      joinType: node.joinType,
      table: this.transformNode(node.table),
      on: this.transformNode(node.on),
    })
  }

  protected transformRaw(node: RawNode): RawNode {
    return requireAllProps<RawNode>({
      kind: 'RawNode',
      sqlFragments: freeze([...node.sqlFragments]),
      parameters: this.transformNodeList(node.parameters),
    })
  }

  protected transformWhere(node: WhereNode): WhereNode {
    return requireAllProps<WhereNode>({
      kind: 'WhereNode',
      where: this.transformNode(node.where),
    })
  }

  protected transformInsertQuery(node: InsertQueryNode): InsertQueryNode {
    return requireAllProps<InsertQueryNode>({
      kind: 'InsertQueryNode',
      into: this.transformNode(node.into),
      columns: this.transformNodeList(node.columns),
      values: this.transformNode(node.values),
      returning: this.transformNode(node.returning),
      onConflict: this.transformNode(node.onConflict),
      onDuplicateKey: this.transformNode(node.onDuplicateKey),
      with: this.transformNode(node.with),
      ignore: node.ignore,
      replace: node.replace,
      explain: this.transformNode(node.explain),
<<<<<<< HEAD
      top: this.transformNode(node.top),
=======
      defaultValues: node.defaultValues,
>>>>>>> 9deb62af
    })
  }

  protected transformValues(node: ValuesNode): ValuesNode {
    return requireAllProps<ValuesNode>({
      kind: 'ValuesNode',
      values: this.transformNodeList(node.values),
    })
  }

  protected transformDeleteQuery(node: DeleteQueryNode): DeleteQueryNode {
    return requireAllProps<DeleteQueryNode>({
      kind: 'DeleteQueryNode',
      from: this.transformNode(node.from),
      using: this.transformNode(node.using),
      joins: this.transformNodeList(node.joins),
      where: this.transformNode(node.where),
      returning: this.transformNode(node.returning),
      with: this.transformNode(node.with),
      orderBy: this.transformNode(node.orderBy),
      limit: this.transformNode(node.limit),
      explain: this.transformNode(node.explain),
      top: this.transformNode(node.top),
    })
  }

  protected transformReturning(node: ReturningNode): ReturningNode {
    return requireAllProps<ReturningNode>({
      kind: 'ReturningNode',
      selections: this.transformNodeList(node.selections),
    })
  }

  protected transformCreateTable(node: CreateTableNode): CreateTableNode {
    return requireAllProps<CreateTableNode>({
      kind: 'CreateTableNode',
      table: this.transformNode(node.table),
      columns: this.transformNodeList(node.columns),
      constraints: this.transformNodeList(node.constraints),
      temporary: node.temporary,
      ifNotExists: node.ifNotExists,
      onCommit: node.onCommit,
      frontModifiers: this.transformNodeList(node.frontModifiers),
      endModifiers: this.transformNodeList(node.endModifiers),
      selectQuery: this.transformNode(node.selectQuery),
    })
  }

  protected transformColumnDefinition(
    node: ColumnDefinitionNode
  ): ColumnDefinitionNode {
    return requireAllProps<ColumnDefinitionNode>({
      kind: 'ColumnDefinitionNode',
      column: this.transformNode(node.column),
      dataType: this.transformNode(node.dataType),
      references: this.transformNode(node.references),
      primaryKey: node.primaryKey,
      autoIncrement: node.autoIncrement,
      unique: node.unique,
      notNull: node.notNull,
      unsigned: node.unsigned,
      defaultTo: this.transformNode(node.defaultTo),
      check: this.transformNode(node.check),
      generated: this.transformNode(node.generated),
      frontModifiers: this.transformNodeList(node.frontModifiers),
      endModifiers: this.transformNodeList(node.endModifiers),
      nullsNotDistinct: node.nullsNotDistinct,
    })
  }

  protected transformAddColumn(node: AddColumnNode): AddColumnNode {
    return requireAllProps<AddColumnNode>({
      kind: 'AddColumnNode',
      column: this.transformNode(node.column),
    })
  }

  protected transformDropTable(node: DropTableNode): DropTableNode {
    return requireAllProps<DropTableNode>({
      kind: 'DropTableNode',
      table: this.transformNode(node.table),
      ifExists: node.ifExists,
      cascade: node.cascade,
    })
  }

  protected transformOrderBy(node: OrderByNode): OrderByNode {
    return requireAllProps<OrderByNode>({
      kind: 'OrderByNode',
      items: this.transformNodeList(node.items),
    })
  }

  protected transformOrderByItem(node: OrderByItemNode): OrderByItemNode {
    return requireAllProps<OrderByItemNode>({
      kind: 'OrderByItemNode',
      orderBy: this.transformNode(node.orderBy),
      direction: this.transformNode(node.direction),
    })
  }

  protected transformGroupBy(node: GroupByNode): GroupByNode {
    return requireAllProps<GroupByNode>({
      kind: 'GroupByNode',
      items: this.transformNodeList(node.items),
    })
  }

  protected transformGroupByItem(node: GroupByItemNode): GroupByItemNode {
    return requireAllProps<GroupByItemNode>({
      kind: 'GroupByItemNode',
      groupBy: this.transformNode(node.groupBy),
    })
  }

  protected transformUpdateQuery(node: UpdateQueryNode): UpdateQueryNode {
    return requireAllProps<UpdateQueryNode>({
      kind: 'UpdateQueryNode',
      table: this.transformNode(node.table),
      from: this.transformNode(node.from),
      joins: this.transformNodeList(node.joins),
      where: this.transformNode(node.where),
      updates: this.transformNodeList(node.updates),
      returning: this.transformNode(node.returning),
      with: this.transformNode(node.with),
      explain: this.transformNode(node.explain),
      top: this.transformNode(node.top),
    })
  }

  protected transformColumnUpdate(node: ColumnUpdateNode): ColumnUpdateNode {
    return requireAllProps<ColumnUpdateNode>({
      kind: 'ColumnUpdateNode',
      column: this.transformNode(node.column),
      value: this.transformNode(node.value),
    })
  }

  protected transformLimit(node: LimitNode): LimitNode {
    return requireAllProps<LimitNode>({
      kind: 'LimitNode',
      limit: this.transformNode(node.limit),
    })
  }

  protected transformOffset(node: OffsetNode): OffsetNode {
    return requireAllProps<OffsetNode>({
      kind: 'OffsetNode',
      offset: this.transformNode(node.offset),
    })
  }

  protected transformOnConflict(node: OnConflictNode): OnConflictNode {
    return requireAllProps<OnConflictNode>({
      kind: 'OnConflictNode',
      columns: this.transformNodeList(node.columns),
      constraint: this.transformNode(node.constraint),
      indexExpression: this.transformNode(node.indexExpression),
      indexWhere: this.transformNode(node.indexWhere),
      updates: this.transformNodeList(node.updates),
      updateWhere: this.transformNode(node.updateWhere),
      doNothing: node.doNothing,
    })
  }

  protected transformOnDuplicateKey(
    node: OnDuplicateKeyNode
  ): OnDuplicateKeyNode {
    return requireAllProps<OnDuplicateKeyNode>({
      kind: 'OnDuplicateKeyNode',
      updates: this.transformNodeList(node.updates),
    })
  }

  protected transformCreateIndex(node: CreateIndexNode): CreateIndexNode {
    return requireAllProps<CreateIndexNode>({
      kind: 'CreateIndexNode',
      name: this.transformNode(node.name),
      table: this.transformNode(node.table),
      columns: this.transformNodeList(node.columns),
      unique: node.unique,
      using: this.transformNode(node.using),
      ifNotExists: node.ifNotExists,
      where: this.transformNode(node.where),
      nullsNotDistinct: node.nullsNotDistinct,
    })
  }

  protected transformList(node: ListNode): ListNode {
    return requireAllProps<ListNode>({
      kind: 'ListNode',
      items: this.transformNodeList(node.items),
    })
  }

  protected transformDropIndex(node: DropIndexNode): DropIndexNode {
    return requireAllProps<DropIndexNode>({
      kind: 'DropIndexNode',
      name: this.transformNode(node.name),
      table: this.transformNode(node.table),
      ifExists: node.ifExists,
      cascade: node.cascade,
    })
  }

  protected transformPrimaryKeyConstraint(
    node: PrimaryKeyConstraintNode
  ): PrimaryKeyConstraintNode {
    return requireAllProps<PrimaryKeyConstraintNode>({
      kind: 'PrimaryKeyConstraintNode',
      columns: this.transformNodeList(node.columns),
      name: this.transformNode(node.name),
    })
  }

  protected transformUniqueConstraint(
    node: UniqueConstraintNode
  ): UniqueConstraintNode {
    return requireAllProps<UniqueConstraintNode>({
      kind: 'UniqueConstraintNode',
      columns: this.transformNodeList(node.columns),
      name: this.transformNode(node.name),
      nullsNotDistinct: node.nullsNotDistinct,
    })
  }

  protected transformForeignKeyConstraint(
    node: ForeignKeyConstraintNode
  ): ForeignKeyConstraintNode {
    return requireAllProps<ForeignKeyConstraintNode>({
      kind: 'ForeignKeyConstraintNode',
      columns: this.transformNodeList(node.columns),
      references: this.transformNode(node.references),
      name: this.transformNode(node.name),
      onDelete: node.onDelete,
      onUpdate: node.onUpdate,
    })
  }

  protected transformSetOperation(node: SetOperationNode): SetOperationNode {
    return requireAllProps<SetOperationNode>({
      kind: 'SetOperationNode',
      operator: node.operator,
      expression: this.transformNode(node.expression),
      all: node.all,
    })
  }

  protected transformReferences(node: ReferencesNode): ReferencesNode {
    return requireAllProps<ReferencesNode>({
      kind: 'ReferencesNode',
      table: this.transformNode(node.table),
      columns: this.transformNodeList(node.columns),
      onDelete: node.onDelete,
      onUpdate: node.onUpdate,
    })
  }

  protected transformCheckConstraint(
    node: CheckConstraintNode
  ): CheckConstraintNode {
    return requireAllProps<CheckConstraintNode>({
      kind: 'CheckConstraintNode',
      expression: this.transformNode(node.expression),
      name: this.transformNode(node.name),
    })
  }

  protected transformWith(node: WithNode): WithNode {
    return requireAllProps<WithNode>({
      kind: 'WithNode',
      expressions: this.transformNodeList(node.expressions),
      recursive: node.recursive,
    })
  }

  protected transformCommonTableExpression(
    node: CommonTableExpressionNode
  ): CommonTableExpressionNode {
    return requireAllProps<CommonTableExpressionNode>({
      kind: 'CommonTableExpressionNode',
      name: this.transformNode(node.name),
      materialized: node.materialized,
      expression: this.transformNode(node.expression),
    })
  }

  protected transformCommonTableExpressionName(
    node: CommonTableExpressionNameNode
  ): CommonTableExpressionNameNode {
    return requireAllProps<CommonTableExpressionNameNode>({
      kind: 'CommonTableExpressionNameNode',
      table: this.transformNode(node.table),
      columns: this.transformNodeList(node.columns),
    })
  }

  protected transformHaving(node: HavingNode): HavingNode {
    return requireAllProps<HavingNode>({
      kind: 'HavingNode',
      having: this.transformNode(node.having),
    })
  }

  protected transformCreateSchema(node: CreateSchemaNode): CreateSchemaNode {
    return requireAllProps<CreateSchemaNode>({
      kind: 'CreateSchemaNode',
      schema: this.transformNode(node.schema),
      ifNotExists: node.ifNotExists,
    })
  }

  protected transformDropSchema(node: DropSchemaNode): DropSchemaNode {
    return requireAllProps<DropSchemaNode>({
      kind: 'DropSchemaNode',
      schema: this.transformNode(node.schema),
      ifExists: node.ifExists,
      cascade: node.cascade,
    })
  }

  protected transformAlterTable(node: AlterTableNode): AlterTableNode {
    return requireAllProps<AlterTableNode>({
      kind: 'AlterTableNode',
      table: this.transformNode(node.table),
      renameTo: this.transformNode(node.renameTo),
      setSchema: this.transformNode(node.setSchema),
      columnAlterations: this.transformNodeList(node.columnAlterations),
      addConstraint: this.transformNode(node.addConstraint),
      dropConstraint: this.transformNode(node.dropConstraint),
      addIndex: this.transformNode(node.addIndex),
      dropIndex: this.transformNode(node.dropIndex),
    })
  }

  protected transformDropColumn(node: DropColumnNode): DropColumnNode {
    return requireAllProps<DropColumnNode>({
      kind: 'DropColumnNode',
      column: this.transformNode(node.column),
    })
  }

  protected transformRenameColumn(node: RenameColumnNode): RenameColumnNode {
    return requireAllProps<RenameColumnNode>({
      kind: 'RenameColumnNode',
      column: this.transformNode(node.column),
      renameTo: this.transformNode(node.renameTo),
    })
  }

  protected transformAlterColumn(node: AlterColumnNode): AlterColumnNode {
    return requireAllProps<AlterColumnNode>({
      kind: 'AlterColumnNode',
      column: this.transformNode(node.column),
      dataType: this.transformNode(node.dataType),
      dataTypeExpression: this.transformNode(node.dataTypeExpression),
      setDefault: this.transformNode(node.setDefault),
      dropDefault: node.dropDefault,
      setNotNull: node.setNotNull,
      dropNotNull: node.dropNotNull,
    })
  }

  protected transformModifyColumn(node: ModifyColumnNode): ModifyColumnNode {
    return requireAllProps<ModifyColumnNode>({
      kind: 'ModifyColumnNode',
      column: this.transformNode(node.column),
    })
  }

  protected transformAddConstraint(node: AddConstraintNode): AddConstraintNode {
    return requireAllProps<AddConstraintNode>({
      kind: 'AddConstraintNode',
      constraint: this.transformNode(node.constraint),
    })
  }

  protected transformDropConstraint(
    node: DropConstraintNode
  ): DropConstraintNode {
    return requireAllProps<DropConstraintNode>({
      kind: 'DropConstraintNode',
      constraintName: this.transformNode(node.constraintName),
      ifExists: node.ifExists,
      modifier: node.modifier,
    })
  }

  protected transformCreateView(node: CreateViewNode): CreateViewNode {
    return requireAllProps<CreateViewNode>({
      kind: 'CreateViewNode',
      name: this.transformNode(node.name),
      temporary: node.temporary,
      orReplace: node.orReplace,
      ifNotExists: node.ifNotExists,
      materialized: node.materialized,
      columns: this.transformNodeList(node.columns),
      as: this.transformNode(node.as),
    })
  }

  protected transformDropView(node: DropViewNode): DropViewNode {
    return requireAllProps<DropViewNode>({
      kind: 'DropViewNode',
      name: this.transformNode(node.name),
      ifExists: node.ifExists,
      materialized: node.materialized,
      cascade: node.cascade,
    })
  }

  protected transformGenerated(node: GeneratedNode): GeneratedNode {
    return requireAllProps<GeneratedNode>({
      kind: 'GeneratedNode',
      byDefault: node.byDefault,
      always: node.always,
      identity: node.identity,
      stored: node.stored,
      expression: this.transformNode(node.expression),
    })
  }

  protected transformDefaultValue(node: DefaultValueNode): DefaultValueNode {
    return requireAllProps<DefaultValueNode>({
      kind: 'DefaultValueNode',
      defaultValue: this.transformNode(node.defaultValue),
    })
  }

  protected transformOn(node: OnNode): OnNode {
    return requireAllProps<OnNode>({
      kind: 'OnNode',
      on: this.transformNode(node.on),
    })
  }

  protected transformSelectModifier(
    node: SelectModifierNode
  ): SelectModifierNode {
    return requireAllProps<SelectModifierNode>({
      kind: 'SelectModifierNode',
      modifier: node.modifier,
      rawModifier: this.transformNode(node.rawModifier),
      of: this.transformNodeList(node.of),
    })
  }

  protected transformCreateType(node: CreateTypeNode): CreateTypeNode {
    return requireAllProps<CreateTypeNode>({
      kind: 'CreateTypeNode',
      name: this.transformNode(node.name),
      enum: this.transformNode(node.enum),
    })
  }

  protected transformDropType(node: DropTypeNode): DropTypeNode {
    return requireAllProps<DropTypeNode>({
      kind: 'DropTypeNode',
      name: this.transformNode(node.name),
      ifExists: node.ifExists,
    })
  }

  protected transformExplain(node: ExplainNode): ExplainNode {
    return requireAllProps({
      kind: 'ExplainNode',
      format: node.format,
      options: this.transformNode(node.options),
    })
  }

  protected transformSchemableIdentifier(
    node: SchemableIdentifierNode
  ): SchemableIdentifierNode {
    return requireAllProps<SchemableIdentifierNode>({
      kind: 'SchemableIdentifierNode',
      schema: this.transformNode(node.schema),
      identifier: this.transformNode(node.identifier),
    })
  }

  protected transformAggregateFunction(
    node: AggregateFunctionNode
  ): AggregateFunctionNode {
    return requireAllProps({
      kind: 'AggregateFunctionNode',
      aggregated: this.transformNodeList(node.aggregated),
      distinct: node.distinct,
      filter: this.transformNode(node.filter),
      func: node.func,
      over: this.transformNode(node.over),
    })
  }

  protected transformOver(node: OverNode): OverNode {
    return requireAllProps({
      kind: 'OverNode',
      orderBy: this.transformNode(node.orderBy),
      partitionBy: this.transformNode(node.partitionBy),
    })
  }

  protected transformPartitionBy(node: PartitionByNode): PartitionByNode {
    return requireAllProps({
      kind: 'PartitionByNode',
      items: this.transformNodeList(node.items),
    })
  }

  protected transformPartitionByItem(
    node: PartitionByItemNode
  ): PartitionByItemNode {
    return requireAllProps({
      kind: 'PartitionByItemNode',
      partitionBy: this.transformNode(node.partitionBy),
    })
  }

  protected transformBinaryOperation(
    node: BinaryOperationNode
  ): BinaryOperationNode {
    return requireAllProps<BinaryOperationNode>({
      kind: 'BinaryOperationNode',
      leftOperand: this.transformNode(node.leftOperand),
      operator: this.transformNode(node.operator),
      rightOperand: this.transformNode(node.rightOperand),
    })
  }

  protected transformUnaryOperation(
    node: UnaryOperationNode
  ): UnaryOperationNode {
    return requireAllProps<UnaryOperationNode>({
      kind: 'UnaryOperationNode',
      operator: this.transformNode(node.operator),
      operand: this.transformNode(node.operand),
    })
  }

  protected transformUsing(node: UsingNode): UsingNode {
    return requireAllProps<UsingNode>({
      kind: 'UsingNode',
      tables: this.transformNodeList(node.tables),
    })
  }

  protected transformFunction(node: FunctionNode): FunctionNode {
    return requireAllProps<FunctionNode>({
      kind: 'FunctionNode',
      func: node.func,
      arguments: this.transformNodeList(node.arguments),
    })
  }

  protected transformCase(node: CaseNode): CaseNode {
    return requireAllProps<CaseNode>({
      kind: 'CaseNode',
      value: this.transformNode(node.value),
      when: this.transformNodeList(node.when),
      else: this.transformNode(node.else),
      isStatement: node.isStatement,
    })
  }

  protected transformWhen(node: WhenNode): WhenNode {
    return requireAllProps<WhenNode>({
      kind: 'WhenNode',
      condition: this.transformNode(node.condition),
      result: this.transformNode(node.result),
    })
  }

  protected transformJSONReference(node: JSONReferenceNode): JSONReferenceNode {
    return requireAllProps<JSONReferenceNode>({
      kind: 'JSONReferenceNode',
      reference: this.transformNode(node.reference),
      traversal: this.transformNode(node.traversal),
    })
  }

  protected transformJSONPath(node: JSONPathNode): JSONPathNode {
    return requireAllProps<JSONPathNode>({
      kind: 'JSONPathNode',
      inOperator: this.transformNode(node.inOperator),
      pathLegs: this.transformNodeList(node.pathLegs),
    })
  }

  protected transformJSONPathLeg(node: JSONPathLegNode): JSONPathLegNode {
    return requireAllProps<JSONPathLegNode>({
      kind: 'JSONPathLegNode',
      type: node.type,
      value: node.value,
    })
  }

  protected transformJSONOperatorChain(
    node: JSONOperatorChainNode
  ): JSONOperatorChainNode {
    return requireAllProps<JSONOperatorChainNode>({
      kind: 'JSONOperatorChainNode',
      operator: this.transformNode(node.operator),
      values: this.transformNodeList(node.values),
    })
  }

  protected transformTuple(node: TupleNode): TupleNode {
    return requireAllProps<TupleNode>({
      kind: 'TupleNode',
      values: this.transformNodeList(node.values),
    })
  }

  protected transformMergeQuery(node: MergeQueryNode): MergeQueryNode {
    return requireAllProps<MergeQueryNode>({
      kind: 'MergeQueryNode',
      into: this.transformNode(node.into),
      using: this.transformNode(node.using),
      whens: this.transformNodeList(node.whens),
      with: this.transformNode(node.with),
    })
  }

  protected transformMatched(node: MatchedNode): MatchedNode {
    return requireAllProps<MatchedNode>({
      kind: 'MatchedNode',
      not: node.not,
      bySource: node.bySource,
    })
  }

  protected transformAddIndex(node: AddIndexNode): AddIndexNode {
    return requireAllProps<AddIndexNode>({
      kind: 'AddIndexNode',
      name: this.transformNode(node.name),
      columns: this.transformNodeList(node.columns),
      unique: node.unique,
      using: this.transformNode(node.using),
      ifNotExists: node.ifNotExists,
    })
  }

  protected transformTop(node: TopNode): TopNode {
    return requireAllProps<TopNode>({
      kind: 'TopNode',
      expression: node.expression,
      modifiers: node.modifiers,
    })
  }

  protected transformDataType(node: DataTypeNode): DataTypeNode {
    // An Object.freezed leaf node. No need to clone.
    return node
  }

  protected transformSelectAll(node: SelectAllNode): SelectAllNode {
    // An Object.freezed leaf node. No need to clone.
    return node
  }

  protected transformIdentifier(node: IdentifierNode): IdentifierNode {
    // An Object.freezed leaf node. No need to clone.
    return node
  }

  protected transformValue(node: ValueNode): ValueNode {
    // An Object.freezed leaf node. No need to clone.
    return node
  }

  protected transformPrimitiveValueList(
    node: PrimitiveValueListNode
  ): PrimitiveValueListNode {
    // An Object.freezed leaf node. No need to clone.
    return node
  }

  protected transformOperator(node: OperatorNode): OperatorNode {
    // An Object.freezed leaf node. No need to clone.
    return node
  }

  protected transformDefaultInsertValue(
    node: DefaultInsertValueNode
  ): DefaultInsertValueNode {
    // An Object.freezed leaf node. No need to clone.
    return node
  }
}<|MERGE_RESOLUTION|>--- conflicted
+++ resolved
@@ -377,11 +377,8 @@
       ignore: node.ignore,
       replace: node.replace,
       explain: this.transformNode(node.explain),
-<<<<<<< HEAD
+      defaultValues: node.defaultValues,
       top: this.transformNode(node.top),
-=======
-      defaultValues: node.defaultValues,
->>>>>>> 9deb62af
     })
   }
 
