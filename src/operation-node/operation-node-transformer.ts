import { AliasNode } from './alias-node.js'
import { ColumnNode } from './column-node.js'
import { IdentifierNode } from './identifier-node.js'
import { OperationNode, OperationNodeKind } from './operation-node.js'
import { ReferenceNode } from './reference-node.js'
import { SelectAllNode } from './select-all-node.js'
import { SelectionNode } from './selection-node.js'
import { TableNode } from './table-node.js'
import { AndNode } from './and-node.js'
import { JoinNode } from './join-node.js'
import { OrNode } from './or-node.js'
import { ParensNode } from './parens-node.js'
import { PrimitiveValueListNode } from './primitive-value-list-node.js'
import { RawNode } from './raw-node.js'
import { SelectQueryNode } from './select-query-node.js'
import { ValueListNode } from './value-list-node.js'
import { ValueNode } from './value-node.js'
import { OperatorNode } from './operator-node.js'
import { FromNode } from './from-node.js'
import { WhereNode } from './where-node.js'
import { InsertQueryNode } from './insert-query-node.js'
import { DeleteQueryNode } from './delete-query-node.js'
import { ReturningNode } from './returning-node.js'
import { CreateTableNode } from './create-table-node.js'
import { AddColumnNode } from './add-column-node.js'
import { DropTableNode } from './drop-table-node.js'
import { DataTypeNode } from './data-type-node.js'
import { OrderByNode } from './order-by-node.js'
import { OrderByItemNode } from './order-by-item-node.js'
import { GroupByNode } from './group-by-node.js'
import { GroupByItemNode } from './group-by-item-node.js'
import { UpdateQueryNode } from './update-query-node.js'
import { ColumnUpdateNode } from './column-update-node.js'
import { LimitNode } from './limit-node.js'
import { OffsetNode } from './offset-node.js'
import { OnConflictNode } from './on-conflict-node.js'
import { CreateIndexNode } from './create-index-node.js'
import { ListNode } from './list-node.js'
import { DropIndexNode } from './drop-index-node.js'
import { PrimaryKeyConstraintNode } from './primary-constraint-node.js'
import { UniqueConstraintNode } from './unique-constraint-node.js'
import { ReferencesNode } from './references-node.js'
import { CheckConstraintNode } from './check-constraint-node.js'
import { WithNode } from './with-node.js'
import { CommonTableExpressionNode } from './common-table-expression-node.js'
import { CommonTableExpressionNameNode } from './common-table-expression-name-node.js'
import { HavingNode } from './having-node.js'
import { freeze } from '../util/object-utils.js'
import { requireAllProps } from '../util/require-all-props.js'
import { CreateSchemaNode } from './create-schema-node.js'
import { DropSchemaNode } from './drop-schema-node.js'
import { AlterTableNode } from './alter-table-node.js'
import { DropColumnNode } from './drop-column-node.js'
import { RenameColumnNode } from './rename-column-node.js'
import { AlterColumnNode } from './alter-column-node.js'
import { AddConstraintNode } from './add-constraint-node.js'
import { DropConstraintNode } from './drop-constraint-node.js'
import { ForeignKeyConstraintNode } from './foreign-key-constraint-node.js'
import { ColumnDefinitionNode } from './column-definition-node.js'
import { ModifyColumnNode } from './modify-column-node.js'
import { OnDuplicateKeyNode } from './on-duplicate-key-node.js'
import { CreateViewNode } from './create-view-node.js'
import { DropViewNode } from './drop-view-node.js'
import { GeneratedNode } from './generated-node.js'
import { DefaultValueNode } from './default-value-node.js'
import { OnNode } from './on-node.js'
import { ValuesNode } from './values-node.js'
import { SelectModifierNode } from './select-modifier-node.js'
import { CreateTypeNode } from './create-type-node.js'
import { DropTypeNode } from './drop-type-node.js'
import { ExplainNode } from './explain-node.js'
import { SchemableIdentifierNode } from './schemable-identifier-node.js'
import { DefaultInsertValueNode } from './default-insert-value-node.js'
import { AggregateFunctionNode } from './aggregate-function-node.js'
import { OverNode } from './over-node.js'
import { PartitionByNode } from './partition-by-node.js'
import { PartitionByItemNode } from './partition-by-item-node.js'
import { SetOperationNode } from './set-operation-node.js'
import { BinaryOperationNode } from './binary-operation-node.js'
import { UnaryOperationNode } from './unary-operation-node.js'
import { UsingNode } from './using-node.js'
import { FunctionNode } from './function-node.js'
import { CaseNode } from './case-node.js'
import { WhenNode } from './when-node.js'
import { JSONReferenceNode } from './json-reference-node.js'
import { JSONPathNode } from './json-path-node.js'
import { JSONPathLegNode } from './json-path-leg-node.js'
import { JSONOperatorChainNode } from './json-operator-chain-node.js'
import { TupleNode } from './tuple-node.js'
import { MergeQueryNode } from './merge-query-node.js'
import { MatchedNode } from './matched-node.js'
import { AddIndexNode } from './add-index-node.js'
<<<<<<< HEAD
import { FetchNode } from './fetch-node.js'
=======
import { CastNode } from './cast-node.js'
>>>>>>> b20a6ba8

/**
 * Transforms an operation node tree into another one.
 *
 * Kysely queries are expressed internally as a tree of objects (operation nodes).
 * `OperationNodeTransformer` takes such a tree as its input and returns a
 * transformed deep copy of it. By default the `OperationNodeTransformer`
 * does nothing. You need to override one or more methods to make it do
 * something.
 *
 * There's a method for each node type. For example if you'd like to convert
 * each identifier (table name, column name, alias etc.) from camelCase to
 * snake_case, you'd do something like this:
 *
 * ```ts
 * class CamelCaseTransformer extends OperationNodeTransformer {
 *   transformIdentifier(node: IdentifierNode): IdentifierNode {
 *     node = super.transformIdentifier(node),
 *
 *     return {
 *       ...node,
 *       name: snakeCase(node.name),
 *     }
 *   }
 * }
 *
 * const transformer = new CamelCaseTransformer()
 * const tree = transformer.transformNode(tree)
 * ```
 */
export class OperationNodeTransformer {
  protected readonly nodeStack: OperationNode[] = []

  readonly #transformers: Record<OperationNodeKind, Function> = freeze({
    AliasNode: this.transformAlias.bind(this),
    ColumnNode: this.transformColumn.bind(this),
    IdentifierNode: this.transformIdentifier.bind(this),
    SchemableIdentifierNode: this.transformSchemableIdentifier.bind(this),
    RawNode: this.transformRaw.bind(this),
    ReferenceNode: this.transformReference.bind(this),
    SelectQueryNode: this.transformSelectQuery.bind(this),
    SelectionNode: this.transformSelection.bind(this),
    TableNode: this.transformTable.bind(this),
    FromNode: this.transformFrom.bind(this),
    SelectAllNode: this.transformSelectAll.bind(this),
    AndNode: this.transformAnd.bind(this),
    OrNode: this.transformOr.bind(this),
    ValueNode: this.transformValue.bind(this),
    ValueListNode: this.transformValueList.bind(this),
    PrimitiveValueListNode: this.transformPrimitiveValueList.bind(this),
    ParensNode: this.transformParens.bind(this),
    JoinNode: this.transformJoin.bind(this),
    OperatorNode: this.transformOperator.bind(this),
    WhereNode: this.transformWhere.bind(this),
    InsertQueryNode: this.transformInsertQuery.bind(this),
    DeleteQueryNode: this.transformDeleteQuery.bind(this),
    ReturningNode: this.transformReturning.bind(this),
    CreateTableNode: this.transformCreateTable.bind(this),
    AddColumnNode: this.transformAddColumn.bind(this),
    ColumnDefinitionNode: this.transformColumnDefinition.bind(this),
    DropTableNode: this.transformDropTable.bind(this),
    DataTypeNode: this.transformDataType.bind(this),
    OrderByNode: this.transformOrderBy.bind(this),
    OrderByItemNode: this.transformOrderByItem.bind(this),
    GroupByNode: this.transformGroupBy.bind(this),
    GroupByItemNode: this.transformGroupByItem.bind(this),
    UpdateQueryNode: this.transformUpdateQuery.bind(this),
    ColumnUpdateNode: this.transformColumnUpdate.bind(this),
    LimitNode: this.transformLimit.bind(this),
    OffsetNode: this.transformOffset.bind(this),
    OnConflictNode: this.transformOnConflict.bind(this),
    OnDuplicateKeyNode: this.transformOnDuplicateKey.bind(this),
    CreateIndexNode: this.transformCreateIndex.bind(this),
    DropIndexNode: this.transformDropIndex.bind(this),
    ListNode: this.transformList.bind(this),
    PrimaryKeyConstraintNode: this.transformPrimaryKeyConstraint.bind(this),
    UniqueConstraintNode: this.transformUniqueConstraint.bind(this),
    ReferencesNode: this.transformReferences.bind(this),
    CheckConstraintNode: this.transformCheckConstraint.bind(this),
    WithNode: this.transformWith.bind(this),
    CommonTableExpressionNode: this.transformCommonTableExpression.bind(this),
    CommonTableExpressionNameNode:
      this.transformCommonTableExpressionName.bind(this),
    HavingNode: this.transformHaving.bind(this),
    CreateSchemaNode: this.transformCreateSchema.bind(this),
    DropSchemaNode: this.transformDropSchema.bind(this),
    AlterTableNode: this.transformAlterTable.bind(this),
    DropColumnNode: this.transformDropColumn.bind(this),
    RenameColumnNode: this.transformRenameColumn.bind(this),
    AlterColumnNode: this.transformAlterColumn.bind(this),
    ModifyColumnNode: this.transformModifyColumn.bind(this),
    AddConstraintNode: this.transformAddConstraint.bind(this),
    DropConstraintNode: this.transformDropConstraint.bind(this),
    ForeignKeyConstraintNode: this.transformForeignKeyConstraint.bind(this),
    CreateViewNode: this.transformCreateView.bind(this),
    DropViewNode: this.transformDropView.bind(this),
    GeneratedNode: this.transformGenerated.bind(this),
    DefaultValueNode: this.transformDefaultValue.bind(this),
    OnNode: this.transformOn.bind(this),
    ValuesNode: this.transformValues.bind(this),
    SelectModifierNode: this.transformSelectModifier.bind(this),
    CreateTypeNode: this.transformCreateType.bind(this),
    DropTypeNode: this.transformDropType.bind(this),
    ExplainNode: this.transformExplain.bind(this),
    DefaultInsertValueNode: this.transformDefaultInsertValue.bind(this),
    AggregateFunctionNode: this.transformAggregateFunction.bind(this),
    OverNode: this.transformOver.bind(this),
    PartitionByNode: this.transformPartitionBy.bind(this),
    PartitionByItemNode: this.transformPartitionByItem.bind(this),
    SetOperationNode: this.transformSetOperation.bind(this),
    BinaryOperationNode: this.transformBinaryOperation.bind(this),
    UnaryOperationNode: this.transformUnaryOperation.bind(this),
    UsingNode: this.transformUsing.bind(this),
    FunctionNode: this.transformFunction.bind(this),
    CaseNode: this.transformCase.bind(this),
    WhenNode: this.transformWhen.bind(this),
    JSONReferenceNode: this.transformJSONReference.bind(this),
    JSONPathNode: this.transformJSONPath.bind(this),
    JSONPathLegNode: this.transformJSONPathLeg.bind(this),
    JSONOperatorChainNode: this.transformJSONOperatorChain.bind(this),
    TupleNode: this.transformTuple.bind(this),
    MergeQueryNode: this.transformMergeQuery.bind(this),
    MatchedNode: this.transformMatched.bind(this),
    AddIndexNode: this.transformAddIndex.bind(this),
<<<<<<< HEAD
    FetchNode: this.transformFetch.bind(this),
=======
    CastNode: this.transformCast.bind(this),
>>>>>>> b20a6ba8
  })

  transformNode<T extends OperationNode | undefined>(node: T): T {
    if (!node) {
      return node
    }

    this.nodeStack.push(node)
    const out = this.transformNodeImpl(node)
    this.nodeStack.pop()

    return freeze(out) as T
  }

  protected transformNodeImpl<T extends OperationNode>(node: T): T {
    return this.#transformers[node.kind](node)
  }

  protected transformNodeList<
    T extends ReadonlyArray<OperationNode> | undefined,
  >(list: T): T {
    if (!list) {
      return list
    }

    return freeze(list.map((node) => this.transformNode(node))) as T
  }

  protected transformSelectQuery(node: SelectQueryNode): SelectQueryNode {
    return requireAllProps<SelectQueryNode>({
      kind: 'SelectQueryNode',
      from: this.transformNode(node.from),
      selections: this.transformNodeList(node.selections),
      distinctOn: this.transformNodeList(node.distinctOn),
      joins: this.transformNodeList(node.joins),
      groupBy: this.transformNode(node.groupBy),
      orderBy: this.transformNode(node.orderBy),
      where: this.transformNode(node.where),
      frontModifiers: this.transformNodeList(node.frontModifiers),
      endModifiers: this.transformNodeList(node.endModifiers),
      limit: this.transformNode(node.limit),
      offset: this.transformNode(node.offset),
      with: this.transformNode(node.with),
      having: this.transformNode(node.having),
      explain: this.transformNode(node.explain),
      setOperations: this.transformNodeList(node.setOperations),
      fetch: this.transformNode(node.fetch),
    })
  }

  protected transformSelection(node: SelectionNode): SelectionNode {
    return requireAllProps<SelectionNode>({
      kind: 'SelectionNode',
      selection: this.transformNode(node.selection),
    })
  }

  protected transformColumn(node: ColumnNode): ColumnNode {
    return requireAllProps<ColumnNode>({
      kind: 'ColumnNode',
      column: this.transformNode(node.column),
    })
  }

  protected transformAlias(node: AliasNode): AliasNode {
    return requireAllProps<AliasNode>({
      kind: 'AliasNode',
      node: this.transformNode(node.node),
      alias: this.transformNode(node.alias),
    })
  }

  protected transformTable(node: TableNode): TableNode {
    return requireAllProps<TableNode>({
      kind: 'TableNode',
      table: this.transformNode(node.table),
    })
  }

  protected transformFrom(node: FromNode): FromNode {
    return requireAllProps<FromNode>({
      kind: 'FromNode',
      froms: this.transformNodeList(node.froms),
    })
  }

  protected transformReference(node: ReferenceNode): ReferenceNode {
    return requireAllProps<ReferenceNode>({
      kind: 'ReferenceNode',
      column: this.transformNode(node.column),
      table: this.transformNode(node.table),
    })
  }

  protected transformAnd(node: AndNode): AndNode {
    return requireAllProps<AndNode>({
      kind: 'AndNode',
      left: this.transformNode(node.left),
      right: this.transformNode(node.right),
    })
  }

  protected transformOr(node: OrNode): OrNode {
    return requireAllProps<OrNode>({
      kind: 'OrNode',
      left: this.transformNode(node.left),
      right: this.transformNode(node.right),
    })
  }

  protected transformValueList(node: ValueListNode): ValueListNode {
    return requireAllProps<ValueListNode>({
      kind: 'ValueListNode',
      values: this.transformNodeList(node.values),
    })
  }

  protected transformParens(node: ParensNode): ParensNode {
    return requireAllProps<ParensNode>({
      kind: 'ParensNode',
      node: this.transformNode(node.node),
    })
  }

  protected transformJoin(node: JoinNode): JoinNode {
    return requireAllProps<JoinNode>({
      kind: 'JoinNode',
      joinType: node.joinType,
      table: this.transformNode(node.table),
      on: this.transformNode(node.on),
    })
  }

  protected transformRaw(node: RawNode): RawNode {
    return requireAllProps<RawNode>({
      kind: 'RawNode',
      sqlFragments: freeze([...node.sqlFragments]),
      parameters: this.transformNodeList(node.parameters),
    })
  }

  protected transformWhere(node: WhereNode): WhereNode {
    return requireAllProps<WhereNode>({
      kind: 'WhereNode',
      where: this.transformNode(node.where),
    })
  }

  protected transformInsertQuery(node: InsertQueryNode): InsertQueryNode {
    return requireAllProps<InsertQueryNode>({
      kind: 'InsertQueryNode',
      into: this.transformNode(node.into),
      columns: this.transformNodeList(node.columns),
      values: this.transformNode(node.values),
      returning: this.transformNode(node.returning),
      onConflict: this.transformNode(node.onConflict),
      onDuplicateKey: this.transformNode(node.onDuplicateKey),
      with: this.transformNode(node.with),
      ignore: node.ignore,
      replace: node.replace,
      explain: this.transformNode(node.explain),
      defaultValues: node.defaultValues,
    })
  }

  protected transformValues(node: ValuesNode): ValuesNode {
    return requireAllProps<ValuesNode>({
      kind: 'ValuesNode',
      values: this.transformNodeList(node.values),
    })
  }

  protected transformDeleteQuery(node: DeleteQueryNode): DeleteQueryNode {
    return requireAllProps<DeleteQueryNode>({
      kind: 'DeleteQueryNode',
      from: this.transformNode(node.from),
      using: this.transformNode(node.using),
      joins: this.transformNodeList(node.joins),
      where: this.transformNode(node.where),
      returning: this.transformNode(node.returning),
      with: this.transformNode(node.with),
      orderBy: this.transformNode(node.orderBy),
      limit: this.transformNode(node.limit),
      explain: this.transformNode(node.explain),
    })
  }

  protected transformReturning(node: ReturningNode): ReturningNode {
    return requireAllProps<ReturningNode>({
      kind: 'ReturningNode',
      selections: this.transformNodeList(node.selections),
    })
  }

  protected transformCreateTable(node: CreateTableNode): CreateTableNode {
    return requireAllProps<CreateTableNode>({
      kind: 'CreateTableNode',
      table: this.transformNode(node.table),
      columns: this.transformNodeList(node.columns),
      constraints: this.transformNodeList(node.constraints),
      temporary: node.temporary,
      ifNotExists: node.ifNotExists,
      onCommit: node.onCommit,
      frontModifiers: this.transformNodeList(node.frontModifiers),
      endModifiers: this.transformNodeList(node.endModifiers),
      selectQuery: this.transformNode(node.selectQuery),
    })
  }

  protected transformColumnDefinition(
    node: ColumnDefinitionNode,
  ): ColumnDefinitionNode {
    return requireAllProps<ColumnDefinitionNode>({
      kind: 'ColumnDefinitionNode',
      column: this.transformNode(node.column),
      dataType: this.transformNode(node.dataType),
      references: this.transformNode(node.references),
      primaryKey: node.primaryKey,
      autoIncrement: node.autoIncrement,
      unique: node.unique,
      notNull: node.notNull,
      unsigned: node.unsigned,
      defaultTo: this.transformNode(node.defaultTo),
      check: this.transformNode(node.check),
      generated: this.transformNode(node.generated),
      frontModifiers: this.transformNodeList(node.frontModifiers),
      endModifiers: this.transformNodeList(node.endModifiers),
      nullsNotDistinct: node.nullsNotDistinct,
      identity: node.identity,
    })
  }

  protected transformAddColumn(node: AddColumnNode): AddColumnNode {
    return requireAllProps<AddColumnNode>({
      kind: 'AddColumnNode',
      column: this.transformNode(node.column),
    })
  }

  protected transformDropTable(node: DropTableNode): DropTableNode {
    return requireAllProps<DropTableNode>({
      kind: 'DropTableNode',
      table: this.transformNode(node.table),
      ifExists: node.ifExists,
      cascade: node.cascade,
    })
  }

  protected transformOrderBy(node: OrderByNode): OrderByNode {
    return requireAllProps<OrderByNode>({
      kind: 'OrderByNode',
      items: this.transformNodeList(node.items),
    })
  }

  protected transformOrderByItem(node: OrderByItemNode): OrderByItemNode {
    return requireAllProps<OrderByItemNode>({
      kind: 'OrderByItemNode',
      orderBy: this.transformNode(node.orderBy),
      direction: this.transformNode(node.direction),
    })
  }

  protected transformGroupBy(node: GroupByNode): GroupByNode {
    return requireAllProps<GroupByNode>({
      kind: 'GroupByNode',
      items: this.transformNodeList(node.items),
    })
  }

  protected transformGroupByItem(node: GroupByItemNode): GroupByItemNode {
    return requireAllProps<GroupByItemNode>({
      kind: 'GroupByItemNode',
      groupBy: this.transformNode(node.groupBy),
    })
  }

  protected transformUpdateQuery(node: UpdateQueryNode): UpdateQueryNode {
    return requireAllProps<UpdateQueryNode>({
      kind: 'UpdateQueryNode',
      table: this.transformNode(node.table),
      from: this.transformNode(node.from),
      joins: this.transformNodeList(node.joins),
      where: this.transformNode(node.where),
      updates: this.transformNodeList(node.updates),
      returning: this.transformNode(node.returning),
      with: this.transformNode(node.with),
      explain: this.transformNode(node.explain),
    })
  }

  protected transformColumnUpdate(node: ColumnUpdateNode): ColumnUpdateNode {
    return requireAllProps<ColumnUpdateNode>({
      kind: 'ColumnUpdateNode',
      column: this.transformNode(node.column),
      value: this.transformNode(node.value),
    })
  }

  protected transformLimit(node: LimitNode): LimitNode {
    return requireAllProps<LimitNode>({
      kind: 'LimitNode',
      limit: this.transformNode(node.limit),
    })
  }

  protected transformOffset(node: OffsetNode): OffsetNode {
    return requireAllProps<OffsetNode>({
      kind: 'OffsetNode',
      offset: this.transformNode(node.offset),
    })
  }

  protected transformOnConflict(node: OnConflictNode): OnConflictNode {
    return requireAllProps<OnConflictNode>({
      kind: 'OnConflictNode',
      columns: this.transformNodeList(node.columns),
      constraint: this.transformNode(node.constraint),
      indexExpression: this.transformNode(node.indexExpression),
      indexWhere: this.transformNode(node.indexWhere),
      updates: this.transformNodeList(node.updates),
      updateWhere: this.transformNode(node.updateWhere),
      doNothing: node.doNothing,
    })
  }

  protected transformOnDuplicateKey(
    node: OnDuplicateKeyNode,
  ): OnDuplicateKeyNode {
    return requireAllProps<OnDuplicateKeyNode>({
      kind: 'OnDuplicateKeyNode',
      updates: this.transformNodeList(node.updates),
    })
  }

  protected transformCreateIndex(node: CreateIndexNode): CreateIndexNode {
    return requireAllProps<CreateIndexNode>({
      kind: 'CreateIndexNode',
      name: this.transformNode(node.name),
      table: this.transformNode(node.table),
      columns: this.transformNodeList(node.columns),
      unique: node.unique,
      using: this.transformNode(node.using),
      ifNotExists: node.ifNotExists,
      where: this.transformNode(node.where),
      nullsNotDistinct: node.nullsNotDistinct,
    })
  }

  protected transformList(node: ListNode): ListNode {
    return requireAllProps<ListNode>({
      kind: 'ListNode',
      items: this.transformNodeList(node.items),
    })
  }

  protected transformDropIndex(node: DropIndexNode): DropIndexNode {
    return requireAllProps<DropIndexNode>({
      kind: 'DropIndexNode',
      name: this.transformNode(node.name),
      table: this.transformNode(node.table),
      ifExists: node.ifExists,
      cascade: node.cascade,
    })
  }

  protected transformPrimaryKeyConstraint(
    node: PrimaryKeyConstraintNode,
  ): PrimaryKeyConstraintNode {
    return requireAllProps<PrimaryKeyConstraintNode>({
      kind: 'PrimaryKeyConstraintNode',
      columns: this.transformNodeList(node.columns),
      name: this.transformNode(node.name),
    })
  }

  protected transformUniqueConstraint(
    node: UniqueConstraintNode,
  ): UniqueConstraintNode {
    return requireAllProps<UniqueConstraintNode>({
      kind: 'UniqueConstraintNode',
      columns: this.transformNodeList(node.columns),
      name: this.transformNode(node.name),
      nullsNotDistinct: node.nullsNotDistinct,
    })
  }

  protected transformForeignKeyConstraint(
    node: ForeignKeyConstraintNode,
  ): ForeignKeyConstraintNode {
    return requireAllProps<ForeignKeyConstraintNode>({
      kind: 'ForeignKeyConstraintNode',
      columns: this.transformNodeList(node.columns),
      references: this.transformNode(node.references),
      name: this.transformNode(node.name),
      onDelete: node.onDelete,
      onUpdate: node.onUpdate,
    })
  }

  protected transformSetOperation(node: SetOperationNode): SetOperationNode {
    return requireAllProps<SetOperationNode>({
      kind: 'SetOperationNode',
      operator: node.operator,
      expression: this.transformNode(node.expression),
      all: node.all,
    })
  }

  protected transformReferences(node: ReferencesNode): ReferencesNode {
    return requireAllProps<ReferencesNode>({
      kind: 'ReferencesNode',
      table: this.transformNode(node.table),
      columns: this.transformNodeList(node.columns),
      onDelete: node.onDelete,
      onUpdate: node.onUpdate,
    })
  }

  protected transformCheckConstraint(
    node: CheckConstraintNode,
  ): CheckConstraintNode {
    return requireAllProps<CheckConstraintNode>({
      kind: 'CheckConstraintNode',
      expression: this.transformNode(node.expression),
      name: this.transformNode(node.name),
    })
  }

  protected transformWith(node: WithNode): WithNode {
    return requireAllProps<WithNode>({
      kind: 'WithNode',
      expressions: this.transformNodeList(node.expressions),
      recursive: node.recursive,
    })
  }

  protected transformCommonTableExpression(
    node: CommonTableExpressionNode,
  ): CommonTableExpressionNode {
    return requireAllProps<CommonTableExpressionNode>({
      kind: 'CommonTableExpressionNode',
      name: this.transformNode(node.name),
      materialized: node.materialized,
      expression: this.transformNode(node.expression),
    })
  }

  protected transformCommonTableExpressionName(
    node: CommonTableExpressionNameNode,
  ): CommonTableExpressionNameNode {
    return requireAllProps<CommonTableExpressionNameNode>({
      kind: 'CommonTableExpressionNameNode',
      table: this.transformNode(node.table),
      columns: this.transformNodeList(node.columns),
    })
  }

  protected transformHaving(node: HavingNode): HavingNode {
    return requireAllProps<HavingNode>({
      kind: 'HavingNode',
      having: this.transformNode(node.having),
    })
  }

  protected transformCreateSchema(node: CreateSchemaNode): CreateSchemaNode {
    return requireAllProps<CreateSchemaNode>({
      kind: 'CreateSchemaNode',
      schema: this.transformNode(node.schema),
      ifNotExists: node.ifNotExists,
    })
  }

  protected transformDropSchema(node: DropSchemaNode): DropSchemaNode {
    return requireAllProps<DropSchemaNode>({
      kind: 'DropSchemaNode',
      schema: this.transformNode(node.schema),
      ifExists: node.ifExists,
      cascade: node.cascade,
    })
  }

  protected transformAlterTable(node: AlterTableNode): AlterTableNode {
    return requireAllProps<AlterTableNode>({
      kind: 'AlterTableNode',
      table: this.transformNode(node.table),
      renameTo: this.transformNode(node.renameTo),
      setSchema: this.transformNode(node.setSchema),
      columnAlterations: this.transformNodeList(node.columnAlterations),
      addConstraint: this.transformNode(node.addConstraint),
      dropConstraint: this.transformNode(node.dropConstraint),
      addIndex: this.transformNode(node.addIndex),
      dropIndex: this.transformNode(node.dropIndex),
    })
  }

  protected transformDropColumn(node: DropColumnNode): DropColumnNode {
    return requireAllProps<DropColumnNode>({
      kind: 'DropColumnNode',
      column: this.transformNode(node.column),
    })
  }

  protected transformRenameColumn(node: RenameColumnNode): RenameColumnNode {
    return requireAllProps<RenameColumnNode>({
      kind: 'RenameColumnNode',
      column: this.transformNode(node.column),
      renameTo: this.transformNode(node.renameTo),
    })
  }

  protected transformAlterColumn(node: AlterColumnNode): AlterColumnNode {
    return requireAllProps<AlterColumnNode>({
      kind: 'AlterColumnNode',
      column: this.transformNode(node.column),
      dataType: this.transformNode(node.dataType),
      dataTypeExpression: this.transformNode(node.dataTypeExpression),
      setDefault: this.transformNode(node.setDefault),
      dropDefault: node.dropDefault,
      setNotNull: node.setNotNull,
      dropNotNull: node.dropNotNull,
    })
  }

  protected transformModifyColumn(node: ModifyColumnNode): ModifyColumnNode {
    return requireAllProps<ModifyColumnNode>({
      kind: 'ModifyColumnNode',
      column: this.transformNode(node.column),
    })
  }

  protected transformAddConstraint(node: AddConstraintNode): AddConstraintNode {
    return requireAllProps<AddConstraintNode>({
      kind: 'AddConstraintNode',
      constraint: this.transformNode(node.constraint),
    })
  }

  protected transformDropConstraint(
    node: DropConstraintNode,
  ): DropConstraintNode {
    return requireAllProps<DropConstraintNode>({
      kind: 'DropConstraintNode',
      constraintName: this.transformNode(node.constraintName),
      ifExists: node.ifExists,
      modifier: node.modifier,
    })
  }

  protected transformCreateView(node: CreateViewNode): CreateViewNode {
    return requireAllProps<CreateViewNode>({
      kind: 'CreateViewNode',
      name: this.transformNode(node.name),
      temporary: node.temporary,
      orReplace: node.orReplace,
      ifNotExists: node.ifNotExists,
      materialized: node.materialized,
      columns: this.transformNodeList(node.columns),
      as: this.transformNode(node.as),
    })
  }

  protected transformDropView(node: DropViewNode): DropViewNode {
    return requireAllProps<DropViewNode>({
      kind: 'DropViewNode',
      name: this.transformNode(node.name),
      ifExists: node.ifExists,
      materialized: node.materialized,
      cascade: node.cascade,
    })
  }

  protected transformGenerated(node: GeneratedNode): GeneratedNode {
    return requireAllProps<GeneratedNode>({
      kind: 'GeneratedNode',
      byDefault: node.byDefault,
      always: node.always,
      identity: node.identity,
      stored: node.stored,
      expression: this.transformNode(node.expression),
    })
  }

  protected transformDefaultValue(node: DefaultValueNode): DefaultValueNode {
    return requireAllProps<DefaultValueNode>({
      kind: 'DefaultValueNode',
      defaultValue: this.transformNode(node.defaultValue),
    })
  }

  protected transformOn(node: OnNode): OnNode {
    return requireAllProps<OnNode>({
      kind: 'OnNode',
      on: this.transformNode(node.on),
    })
  }

  protected transformSelectModifier(
    node: SelectModifierNode,
  ): SelectModifierNode {
    return requireAllProps<SelectModifierNode>({
      kind: 'SelectModifierNode',
      modifier: node.modifier,
      rawModifier: this.transformNode(node.rawModifier),
      of: this.transformNodeList(node.of),
    })
  }

  protected transformCreateType(node: CreateTypeNode): CreateTypeNode {
    return requireAllProps<CreateTypeNode>({
      kind: 'CreateTypeNode',
      name: this.transformNode(node.name),
      enum: this.transformNode(node.enum),
    })
  }

  protected transformDropType(node: DropTypeNode): DropTypeNode {
    return requireAllProps<DropTypeNode>({
      kind: 'DropTypeNode',
      name: this.transformNode(node.name),
      ifExists: node.ifExists,
    })
  }

  protected transformExplain(node: ExplainNode): ExplainNode {
    return requireAllProps({
      kind: 'ExplainNode',
      format: node.format,
      options: this.transformNode(node.options),
    })
  }

  protected transformSchemableIdentifier(
    node: SchemableIdentifierNode,
  ): SchemableIdentifierNode {
    return requireAllProps<SchemableIdentifierNode>({
      kind: 'SchemableIdentifierNode',
      schema: this.transformNode(node.schema),
      identifier: this.transformNode(node.identifier),
    })
  }

  protected transformAggregateFunction(
    node: AggregateFunctionNode,
  ): AggregateFunctionNode {
    return requireAllProps({
      kind: 'AggregateFunctionNode',
      aggregated: this.transformNodeList(node.aggregated),
      distinct: node.distinct,
      filter: this.transformNode(node.filter),
      func: node.func,
      over: this.transformNode(node.over),
    })
  }

  protected transformOver(node: OverNode): OverNode {
    return requireAllProps({
      kind: 'OverNode',
      orderBy: this.transformNode(node.orderBy),
      partitionBy: this.transformNode(node.partitionBy),
    })
  }

  protected transformPartitionBy(node: PartitionByNode): PartitionByNode {
    return requireAllProps({
      kind: 'PartitionByNode',
      items: this.transformNodeList(node.items),
    })
  }

  protected transformPartitionByItem(
    node: PartitionByItemNode,
  ): PartitionByItemNode {
    return requireAllProps({
      kind: 'PartitionByItemNode',
      partitionBy: this.transformNode(node.partitionBy),
    })
  }

  protected transformBinaryOperation(
    node: BinaryOperationNode,
  ): BinaryOperationNode {
    return requireAllProps<BinaryOperationNode>({
      kind: 'BinaryOperationNode',
      leftOperand: this.transformNode(node.leftOperand),
      operator: this.transformNode(node.operator),
      rightOperand: this.transformNode(node.rightOperand),
    })
  }

  protected transformUnaryOperation(
    node: UnaryOperationNode,
  ): UnaryOperationNode {
    return requireAllProps<UnaryOperationNode>({
      kind: 'UnaryOperationNode',
      operator: this.transformNode(node.operator),
      operand: this.transformNode(node.operand),
    })
  }

  protected transformUsing(node: UsingNode): UsingNode {
    return requireAllProps<UsingNode>({
      kind: 'UsingNode',
      tables: this.transformNodeList(node.tables),
    })
  }

  protected transformFunction(node: FunctionNode): FunctionNode {
    return requireAllProps<FunctionNode>({
      kind: 'FunctionNode',
      func: node.func,
      arguments: this.transformNodeList(node.arguments),
    })
  }

  protected transformCase(node: CaseNode): CaseNode {
    return requireAllProps<CaseNode>({
      kind: 'CaseNode',
      value: this.transformNode(node.value),
      when: this.transformNodeList(node.when),
      else: this.transformNode(node.else),
      isStatement: node.isStatement,
    })
  }

  protected transformWhen(node: WhenNode): WhenNode {
    return requireAllProps<WhenNode>({
      kind: 'WhenNode',
      condition: this.transformNode(node.condition),
      result: this.transformNode(node.result),
    })
  }

  protected transformJSONReference(node: JSONReferenceNode): JSONReferenceNode {
    return requireAllProps<JSONReferenceNode>({
      kind: 'JSONReferenceNode',
      reference: this.transformNode(node.reference),
      traversal: this.transformNode(node.traversal),
    })
  }

  protected transformJSONPath(node: JSONPathNode): JSONPathNode {
    return requireAllProps<JSONPathNode>({
      kind: 'JSONPathNode',
      inOperator: this.transformNode(node.inOperator),
      pathLegs: this.transformNodeList(node.pathLegs),
    })
  }

  protected transformJSONPathLeg(node: JSONPathLegNode): JSONPathLegNode {
    return requireAllProps<JSONPathLegNode>({
      kind: 'JSONPathLegNode',
      type: node.type,
      value: node.value,
    })
  }

  protected transformJSONOperatorChain(
    node: JSONOperatorChainNode,
  ): JSONOperatorChainNode {
    return requireAllProps<JSONOperatorChainNode>({
      kind: 'JSONOperatorChainNode',
      operator: this.transformNode(node.operator),
      values: this.transformNodeList(node.values),
    })
  }

  protected transformTuple(node: TupleNode): TupleNode {
    return requireAllProps<TupleNode>({
      kind: 'TupleNode',
      values: this.transformNodeList(node.values),
    })
  }

  protected transformMergeQuery(node: MergeQueryNode): MergeQueryNode {
    return requireAllProps<MergeQueryNode>({
      kind: 'MergeQueryNode',
      into: this.transformNode(node.into),
      using: this.transformNode(node.using),
      whens: this.transformNodeList(node.whens),
      with: this.transformNode(node.with),
    })
  }

  protected transformMatched(node: MatchedNode): MatchedNode {
    return requireAllProps<MatchedNode>({
      kind: 'MatchedNode',
      not: node.not,
      bySource: node.bySource,
    })
  }

  protected transformAddIndex(node: AddIndexNode): AddIndexNode {
    return requireAllProps<AddIndexNode>({
      kind: 'AddIndexNode',
      name: this.transformNode(node.name),
      columns: this.transformNodeList(node.columns),
      unique: node.unique,
      using: this.transformNode(node.using),
      ifNotExists: node.ifNotExists,
    })
  }

<<<<<<< HEAD
  protected transformFetch(node: FetchNode): FetchNode {
    return requireAllProps<FetchNode>({
      kind: 'FetchNode',
      rowCount: this.transformNode(node.rowCount),
      modifier: node.modifier,
=======
  protected transformCast(node: CastNode): CastNode {
    return requireAllProps<CastNode>({
      kind: 'CastNode',
      expression: this.transformNode(node.expression),
      dataType: this.transformNode(node.dataType),
>>>>>>> b20a6ba8
    })
  }

  protected transformDataType(node: DataTypeNode): DataTypeNode {
    // An Object.freezed leaf node. No need to clone.
    return node
  }

  protected transformSelectAll(node: SelectAllNode): SelectAllNode {
    // An Object.freezed leaf node. No need to clone.
    return node
  }

  protected transformIdentifier(node: IdentifierNode): IdentifierNode {
    // An Object.freezed leaf node. No need to clone.
    return node
  }

  protected transformValue(node: ValueNode): ValueNode {
    // An Object.freezed leaf node. No need to clone.
    return node
  }

  protected transformPrimitiveValueList(
    node: PrimitiveValueListNode,
  ): PrimitiveValueListNode {
    // An Object.freezed leaf node. No need to clone.
    return node
  }

  protected transformOperator(node: OperatorNode): OperatorNode {
    // An Object.freezed leaf node. No need to clone.
    return node
  }

  protected transformDefaultInsertValue(
    node: DefaultInsertValueNode,
  ): DefaultInsertValueNode {
    // An Object.freezed leaf node. No need to clone.
    return node
  }
}<|MERGE_RESOLUTION|>--- conflicted
+++ resolved
@@ -90,11 +90,8 @@
 import { MergeQueryNode } from './merge-query-node.js'
 import { MatchedNode } from './matched-node.js'
 import { AddIndexNode } from './add-index-node.js'
-<<<<<<< HEAD
+import { CastNode } from './cast-node.js'
 import { FetchNode } from './fetch-node.js'
-=======
-import { CastNode } from './cast-node.js'
->>>>>>> b20a6ba8
 
 /**
  * Transforms an operation node tree into another one.
@@ -219,11 +216,8 @@
     MergeQueryNode: this.transformMergeQuery.bind(this),
     MatchedNode: this.transformMatched.bind(this),
     AddIndexNode: this.transformAddIndex.bind(this),
-<<<<<<< HEAD
+    CastNode: this.transformCast.bind(this),
     FetchNode: this.transformFetch.bind(this),
-=======
-    CastNode: this.transformCast.bind(this),
->>>>>>> b20a6ba8
   })
 
   transformNode<T extends OperationNode | undefined>(node: T): T {
@@ -1027,19 +1021,19 @@
     })
   }
 
-<<<<<<< HEAD
+  protected transformCast(node: CastNode): CastNode {
+    return requireAllProps<CastNode>({
+      kind: 'CastNode',
+      expression: this.transformNode(node.expression),
+      dataType: this.transformNode(node.dataType),
+    })
+  }
+
   protected transformFetch(node: FetchNode): FetchNode {
     return requireAllProps<FetchNode>({
       kind: 'FetchNode',
       rowCount: this.transformNode(node.rowCount),
       modifier: node.modifier,
-=======
-  protected transformCast(node: CastNode): CastNode {
-    return requireAllProps<CastNode>({
-      kind: 'CastNode',
-      expression: this.transformNode(node.expression),
-      dataType: this.transformNode(node.dataType),
->>>>>>> b20a6ba8
     })
   }
 
