import { freeze } from '../util/object-utils.js'
import { ColumnNode } from './column-node.js'
import { ExplainNode } from './explain-node.js'
import { OnConflictNode } from './on-conflict-node.js'
import { OnDuplicateKeyNode } from './on-duplicate-key-node.js'
import { OperationNode } from './operation-node.js'
import { ReturningNode } from './returning-node.js'
import { TableNode } from './table-node.js'
import { TopNode } from './top-node.js'
import { WithNode } from './with-node.js'

export type InsertQueryNodeProps = Omit<InsertQueryNode, 'kind' | 'into'>

export interface InsertQueryNode extends OperationNode {
  readonly kind: 'InsertQueryNode'
  readonly into?: TableNode
  readonly columns?: ReadonlyArray<ColumnNode>
  readonly values?: OperationNode
  readonly returning?: ReturningNode
  readonly onConflict?: OnConflictNode
  readonly onDuplicateKey?: OnDuplicateKeyNode
  readonly with?: WithNode
  readonly ignore?: boolean
  readonly replace?: boolean
  readonly explain?: ExplainNode
<<<<<<< HEAD
  readonly top?: TopNode
=======
  readonly defaultValues?: boolean
>>>>>>> 9deb62af
}

/**
 * @internal
 */
export const InsertQueryNode = freeze({
  is(node: OperationNode): node is InsertQueryNode {
    return node.kind === 'InsertQueryNode'
  },

  create(
    into: TableNode,
    withNode?: WithNode,
    replace?: boolean
  ): InsertQueryNode {
    return freeze({
      kind: 'InsertQueryNode',
      into,
      ...(withNode && { with: withNode }),
      replace,
    })
  },

  createWithoutInto(): InsertQueryNode {
    return freeze({
      kind: 'InsertQueryNode',
    })
  },

  cloneWith(
    insertQuery: InsertQueryNode,
    props: InsertQueryNodeProps
  ): InsertQueryNode {
    return freeze({
      ...insertQuery,
      ...props,
    })
  },
})<|MERGE_RESOLUTION|>--- conflicted
+++ resolved
@@ -23,11 +23,8 @@
   readonly ignore?: boolean
   readonly replace?: boolean
   readonly explain?: ExplainNode
-<<<<<<< HEAD
+  readonly defaultValues?: boolean
   readonly top?: TopNode
-=======
-  readonly defaultValues?: boolean
->>>>>>> 9deb62af
 }
 
 /**
