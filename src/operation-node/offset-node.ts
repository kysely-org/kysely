--- conflicted
+++ resolved
@@ -14,11 +14,7 @@
     return node.kind === 'OffsetNode'
   },
 
-<<<<<<< HEAD
   create(offset: number | bigint): OffsetNode {
-=======
-  create(offset: OperationNode): OffsetNode {
->>>>>>> 9deb62af
     return freeze({
       kind: 'OffsetNode',
       offset,
