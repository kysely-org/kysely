--- conflicted
+++ resolved
@@ -10,11 +10,8 @@
 import { FromNode } from './from-node.js'
 import { ExplainNode } from './explain-node.js'
 import { LimitNode } from './limit-node.js'
-<<<<<<< HEAD
+import { TopNode } from './top-node.js'
 import { OutputNode } from './output-node.js'
-=======
-import { TopNode } from './top-node.js'
->>>>>>> d1c1322b
 
 export type UpdateValuesNode = ValueListNode | PrimitiveValueListNode
 
@@ -29,11 +26,8 @@
   readonly with?: WithNode
   readonly explain?: ExplainNode
   readonly limit?: LimitNode
-<<<<<<< HEAD
+  readonly top?: TopNode
   readonly output?: OutputNode
-=======
-  readonly top?: TopNode
->>>>>>> d1c1322b
 }
 
 /**
