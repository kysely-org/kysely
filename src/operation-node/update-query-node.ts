--- conflicted
+++ resolved
@@ -9,11 +9,8 @@
 import { WithNode } from './with-node.js'
 import { FromNode } from './from-node.js'
 import { ExplainNode } from './explain-node.js'
-<<<<<<< HEAD
+import { LimitNode } from './limit-node.js'
 import { OutputNode } from './output-node.js'
-=======
-import { LimitNode } from './limit-node.js'
->>>>>>> eb4eb56e
 
 export type UpdateValuesNode = ValueListNode | PrimitiveValueListNode
 
@@ -27,11 +24,8 @@
   readonly returning?: ReturningNode
   readonly with?: WithNode
   readonly explain?: ExplainNode
-<<<<<<< HEAD
+  readonly limit?: LimitNode
   readonly output?: OutputNode
-=======
-  readonly limit?: LimitNode
->>>>>>> eb4eb56e
 }
 
 /**
