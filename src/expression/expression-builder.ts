--- conflicted
+++ resolved
@@ -50,16 +50,13 @@
 } from '../parser/value-parser.js'
 import { NOOP_QUERY_EXECUTOR } from '../query-executor/noop-query-executor.js'
 import { ValueNode } from '../operation-node/value-node.js'
-<<<<<<< HEAD
+import { CaseBuilder } from '../query-builder/case-builder.js'
+import { CaseNode } from '../operation-node/case-node.js'
+import { isUndefined } from '../util/object-utils.js'
 import {
   JSONPathExpression,
   parseJSONTraversalOperation,
 } from '../parser/json-parser.js'
-=======
-import { CaseBuilder } from '../query-builder/case-builder.js'
-import { CaseNode } from '../operation-node/case-node.js'
-import { isUndefined } from '../util/object-utils.js'
->>>>>>> 96dcde45
 
 export interface ExpressionBuilder<DB, TB extends keyof DB> {
   /**
