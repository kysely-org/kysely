--- conflicted
+++ resolved
@@ -75,14 +75,11 @@
 import { ExpressionOrFactory } from '../parser/expression-parser.js'
 import { ExpressionWrapper } from '../expression/expression-wrapper.js'
 import { SelectQueryBuilderExpression } from './select-query-builder-expression.js'
-<<<<<<< HEAD
-import { TopModifier, TopNode } from '../operation-node/top-node.js'
-=======
 import {
   ValueExpression,
   parseValueExpression,
 } from '../parser/value-parser.js'
->>>>>>> 9deb62af
+import { TopModifier, TopNode } from '../operation-node/top-node.js'
 
 export interface SelectQueryBuilder<DB, TB extends keyof DB, O>
   extends WhereInterface<DB, TB>,
