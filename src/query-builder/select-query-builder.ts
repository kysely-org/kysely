--- conflicted
+++ resolved
@@ -79,13 +79,10 @@
   ValueExpression,
   parseValueExpression,
 } from '../parser/value-parser.js'
-<<<<<<< HEAD
+import { FetchModifier } from '../operation-node/fetch-node.js'
+import { parseFetch } from '../parser/fetch-parser.js'
 import { TopModifier } from '../operation-node/top-node.js'
 import { parseTop } from '../parser/top-parser.js'
-=======
-import { FetchModifier } from '../operation-node/fetch-node.js'
-import { parseFetch } from '../parser/fetch-parser.js'
->>>>>>> eb4eb56e
 
 export interface SelectQueryBuilder<DB, TB extends keyof DB, O>
   extends WhereInterface<DB, TB>,
@@ -1083,7 +1080,6 @@
    *   .select('first_name')
    *   .limit(10)
    *   .offset(10)
-<<<<<<< HEAD
    *   .execute()
    * ```
    *
@@ -1091,8 +1087,6 @@
    *
    * ```sql
    * select "first_name" from "person" limit $1 offset $2
-=======
->>>>>>> eb4eb56e
    * ```
    */
   offset(
@@ -2102,7 +2096,19 @@
     })
   }
 
-<<<<<<< HEAD
+  fetch(
+    rowCount: number | bigint,
+    modifier: FetchModifier = 'only',
+  ): SelectQueryBuilder<DB, TB, O> {
+    return new SelectQueryBuilderImpl({
+      ...this.#props,
+      queryNode: SelectQueryNode.cloneWithFetch(
+        this.#props.queryNode,
+        parseFetch(rowCount, modifier),
+      ),
+    })
+  }
+  
   top(
     expression: number | bigint,
     modifiers?: TopModifier,
@@ -2112,17 +2118,6 @@
       queryNode: QueryNode.cloneWithTop(
         this.#props.queryNode,
         parseTop(expression, modifiers),
-=======
-  fetch(
-    rowCount: number | bigint,
-    modifier: FetchModifier = 'only',
-  ): SelectQueryBuilder<DB, TB, O> {
-    return new SelectQueryBuilderImpl({
-      ...this.#props,
-      queryNode: SelectQueryNode.cloneWithFetch(
-        this.#props.queryNode,
-        parseFetch(rowCount, modifier),
->>>>>>> eb4eb56e
       ),
     })
   }
