--- conflicted
+++ resolved
@@ -70,11 +70,8 @@
 } from '../parser/unary-operation-parser.js'
 import { KyselyTypeError } from '../util/type-error.js'
 import { Selectable } from '../util/column-type.js'
-<<<<<<< HEAD
 import { Streamable } from '../util/streamable.js'
-=======
 import { ExpressionBuilder } from './expression-builder.js'
->>>>>>> 3209ec06
 
 export class SelectQueryBuilder<DB, TB extends keyof DB, O>
   implements
