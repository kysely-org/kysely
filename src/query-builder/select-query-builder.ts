import { AliasNode } from '../operation-node/alias-node.js'
import { CompiledQuery } from '../query-compiler/compiled-query.js'
import { SelectModifierNode } from '../operation-node/select-modifier-node.js'
import {
  JoinCallbackExpression,
  JoinReferenceExpression,
  parseJoin,
} from '../parser/join-parser.js'
import { TableExpression, parseTable } from '../parser/table-parser.js'
import {
  parseSelectArg,
  parseSelectAll,
  SelectExpression,
  Selection,
  SelectArg,
  AllSelection,
  SelectCallback,
  CallbackSelection,
} from '../parser/select-parser.js'
import {
  parseReferenceExpressionOrList,
  ReferenceExpression,
  ReferenceExpressionOrList,
} from '../parser/reference-parser.js'
import { SelectQueryNode } from '../operation-node/select-query-node.js'
import { QueryNode } from '../operation-node/query-node.js'
import {
  DrainOuterGeneric,
  NarrowPartial,
  Nullable,
  ShallowRecord,
  Simplify,
  SimplifySingleResult,
  SqlBool,
} from '../util/type-utils.js'
import {
  OrderByDirectionExpression,
  OrderByExpression,
  DirectedOrderByStringReference,
  UndirectedOrderByExpression,
  parseOrderBy,
} from '../parser/order-by-parser.js'
import { preventAwait } from '../util/prevent-await.js'
import { LimitNode } from '../operation-node/limit-node.js'
import { OffsetNode } from '../operation-node/offset-node.js'
import { Compilable } from '../util/compilable.js'
import { QueryExecutor } from '../query-executor/query-executor.js'
import { QueryId } from '../util/query-id.js'
import { asArray, freeze } from '../util/object-utils.js'
import { GroupByArg, parseGroupBy } from '../parser/group-by-parser.js'
import { KyselyPlugin } from '../plugin/kysely-plugin.js'
import { WhereInterface } from './where-interface.js'
import {
  isNoResultErrorConstructor,
  NoResultError,
  NoResultErrorConstructor,
} from './no-result-error.js'
import { HavingInterface } from './having-interface.js'
import { IdentifierNode } from '../operation-node/identifier-node.js'
import { Explainable, ExplainFormat } from '../util/explainable.js'
import {
  SetOperandExpression,
  parseSetOperations,
} from '../parser/set-operation-parser.js'
import { AliasedExpression, Expression } from '../expression/expression.js'
import {
  ComparisonOperatorExpression,
  OperandValueExpressionOrList,
  parseValueBinaryOperationOrExpression,
  parseReferentialBinaryOperation,
} from '../parser/binary-operation-parser.js'
import { KyselyTypeError } from '../util/type-error.js'
import { Selectable } from '../util/column-type.js'
import { Streamable } from '../util/streamable.js'
import { ExpressionOrFactory } from '../parser/expression-parser.js'
import { ExpressionWrapper } from '../expression/expression-wrapper.js'
import { SelectQueryBuilderExpression } from './select-query-builder-expression.js'
import {
  ValueExpression,
  parseValueExpression,
} from '../parser/value-parser.js'
import { FetchModifier, FetchNode } from '../operation-node/fetch-node.js'

export interface SelectQueryBuilder<DB, TB extends keyof DB, O>
  extends WhereInterface<DB, TB>,
    HavingInterface<DB, TB>,
    SelectQueryBuilderExpression<O>,
    Compilable<O>,
    Explainable,
    Streamable<O> {
  where<
    RE extends ReferenceExpression<DB, TB>,
    VE extends OperandValueExpressionOrList<DB, TB, RE>,
  >(
    lhs: RE,
    op: ComparisonOperatorExpression,
    rhs: VE,
  ): SelectQueryBuilder<DB, TB, O>

  where<E extends ExpressionOrFactory<DB, TB, SqlBool>>(
    expression: E,
  ): SelectQueryBuilder<DB, TB, O>

  whereRef<
    LRE extends ReferenceExpression<DB, TB>,
    RRE extends ReferenceExpression<DB, TB>,
  >(
    lhs: LRE,
    op: ComparisonOperatorExpression,
    rhs: RRE,
  ): SelectQueryBuilder<DB, TB, O>

  having<
    RE extends ReferenceExpression<DB, TB>,
    VE extends OperandValueExpressionOrList<DB, TB, RE>,
  >(
    lhs: RE,
    op: ComparisonOperatorExpression,
    rhs: VE,
  ): SelectQueryBuilder<DB, TB, O>

  having<E extends ExpressionOrFactory<DB, TB, SqlBool>>(
    expression: E,
  ): SelectQueryBuilder<DB, TB, O>

  havingRef<
    LRE extends ReferenceExpression<DB, TB>,
    RRE extends ReferenceExpression<DB, TB>,
  >(
    lhs: LRE,
    op: ComparisonOperatorExpression,
    rhs: RRE,
  ): SelectQueryBuilder<DB, TB, O>

  /**
   * Adds a select statement to the query.
   *
   * When a column (or any expression) is selected, Kysely adds its type to the return
   * type of the query. Kysely is smart enough to parse the selection names and types
   * from aliased columns, subqueries, raw expressions etc.
   *
   * Kysely only allows you to select columns and expressions that exist and would
   * produce valid SQL. However, Kysely is not perfect and there may be cases where
   * the type inference doesn't work and you need to override it. You can always
   * use the {@link Kysely.dynamic | dynamic} module and the {@link sql} tag
   * to override the types.
   *
   * Select calls are additive. Calling `select('id').select('first_name')` is the
   * same as calling `select(['id', 'first_name'])`.
   *
   * To select all columns of the query or specific tables see the
   * {@link selectAll} method.
   *
   * See the {@link $if} method if you are looking for a way to add selections
   * based on a runtime condition.
   *
   * ### Examples
   *
   * <!-- siteExample("select", "A single column", 10) -->
   *
   * Select a single column:
   *
   * ```ts
   * const persons = await db
   *   .selectFrom('person')
   *   .select('id')
   *   .where('first_name', '=', 'Arnold')
   *   .execute()
   * ```
   *
   * The generated SQL (PostgreSQL):
   *
   * ```sql
   * select "id" from "person" where "first_name" = $1
   * ```
   *
   * <!-- siteExample("select", "Column with a table", 20) -->
   *
   * Select a single column and specify a table:
   *
   * ```ts
   * const persons = await db
   *   .selectFrom(['person', 'pet'])
   *   .select('person.id')
   *   .execute()
   * ```
   *
   * The generated SQL (PostgreSQL):
   *
   * ```sql
   * select "person"."id" from "person", "pet"
   * ```
   *
   * <!-- siteExample("select", "Multiple columns", 30) -->
   *
   * Select multiple columns:
   *
   * ```ts
   * const persons = await db
   *   .selectFrom('person')
   *   .select(['person.id', 'first_name'])
   *   .execute()
   * ```
   *
   * The generated SQL (PostgreSQL):
   *
   * ```sql
   * select "person"."id", "first_name" from "person"
   * ```
   *
   * <!-- siteExample("select", "Aliases", 40) -->
   *
   * You can give an alias for selections and tables by appending `as the_alias` to the name:
   *
   * ```ts
   * const persons = await db
   *   .selectFrom('person as p')
   *   .select([
   *     'first_name as fn',
   *     'p.last_name as ln'
   *   ])
   *   .execute()
   * ```
   *
   * The generated SQL (PostgreSQL):
   *
   * ```sql
   * select
   *   "first_name" as "fn",
   *   "p"."last_name" as "ln"
   * from "person" as "p"
   * ```
   *
   * <!-- siteExample("select", "Complex selections", 50) -->
   *
   * You can select arbitrary expression including subqueries and raw sql snippets.
   * When you do that, you need to give a name for the selections using the `as` method:
   *
   * ```ts
   * import { sql } from 'kysely'
   *
   * const persons = await db.selectFrom('person')
   *   .select(({ eb, selectFrom, or }) => [
   *     // Select a correlated subquery
   *     selectFrom('pet')
   *       .whereRef('person.id', '=', 'pet.owner_id')
   *       .select('pet.name')
   *       .orderBy('pet.name')
   *       .limit(1)
   *       .as('first_pet_name'),
   *
   *     // Build and select an expression using
   *     // the expression builder
   *     or([
   *       eb('first_name', '=', 'Jennifer'),
   *       eb('first_name', '=', 'Arnold')
   *     ]).as('is_jennifer_or_arnold'),
   *
   *     // Select a raw sql expression
   *     sql<string>`concat(first_name, ' ', last_name)`.as('full_name')
   *   ])
   *   .execute()
   * ```
   *
   * The generated SQL (PostgreSQL):
   *
   * ```sql
   * select
   *   (
   *     select "pet"."name"
   *     from "pet"
   *     where "person"."id" = "pet"."owner_id"
   *     order by "pet"."name"
   *     limit $1
   *   ) as "pet_name",
   *   ("first_name" = $2 or "first_name" = $3) as "jennifer_or_arnold",
   *   concat(first_name, ' ', last_name) as "full_name"
   * from "person"
   * ```
   *
   * In case you use the {@link sql} tag you need to specify the type of the expression
   * (in this example `string`).
   *
   * All the examples above assume you know the column names at compile time.
   * While it's better to build your code like that (that way you also know
   * the types) sometimes it's not possible or you just prefer to write more
   * dynamic code.
   * <br><br>
   * In this example, we use the `dynamic` module's methods to add selections
   * dynamically:
   *
   * ```ts
   * const { ref } = db.dynamic
   *
   * // Some column name provided by the user. Value not known at compile time.
   * const columnFromUserInput = req.query.select;
   *
   * // A type that lists all possible values `columnFromUserInput` can have.
   * // You can use `keyof Person` if any column of an interface is allowed.
   * type PossibleColumns = 'last_name' | 'first_name' | 'birth_date'
   *
   * const spersons = await db
   *   .selectFrom('person')
   *   .select([
   *     ref<PossibleColumns>(columnFromUserInput)
   *     'id'
   *   ])
   *   .execute()
   *
   * // The resulting type contains all `PossibleColumns` as optional fields
   * // because we cannot know which field was actually selected before
   * // running the code.
   * const lastName: string | undefined = persons[0].last_name
   * const firstName: string | undefined = persons[0].first_name
   * const birthDate: string | undefined = persons[0].birth_date
   *
   * // The result type also contains the compile time selection `id`.
   * persons[0].id
   * ```
   */
  select<SE extends SelectExpression<DB, TB>>(
    selections: ReadonlyArray<SE>,
  ): SelectQueryBuilder<DB, TB, O & Selection<DB, TB, SE>>

  select<CB extends SelectCallback<DB, TB>>(
    callback: CB,
  ): SelectQueryBuilder<DB, TB, O & CallbackSelection<DB, TB, CB>>

  select<SE extends SelectExpression<DB, TB>>(
    selection: SE,
  ): SelectQueryBuilder<DB, TB, O & Selection<DB, TB, SE>>

  /**
   * Adds `distinct on` expressions to the select clause.
   *
   * ### Examples
   *
   * <!-- siteExample("select", "Distinct on", 80) -->
   *
   * ```ts
   * const persons = await db.selectFrom('person')
   *   .innerJoin('pet', 'pet.owner_id', 'person.id')
   *   .where('pet.name', '=', 'Doggo')
   *   .distinctOn('person.id')
   *   .selectAll('person')
   *   .execute()
   * ```
   *
   * The generated SQL (PostgreSQL):
   *
   * ```sql
   * select distinct on ("person"."id") "person".*
   * from "person"
   * inner join "pet" on "pet"."owner_id" = "person"."id"
   * where "pet"."name" = $1
   * ```
   */
  distinctOn<RE extends ReferenceExpression<DB, TB>>(
    selections: ReadonlyArray<RE>,
  ): SelectQueryBuilder<DB, TB, O>

  distinctOn<RE extends ReferenceExpression<DB, TB>>(
    selection: RE,
  ): SelectQueryBuilder<DB, TB, O>

  /**
   * This can be used to add any additional SQL to the front of the query __after__ the `select` keyword.
   *
   * ### Examples
   *
   * ```ts
   * db.selectFrom('person')
   *   .modifyFront(sql`sql_no_cache`)
   *   .select('first_name')
   *   .execute()
   * ```
   *
   * The generated SQL (MySQL):
   *
   * ```sql
   * select sql_no_cache `first_name`
   * from `person`
   * ```
   */
  modifyFront(modifier: Expression<any>): SelectQueryBuilder<DB, TB, O>

  /**
   * This can be used to add any additional SQL to the end of the query.
   *
   * Also see {@link forUpdate}, {@link forShare}, {@link forKeyShare}, {@link forNoKeyUpdate}
   * {@link skipLocked} and  {@link noWait}.
   *
   * ### Examples
   *
   * ```ts
   * db.selectFrom('person')
   *   .select('first_name')
   *   .modifyEnd(sql`for update`)
   *   .execute()
   * ```
   *
   * The generated SQL (PostgreSQL):
   *
   * ```sql
   * select "first_name"
   * from "person"
   * for update
   * ```
   */
  modifyEnd(modifier: Expression<any>): SelectQueryBuilder<DB, TB, O>

  /**
   * Makes the selection distinct.
   *
   * <!-- siteExample("select", "Distinct", 70) -->
   *
   * ### Examples
   *
   * ```ts
   * const persons = await db.selectFrom('person')
   *   .select('first_name')
   *   .distinct()
   *   .execute()
   * ```
   *
   * The generated SQL (PostgreSQL):
   *
   * ```sql
   * select distinct "first_name" from "person"
   * ```
   */
  distinct(): SelectQueryBuilder<DB, TB, O>

  /**
   * Adds the `for update` modifier to a select query on supported databases.
   */
  forUpdate(of?: TableOrList<TB>): SelectQueryBuilder<DB, TB, O>

  /**
   * Adds the `for share` modifier to a select query on supported databases.
   */
  forShare(of?: TableOrList<TB>): SelectQueryBuilder<DB, TB, O>

  /**
   * Adds the `for key share` modifier to a select query on supported databases.
   */
  forKeyShare(of?: TableOrList<TB>): SelectQueryBuilder<DB, TB, O>

  /**
   * Adds the `for no key update` modifier to a select query on supported databases.
   */
  forNoKeyUpdate(of?: TableOrList<TB>): SelectQueryBuilder<DB, TB, O>

  /**
   * Adds the `skip locked` modifier to a select query on supported databases.
   */
  skipLocked(): SelectQueryBuilder<DB, TB, O>

  /**
   * Adds the `nowait` modifier to a select query on supported databases.
   */
  noWait(): SelectQueryBuilder<DB, TB, O>

  /**
   * Adds a `select *` or `select table.*` clause to the query.
   *
   * ### Examples
   *
   * <!-- siteExample("select", "All columns", 90) -->
   *
   * The `selectAll` method generates `SELECT *`:
   *
   * ```ts
   * const persons = await db
   *   .selectFrom('person')
   *   .selectAll()
   *   .execute()
   * ```
   *
   * The generated SQL (PostgreSQL):
   *
   * ```sql
   * select * from "person"
   * ```
   *
   * <!-- siteExample("select", "All columns of a table", 100) -->
   *
   * Select all columns of a table:
   *
   * ```ts
   * const persons = await db
   *   .selectFrom('person')
   *   .selectAll('person')
   *   .execute()
   * ```
   *
   * The generated SQL (PostgreSQL):
   *
   * ```sql
   * select "person".* from "person"
   * ```
   *
   * Select all columns of multiple tables:
   *
   * ```ts
   * const personsPets = await db
   *   .selectFrom(['person', 'pet'])
   *   .selectAll(['person', 'pet'])
   *   .execute()
   * ```
   *
   * The generated SQL (PostgreSQL):
   *
   * ```sql
   * select "person".*, "pet".* from "person", "pet"
   * ```
   */
  selectAll<T extends TB>(
    table: ReadonlyArray<T>,
  ): SelectQueryBuilder<DB, TB, O & AllSelection<DB, T>>

  selectAll<T extends TB>(
    table: T,
  ): SelectQueryBuilder<DB, TB, O & Selectable<DB[T]>>

  selectAll(): SelectQueryBuilder<DB, TB, O & AllSelection<DB, TB>>

  /**
   * Joins another table to the query using an inner join.
   *
   * ### Examples
   *
   * <!-- siteExample("join", "Simple inner join", 10) -->
   *
   * Simple inner joins can be done by providing a table name and two columns to join:
   *
   * ```ts
   * const result = await db
   *   .selectFrom('person')
   *   .innerJoin('pet', 'pet.owner_id', 'person.id')
   *   // `select` needs to come after the call to `innerJoin` so
   *   // that you can select from the joined table.
   *   .select(['person.id', 'pet.name as pet_name'])
   *   .execute()
   * ```
   *
   * The generated SQL (PostgreSQL):
   *
   * ```sql
   * select "person"."id", "pet"."name" as "pet_name"
   * from "person"
   * inner join "pet"
   * on "pet"."owner_id" = "person"."id"
   * ```
   *
   * <!-- siteExample("join", "Aliased inner join", 20) -->
   *
   * You can give an alias for the joined table like this:
   *
   * ```ts
   * await db.selectFrom('person')
   *   .innerJoin('pet as p', 'p.owner_id', 'person.id')
   *   .where('p.name', '=', 'Doggo')
   *   .selectAll()
   *   .execute()
   * ```
   *
   * The generated SQL (PostgreSQL):
   *
   * ```sql
   * select *
   * from "person"
   * inner join "pet" as "p"
   * on "p"."owner_id" = "person"."id"
   * where "p".name" = $1
   * ```
   *
   * <!-- siteExample("join", "Complex join", 30) -->
   *
   * You can provide a function as the second argument to get a join
   * builder for creating more complex joins. The join builder has a
   * bunch of `on*` methods for building the `on` clause of the join.
   * There's basically an equivalent for every `where` method
   * (`on`, `onRef` etc.).
   *
   * You can do all the same things with the
   * `on` method that you can with the corresponding `where` method (like [OR expressions for example](https://kysely.dev/docs/examples/WHERE/or-where)).
   * See the `where` method documentation for more examples.
   *
   * ```ts
   * await db.selectFrom('person')
   *   .innerJoin(
   *     'pet',
   *     (join) => join
   *       .onRef('pet.owner_id', '=', 'person.id')
   *       .on('pet.name', '=', 'Doggo')
   *       .on((eb) => eb.or([eb("person.age", ">", 18), eb("person.age", "<", 100)]))
   *   )
   *   .selectAll()
   *   .execute()
   * ```
   *
   * The generated SQL (PostgreSQL):
   *
   * ```sql
   * select *
   * from "person"
   * inner join "pet"
   * on "pet"."owner_id" = "person"."id"
   * and "pet"."name" = $1
   * ```
   *
   * <!-- siteExample("join", "Subquery join", 40) -->
   *
   * You can join a subquery by providing two callbacks:
   *
   * ```ts
   * const result = await db.selectFrom('person')
   *   .innerJoin(
   *     (eb) => eb
   *       .selectFrom('pet')
   *       .select(['owner_id as owner', 'name'])
   *       .where('name', '=', 'Doggo')
   *       .as('doggos'),
   *     (join) => join
   *       .onRef('doggos.owner', '=', 'person.id'),
   *   )
   *   .selectAll('doggos')
   *   .execute()
   * ```
   *
   * The generated SQL (PostgreSQL):
   *
   * ```sql
   * select "doggos".*
   * from "person"
   * inner join (
   *   select "owner_id" as "owner", "name"
   *   from "pet"
   *   where "name" = $1
   * ) as "doggos"
   * on "doggos"."owner" = "person"."id"
   * ```
   */
  innerJoin<
    TE extends TableExpression<DB, TB>,
    K1 extends JoinReferenceExpression<DB, TB, TE>,
    K2 extends JoinReferenceExpression<DB, TB, TE>,
  >(
    table: TE,
    k1: K1,
    k2: K2,
  ): SelectQueryBuilderWithInnerJoin<DB, TB, O, TE>

  innerJoin<
    TE extends TableExpression<DB, TB>,
    FN extends JoinCallbackExpression<DB, TB, TE>,
  >(
    table: TE,
    callback: FN,
  ): SelectQueryBuilderWithInnerJoin<DB, TB, O, TE>

  /**
   * Just like {@link innerJoin} but adds a left join instead of an inner join.
   */
  leftJoin<
    TE extends TableExpression<DB, TB>,
    K1 extends JoinReferenceExpression<DB, TB, TE>,
    K2 extends JoinReferenceExpression<DB, TB, TE>,
  >(
    table: TE,
    k1: K1,
    k2: K2,
  ): SelectQueryBuilderWithLeftJoin<DB, TB, O, TE>

  leftJoin<
    TE extends TableExpression<DB, TB>,
    FN extends JoinCallbackExpression<DB, TB, TE>,
  >(
    table: TE,
    callback: FN,
  ): SelectQueryBuilderWithLeftJoin<DB, TB, O, TE>

  /**
   * Just like {@link innerJoin} but adds a right join instead of an inner join.
   */
  rightJoin<
    TE extends TableExpression<DB, TB>,
    K1 extends JoinReferenceExpression<DB, TB, TE>,
    K2 extends JoinReferenceExpression<DB, TB, TE>,
  >(
    table: TE,
    k1: K1,
    k2: K2,
  ): SelectQueryBuilderWithRightJoin<DB, TB, O, TE>

  rightJoin<
    TE extends TableExpression<DB, TB>,
    FN extends JoinCallbackExpression<DB, TB, TE>,
  >(
    table: TE,
    callback: FN,
  ): SelectQueryBuilderWithRightJoin<DB, TB, O, TE>

  /**
   * Just like {@link innerJoin} but adds a full join instead of an inner join.
   */
  fullJoin<
    TE extends TableExpression<DB, TB>,
    K1 extends JoinReferenceExpression<DB, TB, TE>,
    K2 extends JoinReferenceExpression<DB, TB, TE>,
  >(
    table: TE,
    k1: K1,
    k2: K2,
  ): SelectQueryBuilderWithFullJoin<DB, TB, O, TE>

  fullJoin<
    TE extends TableExpression<DB, TB>,
    FN extends JoinCallbackExpression<DB, TB, TE>,
  >(
    table: TE,
    callback: FN,
  ): SelectQueryBuilderWithFullJoin<DB, TB, O, TE>

  /**
   * Just like {@link innerJoin} but adds a lateral join instead of an inner join.
   *
   * ### Examples
   *
   * ```ts
   * db.selectFrom('person')
   *   .innerJoinLateral(
   *     (eb) =>
   *       eb.selectFrom('pet')
   *         .select('name')
   *         .whereRef('pet.owner_id', '=', 'person.id')
   *         .as('p'),
   *     (join) => join.onTrue()
   *   )
   *   .select(['first_name', 'p.name'])
   *   .orderBy('first_name')
   * ```
   */
  innerJoinLateral<
    TE extends TableExpression<DB, TB>,
    K1 extends JoinReferenceExpression<DB, TB, TE>,
    K2 extends JoinReferenceExpression<DB, TB, TE>,
  >(
    table: TE,
    k1: K1,
    k2: K2,
  ): SelectQueryBuilderWithInnerJoin<DB, TB, O, TE>

  innerJoinLateral<
    TE extends TableExpression<DB, TB>,
    FN extends JoinCallbackExpression<DB, TB, TE>,
  >(
    table: TE,
    callback: FN,
  ): SelectQueryBuilderWithInnerJoin<DB, TB, O, TE>

  /**
   * Just like {@link innerJoin} but adds a lateral left join instead of an inner join.
   * ### Examples
   *
   * ```ts
   * db.selectFrom('person')
   *   .leftJoinLateral(
   *     (eb) =>
   *       eb.selectFrom('pet')
   *         .select('name')
   *         .whereRef('pet.owner_id', '=', 'person.id')
   *         .as('p'),
   *     (join) => join.onTrue()
   *   )
   *   .select(['first_name', 'p.name'])
   *   .orderBy('first_name')
   * ```
   */
  leftJoinLateral<
    TE extends TableExpression<DB, TB>,
    K1 extends JoinReferenceExpression<DB, TB, TE>,
    K2 extends JoinReferenceExpression<DB, TB, TE>,
  >(
    table: TE,
    k1: K1,
    k2: K2,
  ): SelectQueryBuilderWithLeftJoin<DB, TB, O, TE>

  leftJoinLateral<
    TE extends TableExpression<DB, TB>,
    FN extends JoinCallbackExpression<DB, TB, TE>,
  >(
    table: TE,
    callback: FN,
  ): SelectQueryBuilderWithLeftJoin<DB, TB, O, TE>

  /**
   * Adds an `order by` clause to the query.
   *
   * `orderBy` calls are additive. Meaning, additional `orderBy` calls append to
   * the existing order by clause.
   *
   * In a single call you can add a single column/expression or multiple columns/expressions.
   *
   * Single column/expression calls can have 1-2 arguments. The first argument is
   * the expression to order by (optionally including the direction) while the second
   * optional argument is the direction (`asc` or `desc`).
   *
   * ### Examples
   *
   * Single column/expression per call:
   *
   * ```ts
   * await db
   *   .selectFrom('person')
   *   .select('person.first_name as fn')
   *   .orderBy('id')
   *   .orderBy('fn desc')
   *   .execute()
   * ```
   *
   * ```ts
   * await db
   *   .selectFrom('person')
   *   .select('person.first_name as fn')
   *   .orderBy('id')
   *   .orderBy('fn', 'desc')
   *   .execute()
   * ```
   *
   * The generated SQL (PostgreSQL):
   *
   * ```sql
   * select "person"."first_name" as "fn"
   * from "person"
   * order by "id" asc, "fn" desc
   * ```
   *
   * Multiple columns/expressions per call:
   *
   * ```ts
   * await db
   *   .selectFrom('person')
   *   .select('person.first_name as fn')
   *   .orderBy(['id', 'fn desc'])
   *   .execute()
   * ```
   *
   * The order by expression can also be a raw sql expression or a subquery
   * in addition to column references:
   *
   * ```ts
   * import { sql } from 'kysely'
   *
   * await db
   *   .selectFrom('person')
   *   .selectAll()
   *   .orderBy((eb) => eb.selectFrom('pet')
   *     .select('pet.name')
   *     .whereRef('pet.owner_id', '=', 'person.id')
   *     .limit(1)
   *   )
   *   .orderBy(
   *     sql`concat(first_name, last_name)`
   *   )
   *   .execute()
   * ```
   *
   * The generated SQL (PostgreSQL):
   *
   * ```sql
   * select *
   * from "person"
   * order by
   *   ( select "pet"."name"
   *     from "pet"
   *     where "pet"."owner_id" = "person"."id"
   *     limit 1
   *   ) asc,
   *   concat(first_name, last_name) asc
   * ```
   *
   * `dynamic.ref` can be used to refer to columns not known at
   * compile time:
   *
   * ```ts
   * async function someQuery(orderBy: string) {
   *   const { ref } = db.dynamic
   *
   *   return await db
   *     .selectFrom('person')
   *     .select('person.first_name as fn')
   *     .orderBy(ref(orderBy))
   *     .execute()
   * }
   *
   * someQuery('fn')
   * ```
   *
   * The generated SQL (PostgreSQL):
   *
   * ```sql
   * select "person"."first_name" as "fn"
   * from "person"
   * order by "fn" asc
   * ```
   */
  orderBy<OE extends UndirectedOrderByExpression<DB, TB, O>>(
    orderBy: OE,
    direction?: OrderByDirectionExpression,
  ): SelectQueryBuilder<DB, TB, O>

  orderBy<OE extends DirectedOrderByStringReference<DB, TB, O>>(
    ref: OE,
  ): SelectQueryBuilder<DB, TB, O>

  orderBy<OE extends OrderByExpression<DB, TB, O>>(
    refs: ReadonlyArray<OE>,
  ): SelectQueryBuilder<DB, TB, O>

  /**
   * Adds a `group by` clause to the query.
   *
   * ### Examples
   *
   * ```ts
   * import { sql } from 'kysely'
   *
   * await db
   *   .selectFrom('person')
   *   .select([
   *     'first_name',
   *     sql`max(id)`.as('max_id')
   *   ])
   *   .groupBy('first_name')
   *   .execute()
   * ```
   *
   * The generated SQL (PostgreSQL):
   *
   * ```sql
   * select "first_name", max(id)
   * from "person"
   * group by "first_name"
   * ```
   *
   * `groupBy` also accepts an array:
   *
   * ```ts
   * import { sql } from 'kysely'
   *
   * await db
   *   .selectFrom('person')
   *   .select([
   *     'first_name',
   *     'last_name',
   *     sql`max(id)`.as('max_id')
   *   ])
   *   .groupBy([
   *     'first_name',
   *     'last_name'
   *   ])
   *   .execute()
   * ```
   *
   * The generated SQL (PostgreSQL):
   *
   * ```sql
   * select "first_name", "last_name", max(id)
   * from "person"
   * group by "first_name", "last_name"
   * ```
   *
   * The group by expressions can also be subqueries or
   * raw sql expressions:
   *
   * ```ts
   * import { sql } from 'kysely'
   *
   * await db
   *   .selectFrom('person')
   *   .select([
   *     'first_name',
   *     'last_name',
   *     sql`max(id)`.as('max_id')
   *   ])
   *   .groupBy([
   *     sql`concat(first_name, last_name)`,
   *     (qb) => qb.selectFrom('pet').select('id').limit(1)
   *   ])
   *   .execute()
   * ```
   *
   * `dynamic.ref` can be used to refer to columns not known at
   * compile time:
   *
   * ```ts
   * async function someQuery(groupBy: string) {
   *   const { ref } = db.dynamic
   *
   *   return await db
   *     .selectFrom('person')
   *     .select('first_name')
   *     .groupBy(ref(groupBy))
   *     .execute()
   * }
   *
   * someQuery('first_name')
   * ```
   *
   * The generated SQL (PostgreSQL):
   *
   * ```sql
   * select "first_name"
   * from "person"
   * group by "first_name"
   * ```
   */
  groupBy<GE extends GroupByArg<DB, TB, O>>(
    groupBy: GE,
  ): SelectQueryBuilder<DB, TB, O>

  /**
   * Adds a limit clause to the query.
   *
   * ### Examples
   *
   * Select the first 10 rows of the result:
   *
   * ```ts
   * return await db
   *   .selectFrom('person')
   *   .select('first_name')
   *   .limit(10)
   * ```
   *
   * Select rows from index 10 to index 19 of the result:
   *
   * ```ts
   * return await db
   *   .selectFrom('person')
   *   .select('first_name')
   *   .offset(10)
   *   .limit(10)
   * ```
   */
  limit(
    limit: ValueExpression<DB, TB, number | bigint>
  ): SelectQueryBuilder<DB, TB, O>

  /**
   * Adds an `offset` clause to the query.
   *
   * ### Examples
   *
   * Select rows from index 10 to index 19 of the result:
   *
   * ```ts
   * return await db
   *   .selectFrom('person')
   *   .select('first_name')
   *   .limit(10)
   *   .offset(10)
   * ```
   */
  offset(
    offset: ValueExpression<DB, TB, number | bigint>
  ): SelectQueryBuilder<DB, TB, O>

  /**
   * Adds a `fetch` clause to the query.
   *
   * This clause is only supported by some dialects like PostgreSQL or MS SQL Server.
   *
   * ### Examples
   *
   * ```ts
   * return await db
   *   .selectFrom('person')
   *   .select('first_name')
   *   .orderBy('first_name')
   *   .offset(0)
   *   .fetch(10)
   *   .execute()
   * ```
   *
   * The generated SQL (MS SQL Server):
   *
   * ```sql
   * select "first_name"
   * from "person"
   * order by "first_name"
   * offset 0 rows
   * fetch next 10 rows only
   * ```
   */
  fetch(
    rowCount: number | bigint,
    modifier?: FetchModifier
  ): SelectQueryBuilder<DB, TB, O>

  /**
   * Combines another select query or raw expression to this query using `union`.
   *
   * The output row type of the combined query must match `this` query.
   *
   * ### Examples
   *
   * ```ts
   * db.selectFrom('person')
   *   .select(['id', 'first_name as name'])
   *   .union(db.selectFrom('pet').select(['id', 'name']))
   *   .orderBy('name')
   * ```
   *
   * You can provide a callback to get an expression builder.
   * In the following example, this allows us to wrap the query in parentheses:
   *
   * ```ts
   * db.selectFrom('person')
   *   .select(['id', 'first_name as name'])
   *   .union((eb) => eb.parens(
   *     eb.selectFrom('pet').select(['id', 'name'])
   *   ))
   *   .orderBy('name')
   * ```
   */
  union<E extends SetOperandExpression<DB, O>>(
    expression: E,
  ): SelectQueryBuilder<DB, TB, O>

  /**
   * Combines another select query or raw expression to this query using `union all`.
   *
   * The output row type of the combined query must match `this` query.
   *
   * ### Examples
   *
   * ```ts
   * db.selectFrom('person')
   *   .select(['id', 'first_name as name'])
   *   .unionAll(db.selectFrom('pet').select(['id', 'name']))
   *   .orderBy('name')
   * ```
   *
   * You can provide a callback to get an expression builder.
   * In the following example, this allows us to wrap the query in parentheses:
   *
   * ```ts
   * db.selectFrom('person')
   *   .select(['id', 'first_name as name'])
   *   .unionAll((eb) => eb.parens(
   *     eb.selectFrom('pet').select(['id', 'name'])
   *   ))
   *   .orderBy('name')
   * ```
   */
  unionAll<E extends SetOperandExpression<DB, O>>(
    expression: E,
  ): SelectQueryBuilder<DB, TB, O>

  /**
   * Combines another select query or raw expression to this query using `intersect`.
   *
   * The output row type of the combined query must match `this` query.
   *
   * ### Examples
   *
   * ```ts
   * db.selectFrom('person')
   *   .select(['id', 'first_name as name'])
   *   .intersect(db.selectFrom('pet').select(['id', 'name']))
   *   .orderBy('name')
   * ```
   *
   * You can provide a callback to get an expression builder.
   * In the following example, this allows us to wrap the query in parentheses:
   *
   * ```ts
   * db.selectFrom('person')
   *   .select(['id', 'first_name as name'])
   *   .intersect((eb) => eb.parens(
   *     eb.selectFrom('pet').select(['id', 'name'])
   *   ))
   *   .orderBy('name')
   * ```
   */
  intersect<E extends SetOperandExpression<DB, O>>(
    expression: E,
  ): SelectQueryBuilder<DB, TB, O>

  /**
   * Combines another select query or raw expression to this query using `intersect all`.
   *
   * The output row type of the combined query must match `this` query.
   *
   * ### Examples
   *
   * ```ts
   * db.selectFrom('person')
   *   .select(['id', 'first_name as name'])
   *   .intersectAll(db.selectFrom('pet').select(['id', 'name']))
   *   .orderBy('name')
   * ```
   *
   * You can provide a callback to get an expression builder.
   * In the following example, this allows us to wrap the query in parentheses:
   *
   * ```ts
   * db.selectFrom('person')
   *   .select(['id', 'first_name as name'])
   *   .intersectAll((eb) => eb.parens(
   *     eb.selectFrom('pet').select(['id', 'name'])
   *   ))
   *   .orderBy('name')
   * ```
   */
  intersectAll<E extends SetOperandExpression<DB, O>>(
    expression: E,
  ): SelectQueryBuilder<DB, TB, O>

  /**
   * Combines another select query or raw expression to this query using `except`.
   *
   * The output row type of the combined query must match `this` query.
   *
   * ### Examples
   *
   * ```ts
   * db.selectFrom('person')
   *   .select(['id', 'first_name as name'])
   *   .except(db.selectFrom('pet').select(['id', 'name']))
   *   .orderBy('name')
   * ```
   *
   * You can provide a callback to get an expression builder.
   * In the following example, this allows us to wrap the query in parentheses:
   *
   * ```ts
   * db.selectFrom('person')
   *   .select(['id', 'first_name as name'])
   *   .except((eb) => eb.parens(
   *     eb.selectFrom('pet').select(['id', 'name'])
   *   ))
   *   .orderBy('name')
   * ```
   */
  except<E extends SetOperandExpression<DB, O>>(
    expression: E,
  ): SelectQueryBuilder<DB, TB, O>

  /**
   * Combines another select query or raw expression to this query using `except all`.
   *
   * The output row type of the combined query must match `this` query.
   *
   * ### Examples
   *
   * ```ts
   * db.selectFrom('person')
   *   .select(['id', 'first_name as name'])
   *   .exceptAll(db.selectFrom('pet').select(['id', 'name']))
   *   .orderBy('name')
   * ```
   *
   * You can provide a callback to get an expression builder.
   * In the following example, this allows us to wrap the query in parentheses:
   *
   * ```ts
   * db.selectFrom('person')
   *   .select(['id', 'first_name as name'])
   *   .exceptAll((eb) => eb.parens(
   *     eb.selectFrom('pet').select(['id', 'name'])
   *   ))
   *   .orderBy('name')
   * ```
   */
  exceptAll<E extends SetOperandExpression<DB, O>>(
    expression: E,
  ): SelectQueryBuilder<DB, TB, O>

  /**
   * Gives an alias for the query. This method is only useful for sub queries.
   *
   * ### Examples
   *
   * ```ts
   * const pets = await db.selectFrom('pet')
   *   .selectAll('pet')
   *   .select(
   *     (qb) => qb.selectFrom('person')
   *       .select('first_name')
   *       .whereRef('pet.owner_id', '=', 'person.id')
   *       .as('owner_first_name')
   *   )
   *   .execute()
   *
   * pets[0].owner_first_name
   * ```
   */
  as<A extends string>(alias: A): AliasedSelectQueryBuilder<O, A>

  /**
   * Clears all select clauses from the query.
   *
   * ### Examples
   *
   * ```ts
   * db.selectFrom('person')
   *   .select(['id', 'first_name'])
   *   .clearSelect()
   *   .select(['id', 'gender'])
   * ```
   *
   * The generated SQL(PostgreSQL):
   *
   * ```sql
   * select "id", "gender" from "person"
   * ```
   */
  clearSelect(): SelectQueryBuilder<DB, TB, {}>

  clearWhere(): SelectQueryBuilder<DB, TB, O>

  /**
   * Clears limit clause from the query.
   *
   * ### Examples
   *
   * ```ts
   * db.selectFrom('person')
   *   .selectAll()
   *   .limit(10)
   *   .clearLimit()
   * ```
   *
   * The generated SQL(PostgreSQL):
   *
   * ```sql
   * select * from "person"
   * ```
   */
  clearLimit(): SelectQueryBuilder<DB, TB, O>

  /**
   * Clears offset clause from the query.
   *
   * ### Examples
   *
   * ```ts
   * db.selectFrom('person')
   *   .selectAll()
   *   .limit(10)
   *   .offset(20)
   *   .clearOffset()
   * ```
   *
   * The generated SQL(PostgreSQL):
   *
   * ```sql
   * select * from "person" limit 10
   * ```
   */
  clearOffset(): SelectQueryBuilder<DB, TB, O>

  /**
   * Clears all `order by` clauses from the query.
   *
   * ### Examples
   *
   * ```ts
   * db.selectFrom('person')
   *   .selectAll()
   *   .orderBy('id')
   *   .clearOrderBy()
   * ```
   *
   * The generated SQL(PostgreSQL):
   *
   * ```sql
   * select * from "person"
   * ```
   */
  clearOrderBy(): SelectQueryBuilder<DB, TB, O>

  /**
   * Simply calls the provided function passing `this` as the only argument. `$call` returns
   * what the provided function returns.
   *
   * If you want to conditionally call a method on `this`, see
   * the {@link $if} method.
   *
   * ### Examples
   *
   * The next example uses a helper function `log` to log a query:
   *
   * ```ts
   * function log<T extends Compilable>(qb: T): T {
   *   console.log(qb.compile())
   *   return qb
   * }
   *
   * db.selectFrom('person')
   *   .selectAll()
   *   .$call(log)
   *   .execute()
   * ```
   */
  $call<T>(func: (qb: this) => T): T

  /**
   * Call `func(this)` if `condition` is true.
   *
   * NOTE: This method has an impact on typescript performance and it should only be used
   * when necessary. Remember that you can call most methods like `where` conditionally
   * like this:
   *
   * ```ts
   * let query = db.selectFrom('person').selectAll()
   *
   * if (firstName) {
   *   query = query.where('first_name', '=', firstName)
   * }
   *
   * if (lastName) {
   *   query = query.where('last_name', '=', lastName)
   * }
   *
   * const result = await query.execute()
   * ```
   *
   * This method is mainly useful with optional selects. Any `select` or `selectAll`
   * method called inside the callback add optional fields to the result type. This is
   * because we can't know if those selections were actually made before running the code.
   *
   * Also see [this recipe](https://github.com/koskimas/kysely/tree/master/site/docs/recipes/conditional-selects.md)
   *
   * ### Examples
   *
   * ```ts
   * async function getPerson(id: number, withLastName: boolean) {
   *   return await db
   *     .selectFrom('person')
   *     .select(['id', 'first_name'])
   *     .$if(withLastName, (qb) => qb.select('last_name'))
   *     .where('id', '=', id)
   *     .executeTakeFirstOrThrow()
   * }
   * ```
   *
   * Any selections added inside the `if` callback will be added as optional fields to the
   * output type since we can't know if the selections were actually made before running
   * the code. In the example above the return type of the `getPerson` function is:
   *
   * ```ts
   * {
   *   id: number
   *   first_name: string
   *   last_name?: string
   * }
   * ```
   *
   * You can also call any other methods inside the callback:
   *
   * ```ts
   * db.selectFrom('person')
   *   .select('person.id')
   *   .$if(filterByFirstName, (qb) => qb.where('first_name', '=', firstName))
   *   .$if(filterByPetCount, (qb) => qb
   *     .innerJoin('pet', 'pet.owner_id', 'person.id')
   *     .having((eb) => eb.fn.count('pet.id'), '>', petCountLimit)
   *     .groupBy('person.id')
   *   )
   * ```
   */
  $if<O2>(
    condition: boolean,
    func: (qb: this) => SelectQueryBuilder<any, any, O & O2>,
  ): SelectQueryBuilder<DB, TB, O & Partial<Omit<O2, keyof O>>>

  /**
   * Change the output type of the query.
   *
   * This method call doesn't change the SQL in any way. This methods simply
   * returns a copy of this `SelectQueryBuilder` with a new output type.
   */
  $castTo<C>(): SelectQueryBuilder<DB, TB, C>

  /**
   * Changes the output type from an object to a tuple.
   *
   * This doesn't affect the generated SQL in any way. This function is
   * just a necessary evil when you need to convert a query's output
   * record type to a tuple type. Typescript doesn't currently offer
   * tools to do this automatically (without insane hackery).
   *
   * The returned object can no longer be executed. It can only be used
   * as a subquery.
   *
   * ### Examples
   *
   * ```ts
   * const result = await db
   *   .selectFrom('person')
   *   .selectAll('person')
   *   .where(({ eb, refTuple, selectFrom }) => eb(
   *     refTuple('first_name', 'last_name'),
   *     'in',
   *     selectFrom('pet')
   *       .select(['name', 'species'])
   *       .where('pet.species', '!=', 'cat')
   *       .$asTuple('name', 'species')
   *   ))
   * ```
   *
   * The generated SQL(PostgreSQL):
   *
   * ```sql
   * select
   *   "person".*
   * from
   *   "person"
   * where
   *   ("first_name", "last_name")
   *   in
   *   (
   *     select "name", "species"
   *     from "pet"
   *     where "pet"."species" != $1
   *   )
   * ```
   */
  $asTuple<K1 extends keyof O, K2 extends Exclude<keyof O, K1>>(
    key1: K1,
    key2: K2,
  ): keyof O extends K1 | K2
    ? ExpressionWrapper<DB, TB, [O[K1], O[K2]]>
    : KyselyTypeError<'$asTuple() call failed: All selected columns must be provided as arguments'>

  $asTuple<
    K1 extends keyof O,
    K2 extends Exclude<keyof O, K1>,
    K3 extends Exclude<keyof O, K1 | K2>,
  >(
    key1: K1,
    key2: K2,
    key3: K3,
  ): keyof O extends K1 | K2 | K3
    ? ExpressionWrapper<DB, TB, [O[K1], O[K2], O[K3]]>
    : KyselyTypeError<'$asTuple() call failed: All selected columns must be provided as arguments'>

  $asTuple<
    K1 extends keyof O,
    K2 extends Exclude<keyof O, K1>,
    K3 extends Exclude<keyof O, K1 | K2>,
    K4 extends Exclude<keyof O, K1 | K2 | K3>,
  >(
    key1: K1,
    key2: K2,
    key3: K3,
    key4: K4,
  ): keyof O extends K1 | K2 | K3 | K4
    ? ExpressionWrapper<DB, TB, [O[K1], O[K2], O[K3], O[K4]]>
    : KyselyTypeError<'$asTuple() call failed: All selected columns must be provided as arguments'>

  $asTuple<
    K1 extends keyof O,
    K2 extends Exclude<keyof O, K1>,
    K3 extends Exclude<keyof O, K1 | K2>,
    K4 extends Exclude<keyof O, K1 | K2 | K3>,
    K5 extends Exclude<keyof O, K1 | K2 | K3 | K4>,
  >(
    key1: K1,
    key2: K2,
    key3: K3,
    key4: K4,
    key5: K5,
  ): keyof O extends K1 | K2 | K3 | K4 | K5
    ? ExpressionWrapper<DB, TB, [O[K1], O[K2], O[K3], O[K4], O[K5]]>
    : KyselyTypeError<'$asTuple() call failed: All selected columns must be provided as arguments'>

  /**
   * Narrows (parts of) the output type of the query.
   *
   * Kysely tries to be as type-safe as possible, but in some cases we have to make
   * compromises for better maintainability and compilation performance. At present,
   * Kysely doesn't narrow the output type of the query when using {@link where}, {@link having}
   * or {@link JoinQueryBuilder.on}.
   *
   * This utility method is very useful for these situations, as it removes unncessary
   * runtime assertion/guard code. Its input type is limited to the output type
   * of the query, so you can't add a column that doesn't exist, or change a column's
   * type to something that doesn't exist in its union type.
   *
   * ### Examples
   *
   * Turn this code:
   *
   * ```ts
   * const person = await db.selectFrom('person')
   *   .where('nullable_column', 'is not', null)
   *   .selectAll()
   *   .executeTakeFirstOrThrow()
   *
   * if (person.nullable_column) {
   *   functionThatExpectsPersonWithNonNullValue(person)
   * }
   * ```
   *
   * Into this:
   *
   * ```ts
   * const person = await db.selectFrom('person')
   *   .where('nullable_column', 'is not', null)
   *   .selectAll()
   *   .$narrowType<{ nullable_column: string }>()
   *   .executeTakeFirstOrThrow()
   *
   * functionThatExpectsPersonWithNonNullValue(person)
   * ```
   *
   * Giving the explicit narrowed type (`string` in the example above) works fine for
   * simple types. If the type is complex, for example a JSON column or a subquery,
   * you can use the special `NotNull` type to make the column not null.
   *
   * ```ts
   * import { NotNull } from 'kysely'
   *
   * const person = await db.selectFrom('person')
   *   .where('nullable_column', 'is not', null)
   *   .selectAll()
   *   .$narrowType<{ nullable_column: NotNull }>()
   *   .executeTakeFirstOrThrow()
   *
   * functionThatExpectsPersonWithNonNullValue(person)
   * ```
   */
  $narrowType<T>(): SelectQueryBuilder<DB, TB, NarrowPartial<O, T>>

  /**
   * Asserts that query's output row type equals the given type `T`.
   *
   * This method can be used to simplify excessively complex types to make typescript happy
   * and much faster.
   *
   * Kysely uses complex type magic to achieve its type safety. This complexity is sometimes too much
   * for typescript and you get errors like this:
   *
   * ```
   * error TS2589: Type instantiation is excessively deep and possibly infinite.
   * ```
   *
   * In these case you can often use this method to help typescript a little bit. When you use this
   * method to assert the output type of a query, Kysely can drop the complex output type that
   * consists of multiple nested helper types and replace it with the simple asserted type.
   *
   * Using this method doesn't reduce type safety at all. You have to pass in a type that is
   * structurally equal to the current type.
   *
   * ### Examples
   *
   * ```ts
   * const result = await db
   *   .with('first_and_last', (qb) => qb
   *     .selectFrom('person')
   *     .select(['first_name', 'last_name'])
   *     .$assertType<{ first_name: string, last_name: string }>()
   *   )
   *   .with('age', (qb) => qb
   *     .selectFrom('person')
   *     .select('age')
   *     .$assertType<{ age: number }>()
   *   )
   *   .selectFrom(['first_and_last', 'age'])
   *   .selectAll()
   *   .executeTakeFirstOrThrow()
   * ```
   */
  $assertType<T extends O>(): O extends T
    ? SelectQueryBuilder<DB, TB, T>
    : KyselyTypeError<`$assertType() call failed: The type passed in is not equal to the output type of the query.`>

  /**
   * Returns a copy of this SelectQueryBuilder instance with the given plugin installed.
   */
  withPlugin(plugin: KyselyPlugin): SelectQueryBuilder<DB, TB, O>

  toOperationNode(): SelectQueryNode

  compile(): CompiledQuery<Simplify<O>>

  /**
   * Executes the query and returns an array of rows.
   *
   * Also see the {@link executeTakeFirst} and {@link executeTakeFirstOrThrow} methods.
   */
  execute(): Promise<Simplify<O>[]>

  /**
   * Executes the query and returns the first result or undefined if
   * the query returned no result.
   */
  executeTakeFirst(): Promise<SimplifySingleResult<O>>

  /**
   * Executes the query and returns the first result or throws if
   * the query returned no result.
   *
   * By default an instance of {@link NoResultError} is thrown, but you can
   * provide a custom error class, or callback to throw a different
   * error.
   */
  executeTakeFirstOrThrow(
    errorConstructor?: NoResultErrorConstructor | ((node: QueryNode) => Error),
  ): Promise<Simplify<O>>

  stream(chunkSize?: number): AsyncIterableIterator<O>

  explain<ER extends Record<string, any> = Record<string, any>>(
    format?: ExplainFormat,
    options?: Expression<any>,
  ): Promise<ER[]>
}

class SelectQueryBuilderImpl<DB, TB extends keyof DB, O>
  implements SelectQueryBuilder<DB, TB, O>
{
  readonly #props: SelectQueryBuilderProps

  constructor(props: SelectQueryBuilderProps) {
    this.#props = freeze(props)
  }

  get expressionType(): O | undefined {
    return undefined
  }

  get isSelectQueryBuilder(): true {
    return true
  }

  where(...args: any[]): any {
    return new SelectQueryBuilderImpl({
      ...this.#props,
      queryNode: QueryNode.cloneWithWhere(
        this.#props.queryNode,
        parseValueBinaryOperationOrExpression(args),
      ),
    })
  }

  whereRef(
    lhs: ReferenceExpression<DB, TB>,
    op: ComparisonOperatorExpression,
    rhs: ReferenceExpression<DB, TB>,
  ): SelectQueryBuilder<DB, TB, O> {
    return new SelectQueryBuilderImpl({
      ...this.#props,
      queryNode: QueryNode.cloneWithWhere(
        this.#props.queryNode,
        parseReferentialBinaryOperation(lhs, op, rhs),
      ),
    })
  }

  having(...args: any[]): any {
    return new SelectQueryBuilderImpl({
      ...this.#props,
      queryNode: SelectQueryNode.cloneWithHaving(
        this.#props.queryNode,
        parseValueBinaryOperationOrExpression(args),
      ),
    })
  }

  havingRef(
    lhs: ReferenceExpression<DB, TB>,
    op: ComparisonOperatorExpression,
    rhs: ReferenceExpression<DB, TB>,
  ): SelectQueryBuilder<DB, TB, O> {
    return new SelectQueryBuilderImpl({
      ...this.#props,
      queryNode: SelectQueryNode.cloneWithHaving(
        this.#props.queryNode,
        parseReferentialBinaryOperation(lhs, op, rhs),
      ),
    })
  }

  select<SE extends SelectExpression<DB, TB>>(
    selection: SelectArg<DB, TB, SE>,
  ): SelectQueryBuilder<DB, TB, O & Selection<DB, TB, SE>> {
    return new SelectQueryBuilderImpl<DB, TB, O & Selection<DB, TB, SE>>({
      ...this.#props,
      queryNode: SelectQueryNode.cloneWithSelections(
        this.#props.queryNode,
        parseSelectArg(selection),
      ),
    })
  }

  distinctOn(selection: ReferenceExpressionOrList<DB, TB>): any {
    return new SelectQueryBuilderImpl({
      ...this.#props,
      queryNode: SelectQueryNode.cloneWithDistinctOn(
        this.#props.queryNode,
        parseReferenceExpressionOrList(selection),
      ),
    })
  }

  modifyFront(modifier: Expression<any>): SelectQueryBuilder<DB, TB, O> {
    return new SelectQueryBuilderImpl({
      ...this.#props,
      queryNode: SelectQueryNode.cloneWithFrontModifier(
        this.#props.queryNode,
        SelectModifierNode.createWithExpression(modifier.toOperationNode()),
      ),
    })
  }

  modifyEnd(modifier: Expression<any>): SelectQueryBuilder<DB, TB, O> {
    return new SelectQueryBuilderImpl({
      ...this.#props,
      queryNode: SelectQueryNode.cloneWithEndModifier(
        this.#props.queryNode,
        SelectModifierNode.createWithExpression(modifier.toOperationNode()),
      ),
    })
  }

  distinct(): SelectQueryBuilder<DB, TB, O> {
    return new SelectQueryBuilderImpl({
      ...this.#props,
      queryNode: SelectQueryNode.cloneWithFrontModifier(
        this.#props.queryNode,
        SelectModifierNode.create('Distinct'),
      ),
    })
  }

  forUpdate(of?: TableOrList<TB>): SelectQueryBuilder<DB, TB, O> {
    return new SelectQueryBuilderImpl({
      ...this.#props,
      queryNode: SelectQueryNode.cloneWithEndModifier(
        this.#props.queryNode,
        SelectModifierNode.create(
          'ForUpdate',
          of ? asArray(of).map(parseTable) : undefined,
        ),
      ),
    })
  }

  forShare(of?: TableOrList<TB>): SelectQueryBuilder<DB, TB, O> {
    return new SelectQueryBuilderImpl({
      ...this.#props,
      queryNode: SelectQueryNode.cloneWithEndModifier(
        this.#props.queryNode,
        SelectModifierNode.create(
          'ForShare',
          of ? asArray(of).map(parseTable) : undefined,
        ),
      ),
    })
  }

  forKeyShare(of?: TableOrList<TB>): SelectQueryBuilder<DB, TB, O> {
    return new SelectQueryBuilderImpl({
      ...this.#props,
      queryNode: SelectQueryNode.cloneWithEndModifier(
        this.#props.queryNode,
        SelectModifierNode.create(
          'ForKeyShare',
          of ? asArray(of).map(parseTable) : undefined,
        ),
      ),
    })
  }

  forNoKeyUpdate(of?: TableOrList<TB>): SelectQueryBuilder<DB, TB, O> {
    return new SelectQueryBuilderImpl({
      ...this.#props,
      queryNode: SelectQueryNode.cloneWithEndModifier(
        this.#props.queryNode,
        SelectModifierNode.create(
          'ForNoKeyUpdate',
          of ? asArray(of).map(parseTable) : undefined,
        ),
      ),
    })
  }

  skipLocked(): SelectQueryBuilder<DB, TB, O> {
    return new SelectQueryBuilderImpl({
      ...this.#props,
      queryNode: SelectQueryNode.cloneWithEndModifier(
        this.#props.queryNode,
        SelectModifierNode.create('SkipLocked'),
      ),
    })
  }

  noWait(): SelectQueryBuilder<DB, TB, O> {
    return new SelectQueryBuilderImpl({
      ...this.#props,
      queryNode: SelectQueryNode.cloneWithEndModifier(
        this.#props.queryNode,
        SelectModifierNode.create('NoWait'),
      ),
    })
  }

  selectAll(table?: any): any {
    return new SelectQueryBuilderImpl({
      ...this.#props,
      queryNode: SelectQueryNode.cloneWithSelections(
        this.#props.queryNode,
        parseSelectAll(table),
      ),
    })
  }

  innerJoin(...args: any): any {
    return new SelectQueryBuilderImpl({
      ...this.#props,
      queryNode: QueryNode.cloneWithJoin(
        this.#props.queryNode,
        parseJoin('InnerJoin', args),
      ),
    })
  }

  leftJoin(...args: any): any {
    return new SelectQueryBuilderImpl({
      ...this.#props,
      queryNode: QueryNode.cloneWithJoin(
        this.#props.queryNode,
        parseJoin('LeftJoin', args),
      ),
    })
  }

  rightJoin(...args: any): any {
    return new SelectQueryBuilderImpl({
      ...this.#props,
      queryNode: QueryNode.cloneWithJoin(
        this.#props.queryNode,
        parseJoin('RightJoin', args),
      ),
    })
  }

  fullJoin(...args: any): any {
    return new SelectQueryBuilderImpl({
      ...this.#props,
      queryNode: QueryNode.cloneWithJoin(
        this.#props.queryNode,
        parseJoin('FullJoin', args),
      ),
    })
  }

  innerJoinLateral(...args: any): any {
    return new SelectQueryBuilderImpl({
      ...this.#props,
      queryNode: QueryNode.cloneWithJoin(
        this.#props.queryNode,
        parseJoin('LateralInnerJoin', args),
      ),
    })
  }

  leftJoinLateral(...args: any): any {
    return new SelectQueryBuilderImpl({
      ...this.#props,
      queryNode: QueryNode.cloneWithJoin(
        this.#props.queryNode,
        parseJoin('LateralLeftJoin', args),
      ),
    })
  }

  orderBy(...args: any[]): SelectQueryBuilder<DB, TB, O> {
    return new SelectQueryBuilderImpl({
      ...this.#props,
      queryNode: SelectQueryNode.cloneWithOrderByItems(
        this.#props.queryNode,
        parseOrderBy(args),
      ),
    })
  }

  groupBy(groupBy: GroupByArg<DB, TB, O>): SelectQueryBuilder<DB, TB, O> {
    return new SelectQueryBuilderImpl({
      ...this.#props,
      queryNode: SelectQueryNode.cloneWithGroupByItems(
        this.#props.queryNode,
        parseGroupBy(groupBy),
      ),
    })
  }

  limit(
    limit: ValueExpression<DB, TB, number | bigint>
  ): SelectQueryBuilder<DB, TB, O> {
    return new SelectQueryBuilderImpl({
      ...this.#props,
      queryNode: SelectQueryNode.cloneWithLimit(
        this.#props.queryNode,
        LimitNode.create(parseValueExpression(limit)),
      ),
    })
  }

  offset(
<<<<<<< HEAD
    offset: ValueExpression<DB, TB, number | bigint>
=======
    offset: ValueExpression<DB, TB, number>,
>>>>>>> b20a6ba8
  ): SelectQueryBuilder<DB, TB, O> {
    return new SelectQueryBuilderImpl({
      ...this.#props,
      queryNode: SelectQueryNode.cloneWithOffset(
        this.#props.queryNode,
        OffsetNode.create(parseValueExpression(offset)),
      ),
    })
  }

  fetch(
    rowCount: number | bigint,
    modifier: FetchModifier = 'only'
  ): SelectQueryBuilder<DB, TB, O> {
    return new SelectQueryBuilderImpl({
      ...this.#props,
      queryNode: SelectQueryNode.cloneWithFetch(
        this.#props.queryNode,
        FetchNode.create(rowCount, modifier)
      ),
    })
  }

  union(
    expression: SetOperandExpression<DB, O>,
  ): SelectQueryBuilder<DB, TB, O> {
    return new SelectQueryBuilderImpl({
      ...this.#props,
      queryNode: SelectQueryNode.cloneWithSetOperations(
        this.#props.queryNode,
        parseSetOperations('union', expression, false),
      ),
    })
  }

  unionAll(
    expression: SetOperandExpression<DB, O>,
  ): SelectQueryBuilder<DB, TB, O> {
    return new SelectQueryBuilderImpl({
      ...this.#props,
      queryNode: SelectQueryNode.cloneWithSetOperations(
        this.#props.queryNode,
        parseSetOperations('union', expression, true),
      ),
    })
  }

  intersect(
    expression: SetOperandExpression<DB, O>,
  ): SelectQueryBuilder<DB, TB, O> {
    return new SelectQueryBuilderImpl({
      ...this.#props,
      queryNode: SelectQueryNode.cloneWithSetOperations(
        this.#props.queryNode,
        parseSetOperations('intersect', expression, false),
      ),
    })
  }

  intersectAll(
    expression: SetOperandExpression<DB, O>,
  ): SelectQueryBuilder<DB, TB, O> {
    return new SelectQueryBuilderImpl({
      ...this.#props,
      queryNode: SelectQueryNode.cloneWithSetOperations(
        this.#props.queryNode,
        parseSetOperations('intersect', expression, true),
      ),
    })
  }

  except(
    expression: SetOperandExpression<DB, O>,
  ): SelectQueryBuilder<DB, TB, O> {
    return new SelectQueryBuilderImpl({
      ...this.#props,
      queryNode: SelectQueryNode.cloneWithSetOperations(
        this.#props.queryNode,
        parseSetOperations('except', expression, false),
      ),
    })
  }

  exceptAll(
    expression: SetOperandExpression<DB, O>,
  ): SelectQueryBuilder<DB, TB, O> {
    return new SelectQueryBuilderImpl({
      ...this.#props,
      queryNode: SelectQueryNode.cloneWithSetOperations(
        this.#props.queryNode,
        parseSetOperations('except', expression, true),
      ),
    })
  }

  as<A extends string>(alias: A): AliasedSelectQueryBuilder<O, A> {
    return new AliasedSelectQueryBuilderImpl(this, alias)
  }

  clearSelect(): SelectQueryBuilder<DB, TB, {}> {
    return new SelectQueryBuilderImpl<DB, TB, {}>({
      ...this.#props,
      queryNode: SelectQueryNode.cloneWithoutSelections(this.#props.queryNode),
    })
  }

  clearWhere(): SelectQueryBuilder<DB, TB, O> {
    return new SelectQueryBuilderImpl<DB, TB, O>({
      ...this.#props,
      queryNode: QueryNode.cloneWithoutWhere(this.#props.queryNode),
    })
  }

  clearLimit(): SelectQueryBuilder<DB, TB, O> {
    return new SelectQueryBuilderImpl<DB, TB, O>({
      ...this.#props,
      queryNode: SelectQueryNode.cloneWithoutLimit(this.#props.queryNode),
    })
  }

  clearOffset(): SelectQueryBuilder<DB, TB, O> {
    return new SelectQueryBuilderImpl<DB, TB, O>({
      ...this.#props,
      queryNode: SelectQueryNode.cloneWithoutOffset(this.#props.queryNode),
    })
  }

  clearOrderBy(): SelectQueryBuilder<DB, TB, O> {
    return new SelectQueryBuilderImpl<DB, TB, O>({
      ...this.#props,
      queryNode: SelectQueryNode.cloneWithoutOrderBy(this.#props.queryNode),
    })
  }

  $call<T>(func: (qb: this) => T): T {
    return func(this)
  }

  $if<O2>(
    condition: boolean,
    func: (qb: this) => SelectQueryBuilder<any, any, O & O2>,
  ): SelectQueryBuilder<DB, TB, O & Partial<Omit<O2, keyof O>>> {
    if (condition) {
      return func(this)
    }

    return new SelectQueryBuilderImpl({
      ...this.#props,
    }) as any
  }

  $castTo<C>(): SelectQueryBuilder<DB, TB, C> {
    return new SelectQueryBuilderImpl(this.#props)
  }

  $narrowType<T>(): SelectQueryBuilder<DB, TB, NarrowPartial<O, T>> {
    return new SelectQueryBuilderImpl(this.#props)
  }

  $assertType<T extends O>(): O extends T
    ? SelectQueryBuilder<DB, TB, T>
    : KyselyTypeError<`$assertType() call failed: The type passed in is not equal to the output type of the query.`> {
    return new SelectQueryBuilderImpl(this.#props) as unknown as any
  }

  $asTuple(): ExpressionWrapper<DB, TB, any> {
    return new ExpressionWrapper(this.toOperationNode())
  }

  withPlugin(plugin: KyselyPlugin): SelectQueryBuilder<DB, TB, O> {
    return new SelectQueryBuilderImpl({
      ...this.#props,
      executor: this.#props.executor.withPlugin(plugin),
    })
  }

  toOperationNode(): SelectQueryNode {
    return this.#props.executor.transformQuery(
      this.#props.queryNode,
      this.#props.queryId,
    )
  }

  compile(): CompiledQuery<Simplify<O>> {
    return this.#props.executor.compileQuery(
      this.toOperationNode(),
      this.#props.queryId,
    )
  }

  async execute(): Promise<Simplify<O>[]> {
    const compiledQuery = this.compile()

    const result = await this.#props.executor.executeQuery<O>(
      compiledQuery,
      this.#props.queryId,
    )

    return result.rows
  }

  async executeTakeFirst(): Promise<SimplifySingleResult<O>> {
    const [result] = await this.execute()
    return result as SimplifySingleResult<O>
  }

  async executeTakeFirstOrThrow(
    errorConstructor:
      | NoResultErrorConstructor
      | ((node: QueryNode) => Error) = NoResultError,
  ): Promise<Simplify<O>> {
    const result = await this.executeTakeFirst()

    if (result === undefined) {
      const error = isNoResultErrorConstructor(errorConstructor)
        ? new errorConstructor(this.toOperationNode())
        : errorConstructor(this.toOperationNode())

      throw error
    }

    return result as O
  }

  async *stream(chunkSize: number = 100): AsyncIterableIterator<O> {
    const compiledQuery = this.compile()

    const stream = this.#props.executor.stream<O>(
      compiledQuery,
      chunkSize,
      this.#props.queryId,
    )

    for await (const item of stream) {
      yield* item.rows
    }
  }

  async explain<ER extends Record<string, any> = Record<string, any>>(
    format?: ExplainFormat,
    options?: Expression<any>,
  ): Promise<ER[]> {
    const builder = new SelectQueryBuilderImpl<DB, TB, ER>({
      ...this.#props,
      queryNode: QueryNode.cloneWithExplain(
        this.#props.queryNode,
        format,
        options,
      ),
    })

    return await builder.execute()
  }
}

preventAwait(
  SelectQueryBuilderImpl,
  "don't await SelectQueryBuilder instances directly. To execute the query you need to call `execute` or `executeTakeFirst`.",
)

export function createSelectQueryBuilder<DB, TB extends keyof DB, O>(
  props: SelectQueryBuilderProps,
): SelectQueryBuilder<DB, TB, O> {
  return new SelectQueryBuilderImpl(props)
}

export interface SelectQueryBuilderProps {
  readonly queryId: QueryId
  readonly queryNode: SelectQueryNode
  readonly executor: QueryExecutor
}

export interface AliasedSelectQueryBuilder<
  O = undefined,
  A extends string = never,
> extends AliasedExpression<O, A> {
  get isAliasedSelectQueryBuilder(): true
}

/**
 * {@link SelectQueryBuilder} with an alias. The result of calling {@link SelectQueryBuilder.as}.
 */
class AliasedSelectQueryBuilderImpl<
  DB,
  TB extends keyof DB,
  O = undefined,
  A extends string = never,
> implements AliasedSelectQueryBuilder<O, A>
{
  readonly #queryBuilder: SelectQueryBuilder<DB, TB, O>
  readonly #alias: A

  constructor(queryBuilder: SelectQueryBuilder<DB, TB, O>, alias: A) {
    this.#queryBuilder = queryBuilder
    this.#alias = alias
  }

  get expression(): Expression<O> {
    return this.#queryBuilder
  }

  get alias(): A {
    return this.#alias
  }

  get isAliasedSelectQueryBuilder(): true {
    return true
  }

  toOperationNode(): AliasNode {
    return AliasNode.create(
      this.#queryBuilder.toOperationNode(),
      IdentifierNode.create(this.#alias),
    )
  }
}

preventAwait(
  AliasedSelectQueryBuilderImpl,
  "don't await AliasedSelectQueryBuilder instances directly. AliasedSelectQueryBuilder should never be executed directly since it's always a part of another query.",
)

export type SelectQueryBuilderWithInnerJoin<
  DB,
  TB extends keyof DB,
  O,
  TE extends TableExpression<DB, TB>,
> = TE extends `${infer T} as ${infer A}`
  ? T extends keyof DB
    ? InnerJoinedBuilder<DB, TB, O, A, DB[T]>
    : never
  : TE extends keyof DB
    ? SelectQueryBuilder<DB, TB | TE, O>
    : TE extends AliasedExpression<infer QO, infer QA>
      ? InnerJoinedBuilder<DB, TB, O, QA, QO>
      : TE extends (qb: any) => AliasedExpression<infer QO, infer QA>
        ? InnerJoinedBuilder<DB, TB, O, QA, QO>
        : never

type InnerJoinedBuilder<
  DB,
  TB extends keyof DB,
  O,
  A extends string,
  R,
> = A extends keyof DB
  ? SelectQueryBuilder<InnerJoinedDB<DB, A, R>, TB | A, O>
  : // Much faster non-recursive solution for the simple case.
    SelectQueryBuilder<DB & ShallowRecord<A, R>, TB | A, O>

type InnerJoinedDB<DB, A extends string, R> = DrainOuterGeneric<{
  [C in keyof DB | A]: C extends A ? R : C extends keyof DB ? DB[C] : never
}>

export type SelectQueryBuilderWithLeftJoin<
  DB,
  TB extends keyof DB,
  O,
  TE extends TableExpression<DB, TB>,
> = TE extends `${infer T} as ${infer A}`
  ? T extends keyof DB
    ? LeftJoinedBuilder<DB, TB, O, A, DB[T]>
    : never
  : TE extends keyof DB
    ? LeftJoinedBuilder<DB, TB, O, TE, DB[TE]>
    : TE extends AliasedExpression<infer QO, infer QA>
      ? LeftJoinedBuilder<DB, TB, O, QA, QO>
      : TE extends (qb: any) => AliasedExpression<infer QO, infer QA>
        ? LeftJoinedBuilder<DB, TB, O, QA, QO>
        : never

type LeftJoinedBuilder<
  DB,
  TB extends keyof DB,
  O,
  A extends keyof any,
  R,
> = A extends keyof DB
  ? SelectQueryBuilder<LeftJoinedDB<DB, A, R>, TB | A, O>
  : // Much faster non-recursive solution for the simple case.
    SelectQueryBuilder<DB & ShallowRecord<A, Nullable<R>>, TB | A, O>

type LeftJoinedDB<DB, A extends keyof any, R> = DrainOuterGeneric<{
  [C in keyof DB | A]: C extends A
    ? Nullable<R>
    : C extends keyof DB
      ? DB[C]
      : never
}>

export type SelectQueryBuilderWithRightJoin<
  DB,
  TB extends keyof DB,
  O,
  TE extends TableExpression<DB, TB>,
> = TE extends `${infer T} as ${infer A}`
  ? T extends keyof DB
    ? RightJoinedBuilder<DB, TB, O, A, DB[T]>
    : never
  : TE extends keyof DB
    ? RightJoinedBuilder<DB, TB, O, TE, DB[TE]>
    : TE extends AliasedExpression<infer QO, infer QA>
      ? RightJoinedBuilder<DB, TB, O, QA, QO>
      : TE extends (qb: any) => AliasedExpression<infer QO, infer QA>
        ? RightJoinedBuilder<DB, TB, O, QA, QO>
        : never

type RightJoinedBuilder<
  DB,
  TB extends keyof DB,
  O,
  A extends keyof any,
  R,
> = SelectQueryBuilder<RightJoinedDB<DB, TB, A, R>, TB | A, O>

type RightJoinedDB<
  DB,
  TB extends keyof DB,
  A extends keyof any,
  R,
> = DrainOuterGeneric<{
  [C in keyof DB | A]: C extends A
    ? R
    : C extends TB
      ? Nullable<DB[C]>
      : C extends keyof DB
        ? DB[C]
        : never
}>

export type SelectQueryBuilderWithFullJoin<
  DB,
  TB extends keyof DB,
  O,
  TE extends TableExpression<DB, TB>,
> = TE extends `${infer T} as ${infer A}`
  ? T extends keyof DB
    ? OuterJoinedBuilder<DB, TB, O, A, DB[T]>
    : never
  : TE extends keyof DB
    ? OuterJoinedBuilder<DB, TB, O, TE, DB[TE]>
    : TE extends AliasedExpression<infer QO, infer QA>
      ? OuterJoinedBuilder<DB, TB, O, QA, QO>
      : TE extends (qb: any) => AliasedExpression<infer QO, infer QA>
        ? OuterJoinedBuilder<DB, TB, O, QA, QO>
        : never

type OuterJoinedBuilder<
  DB,
  TB extends keyof DB,
  O,
  A extends keyof any,
  R,
> = SelectQueryBuilder<OuterJoinedBuilderDB<DB, TB, A, R>, TB | A, O>

type OuterJoinedBuilderDB<
  DB,
  TB extends keyof DB,
  A extends keyof any,
  R,
> = DrainOuterGeneric<{
  [C in keyof DB | A]: C extends A
    ? Nullable<R>
    : C extends TB
      ? Nullable<DB[C]>
      : C extends keyof DB
        ? DB[C]
        : never
}>

type TableOrList<TB extends keyof any> =
  | (TB & string)
  | ReadonlyArray<TB & string><|MERGE_RESOLUTION|>--- conflicted
+++ resolved
@@ -2016,11 +2016,7 @@
   }
 
   offset(
-<<<<<<< HEAD
     offset: ValueExpression<DB, TB, number | bigint>
-=======
-    offset: ValueExpression<DB, TB, number>,
->>>>>>> b20a6ba8
   ): SelectQueryBuilder<DB, TB, O> {
     return new SelectQueryBuilderImpl({
       ...this.#props,
