--- conflicted
+++ resolved
@@ -1,5 +1,3 @@
-import { makePropertiesEnumerable } from '../util/object-utils.js'
-
 /**
  * The result of an insert query.
  *
@@ -34,9 +32,6 @@
    */
   readonly numInsertedOrUpdatedRows: bigint | undefined
 
-<<<<<<< HEAD
-makePropertiesEnumerable(InsertResult, 'insertId', 'numInsertedOrUpdatedRows')
-=======
   constructor(
     insertId: bigint | undefined,
     numInsertedOrUpdatedRows: bigint | undefined
@@ -44,5 +39,4 @@
     this.insertId = insertId
     this.numInsertedOrUpdatedRows = numInsertedOrUpdatedRows
   }
-}
->>>>>>> c74d63cf
+}