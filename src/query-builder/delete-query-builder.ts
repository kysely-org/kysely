--- conflicted
+++ resolved
@@ -629,11 +629,7 @@
    *   .execute()
    * ```
    */
-<<<<<<< HEAD
   limit(limit: number | bigint): DeleteQueryBuilder<DB, TB, O> {
-=======
-  limit(limit: ValueExpression<DB, TB, number>): DeleteQueryBuilder<DB, TB, O> {
->>>>>>> 9deb62af
     return new DeleteQueryBuilder({
       ...this.#props,
       queryNode: DeleteQueryNode.cloneWithLimit(
