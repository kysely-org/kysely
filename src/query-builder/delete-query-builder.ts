import { OperationNodeSource } from '../operation-node/operation-node-source.js'
import { CompiledQuery } from '../query-compiler/compiled-query.js'
import {
  JoinCallbackExpression,
  JoinReferenceExpression,
  parseJoin,
} from '../parser/join-parser.js'
import {
  From,
  FromTables,
  parseTableExpressionOrList,
  TableExpression,
  TableExpressionOrList,
} from '../parser/table-parser.js'
import {
  parseSelectArg,
  parseSelectAll,
  SelectExpression,
  SelectArg,
} from '../parser/select-parser.js'
import { ReturningAllRow, ReturningRow } from '../parser/returning-parser.js'
import { ReferenceExpression } from '../parser/reference-parser.js'
import { QueryNode } from '../operation-node/query-node.js'
import {
  MergePartial,
  Nullable,
  SimplifyResult,
  SimplifySingleResult,
} from '../util/type-utils.js'
import { preventAwait } from '../util/prevent-await.js'
import { Compilable } from '../util/compilable.js'
import { QueryExecutor } from '../query-executor/query-executor.js'
import { QueryId } from '../util/query-id.js'
import { freeze } from '../util/object-utils.js'
import { KyselyPlugin } from '../plugin/kysely-plugin.js'
import { WhereExpressionFactory, WhereInterface } from './where-interface.js'
import { ReturningInterface } from './returning-interface.js'
import {
  isNoResultErrorConstructor,
  NoResultError,
  NoResultErrorConstructor,
} from './no-result-error.js'
import { DeleteResult } from './delete-result.js'
import { DeleteQueryNode } from '../operation-node/delete-query-node.js'
import { LimitNode } from '../operation-node/limit-node.js'
import {
  OrderByDirectionExpression,
  OrderByExpression,
  parseOrderBy,
} from '../parser/order-by-parser.js'
import { Explainable, ExplainFormat } from '../util/explainable.js'
import { ExplainNode } from '../operation-node/explain-node.js'
import { AliasedExpression, Expression } from '../expression/expression.js'
import {
  ComparisonOperatorExpression,
  OperandValueExpressionOrList,
  parseReferentialComparison,
  parseWhere,
} from '../parser/binary-operation-parser.js'
import {
  ExistsExpression,
  parseExists,
  parseNotExists,
} from '../parser/unary-operation-parser.js'
import { KyselyTypeError } from '../util/type-error.js'
import { Streamable } from '../util/streamable.js'

export class DeleteQueryBuilder<DB, TB extends keyof DB, O>
  implements
    WhereInterface<DB, TB>,
    ReturningInterface<DB, TB, O>,
    OperationNodeSource,
    Compilable<O>,
    Explainable,
    Streamable<O>
{
  readonly #props: DeleteQueryBuilderProps

  constructor(props: DeleteQueryBuilderProps) {
    this.#props = freeze(props)
  }

  where<RE extends ReferenceExpression<DB, TB>>(
    lhs: RE,
    op: ComparisonOperatorExpression,
    rhs: OperandValueExpressionOrList<DB, TB, RE>
  ): DeleteQueryBuilder<DB, TB, O>

  where(factory: WhereExpressionFactory<DB, TB>): DeleteQueryBuilder<DB, TB, O>

  where(expression: Expression<any>): DeleteQueryBuilder<DB, TB, O>

  where(...args: any[]): any {
    return new DeleteQueryBuilder({
      ...this.#props,
      queryNode: QueryNode.cloneWithWhere(
        this.#props.queryNode,
        parseWhere(args)
      ),
    })
  }

  whereRef(
    lhs: ReferenceExpression<DB, TB>,
    op: ComparisonOperatorExpression,
    rhs: ReferenceExpression<DB, TB>
  ): DeleteQueryBuilder<DB, TB, O> {
    return new DeleteQueryBuilder({
      ...this.#props,
      queryNode: QueryNode.cloneWithWhere(
        this.#props.queryNode,
        parseReferentialComparison(lhs, op, rhs)
      ),
    })
  }

  orWhere<RE extends ReferenceExpression<DB, TB>>(
    lhs: RE,
    op: ComparisonOperatorExpression,
    rhs: OperandValueExpressionOrList<DB, TB, RE>
  ): DeleteQueryBuilder<DB, TB, O>

  orWhere(
    factory: WhereExpressionFactory<DB, TB>
  ): DeleteQueryBuilder<DB, TB, O>

  orWhere(expression: Expression<any>): DeleteQueryBuilder<DB, TB, O>

  orWhere(...args: any[]): any {
    return new DeleteQueryBuilder({
      ...this.#props,
      queryNode: QueryNode.cloneWithOrWhere(
        this.#props.queryNode,
        parseWhere(args)
      ),
    })
  }

  orWhereRef(
    lhs: ReferenceExpression<DB, TB>,
    op: ComparisonOperatorExpression,
    rhs: ReferenceExpression<DB, TB>
  ): DeleteQueryBuilder<DB, TB, O> {
    return new DeleteQueryBuilder({
      ...this.#props,
      queryNode: QueryNode.cloneWithOrWhere(
        this.#props.queryNode,
        parseReferentialComparison(lhs, op, rhs)
      ),
    })
  }

  whereExists(arg: ExistsExpression<DB, TB>): DeleteQueryBuilder<DB, TB, O> {
    return new DeleteQueryBuilder({
      ...this.#props,
      queryNode: QueryNode.cloneWithWhere(
        this.#props.queryNode,
        parseExists(arg)
      ),
    })
  }

  whereNotExists(arg: ExistsExpression<DB, TB>): DeleteQueryBuilder<DB, TB, O> {
    return new DeleteQueryBuilder({
      ...this.#props,
      queryNode: QueryNode.cloneWithWhere(
        this.#props.queryNode,
        parseNotExists(arg)
      ),
    })
  }

  orWhereExists(arg: ExistsExpression<DB, TB>): DeleteQueryBuilder<DB, TB, O> {
    return new DeleteQueryBuilder({
      ...this.#props,
      queryNode: QueryNode.cloneWithOrWhere(
        this.#props.queryNode,
        parseExists(arg)
      ),
    })
  }

  orWhereNotExists(
    arg: ExistsExpression<DB, TB>
  ): DeleteQueryBuilder<DB, TB, O> {
    return new DeleteQueryBuilder({
      ...this.#props,
      queryNode: QueryNode.cloneWithOrWhere(
        this.#props.queryNode,
        parseNotExists(arg)
      ),
    })
  }

  clearWhere(): DeleteQueryBuilder<DB, TB, O> {
    return new DeleteQueryBuilder<DB, TB, O>({
      ...this.#props,
      queryNode: QueryNode.cloneWithoutWhere(this.#props.queryNode),
    })
  }

  /**
   * Adds a `using` clause to the query.
   *
   * This clause allows adding additional tables to the query for filtering/returning
   * only. Usually a non-standard syntactic-sugar alternative to a `where` with a sub-query.
   *
   * ### Examples:
   *
   * ```ts
   * await db
   *   .deleteFrom('pet')
   *   .using('person')
   *   .whereRef('pet.owner_id', '=', 'person.id')
   *   .where('person.first_name', '=', 'Bob')
   *   .executeTakeFirstOrThrow()
   * ```
   *
   * The generated SQL (PostgreSQL):
   *
   * ```sql
   * delete from "pet"
   * using "person"
   * where "pet"."owner_id" = "person"."id"
   *   and "person"."first_name" = $1
   * ```
   *
   * On supported databases such as MySQL, this clause allows using joins, but requires
   * at least one of the tables after the `from` keyword to be also named after
   * the `using` keyword. See also {@link innerJoin}, {@link leftJoin}, {@link rightJoin}
   * and {@link fullJoin}.
   *
   * ```ts
   * await db
   *   .deleteFrom('pet')
   *   .using('pet')
   *   .leftJoin('person', 'person.id', 'pet.owner_id')
   *   .where('person.first_name', '=', 'Bob')
   *   .executeTakeFirstOrThrow()
   * ```
   *
   * The generated SQL (MySQL):
   *
   * ```sql
   * delete from `pet`
   * using `pet`
   * left join `person` on `person`.`id` = `pet`.`owner_id`
   * where `person`.`first_name` = ?
   * ```
   *
   * You can also chain multiple invocations of this method, or pass an array to
   * a single invocation to name multiple tables.
   *
   * ```ts
   * await db
   *   .deleteFrom('toy')
   *   .using(['pet', 'person'])
   *   .whereRef('toy.pet_id', '=', 'pet.id')
   *   .whereRef('pet.owner_id', '=', 'person.id')
   *   .where('person.first_name', '=', 'Bob')
   *   .returning('pet.name')
   *   .executeTakeFirstOrThrow()
   * ```
   *
   * The generated SQL (PostgreSQL):
   *
   * ```sql
   * delete from "toy"
   * using "pet", "person"
   * where "toy"."pet_id" = "pet"."id"
   *   and "pet"."owner_id" = "person"."id"
   *   and "person"."first_name" = $1
   * returning "pet"."name"
   * ```
   */
  using<TE extends TableExpression<DB, keyof DB>>(
    tables: TE[]
  ): DeleteQueryBuilder<From<DB, TE>, FromTables<DB, TB, TE>, O>

  using<TE extends TableExpression<DB, keyof DB>>(
    table: TE
  ): DeleteQueryBuilder<From<DB, TE>, FromTables<DB, TB, TE>, O>

  using(tables: TableExpressionOrList<any, any>): any {
    return new DeleteQueryBuilder({
      ...this.#props,
      queryNode: DeleteQueryNode.cloneWithUsing(
        this.#props.queryNode,
        parseTableExpressionOrList(tables)
      ),
    })
  }

  /**
   * Joins another table to the query using an inner join.
   *
   * ### Examples
   *
   * Simple usage by providing a table name and two columns to join:
   *
   * ```ts
   * const result = await db
   *   .selectFrom('person')
   *   .innerJoin('pet', 'pet.owner_id', 'person.id')
   *   // `select` needs to come after the call to `innerJoin` so
   *   // that you can select from the joined table.
   *   .select('person.id', 'pet.name')
   *   .execute()
   *
   * result[0].id
   * result[0].name
   * ```
   *
   * The generated SQL (PostgreSQL):
   *
   * ```sql
   * select "person"."id", "pet"."name"
   * from "person"
   * inner join "pet"
   * on "pet"."owner_id" = "person"."id"
   * ```
   *
   * You can give an alias for the joined table like this:
   *
   * ```ts
   * await db.selectFrom('person')
   *   .innerJoin('pet as p', 'p.owner_id', 'person.id')
   *   .where('p.name', '=', 'Doggo')
   *   .selectAll()
   *   .execute()
   * ```
   *
   * The generated SQL (PostgreSQL):
   *
   * ```sql
   * select *
   * from "person"
   * inner join "pet" as "p"
   * on "p"."owner_id" = "person"."id"
   * where "p".name" = $1
   * ```
   *
   * You can provide a function as the second argument to get a join
   * builder for creating more complex joins. The join builder has a
   * bunch of `on*` methods for building the `on` clause of the join.
   * There's basically an equivalent for every `where` method
   * (`on`, `onRef`, `onExists` etc.). You can do all the same things
   * with the `on` method that you can with the corresponding `where`
   * method. See the `where` method documentation for more examples.
   *
   * ```ts
   * await db.selectFrom('person')
   *   .innerJoin(
   *     'pet',
   *     (join) => join
   *       .onRef('pet.owner_id', '=', 'person.id')
   *       .on('pet.name', '=', 'Doggo')
   *   )
   *   .selectAll()
   *   .execute()
   * ```
   *
   * The generated SQL (PostgreSQL):
   *
   * ```sql
   * select *
   * from "person"
   * inner join "pet"
   * on "pet"."owner_id" = "person"."id"
   * and "pet"."name" = $1
   * ```
   *
   * You can join a subquery by providing a select query (or a callback)
   * as the first argument:
   *
   * ```ts
   * await db.selectFrom('person')
   *   .innerJoin(
   *     qb.selectFrom('pet')
   *       .select(['owner_id', 'name'])
   *       .where('name', '=', 'Doggo')
   *       .as('doggos'),
   *     'doggos.owner_id',
   *     'person.id',
   *   )
   *   .selectAll()
   *   .execute()
   * ```
   *
   * The generated SQL (PostgreSQL):
   *
   * ```sql
   * select *
   * from "person"
   * inner join (
   *   select "owner_id", "name"
   *   from "pet"
   *   where "name" = $1
   * ) as "doggos"
   * on "doggos"."owner_id" = "person"."id"
   * ```
   */
  innerJoin<
    TE extends TableExpression<DB, TB>,
    K1 extends JoinReferenceExpression<DB, TB, TE>,
    K2 extends JoinReferenceExpression<DB, TB, TE>
  >(table: TE, k1: K1, k2: K2): DeleteQueryBuilderWithInnerJoin<DB, TB, O, TE>

  innerJoin<
    TE extends TableExpression<DB, TB>,
    FN extends JoinCallbackExpression<DB, TB, TE>
  >(table: TE, callback: FN): DeleteQueryBuilderWithInnerJoin<DB, TB, O, TE>

  innerJoin(...args: any): any {
    return new DeleteQueryBuilder({
      ...this.#props,
      queryNode: QueryNode.cloneWithJoin(
        this.#props.queryNode,
        parseJoin('InnerJoin', args)
      ),
    })
  }

  /**
   * Just like {@link innerJoin} but adds a left join instead of an inner join.
   */
  leftJoin<
    TE extends TableExpression<DB, TB>,
    K1 extends JoinReferenceExpression<DB, TB, TE>,
    K2 extends JoinReferenceExpression<DB, TB, TE>
  >(table: TE, k1: K1, k2: K2): DeleteQueryBuilderWithLeftJoin<DB, TB, O, TE>

  leftJoin<
    TE extends TableExpression<DB, TB>,
    FN extends JoinCallbackExpression<DB, TB, TE>
  >(table: TE, callback: FN): DeleteQueryBuilderWithLeftJoin<DB, TB, O, TE>

  leftJoin(...args: any): any {
    return new DeleteQueryBuilder({
      ...this.#props,
      queryNode: QueryNode.cloneWithJoin(
        this.#props.queryNode,
        parseJoin('LeftJoin', args)
      ),
    })
  }

  /**
   * Just like {@link innerJoin} but adds a right join instead of an inner join.
   */
  rightJoin<
    TE extends TableExpression<DB, TB>,
    K1 extends JoinReferenceExpression<DB, TB, TE>,
    K2 extends JoinReferenceExpression<DB, TB, TE>
  >(table: TE, k1: K1, k2: K2): DeleteQueryBuilderWithRightJoin<DB, TB, O, TE>

  rightJoin<
    TE extends TableExpression<DB, TB>,
    FN extends JoinCallbackExpression<DB, TB, TE>
  >(table: TE, callback: FN): DeleteQueryBuilderWithRightJoin<DB, TB, O, TE>

  rightJoin(...args: any): any {
    return new DeleteQueryBuilder({
      ...this.#props,
      queryNode: QueryNode.cloneWithJoin(
        this.#props.queryNode,
        parseJoin('RightJoin', args)
      ),
    })
  }

  /**
   * Just like {@link innerJoin} but adds a full join instead of an inner join.
   */
  fullJoin<
    TE extends TableExpression<DB, TB>,
    K1 extends JoinReferenceExpression<DB, TB, TE>,
    K2 extends JoinReferenceExpression<DB, TB, TE>
  >(table: TE, k1: K1, k2: K2): DeleteQueryBuilderWithFullJoin<DB, TB, O, TE>

  fullJoin<
    TE extends TableExpression<DB, TB>,
    FN extends JoinCallbackExpression<DB, TB, TE>
  >(table: TE, callback: FN): DeleteQueryBuilderWithFullJoin<DB, TB, O, TE>

  fullJoin(...args: any): any {
    return new DeleteQueryBuilder({
      ...this.#props,
      queryNode: QueryNode.cloneWithJoin(
        this.#props.queryNode,
        parseJoin('FullJoin', args)
      ),
    })
  }

  returning<SE extends SelectExpression<DB, TB>>(
    selection: SelectArg<DB, TB, SE>
  ): DeleteQueryBuilder<DB, TB, ReturningRow<DB, TB, O, SE>> {
    return new DeleteQueryBuilder({
      ...this.#props,
      queryNode: QueryNode.cloneWithReturning(
        this.#props.queryNode,
        parseSelectArg(selection)
      ),
    })
  }

  /**
   * Adds `returning *` or `returning table.*` clause to the query.
   *
   * ### Examples
   *
   * Return all columns.
   *
   * ```ts
   * const pets = await db
   *   .deleteFrom('pet')
   *   .returningAll()
   *   .execute()
   * ```
   *
   * The generated SQL (PostgreSQL)
   *
   * ```sql
   * delete from "pet" returning *
   * ```
   *
   * Return all columns from all tables
   *
   * ```ts
   * const result = ctx.db
   *   .deleteFrom('toy')
   *   .using(['pet', 'person'])
   *   .whereRef('toy.pet_id', '=', 'pet.id')
   *   .whereRef('pet.owner_id', '=', 'person.id')
   *   .where('person.first_name', '=', 'Zoro')
   *   .returningAll()
   *   .execute()
   * ```
   *
   * The generated SQL (PostgreSQL)
   *
   * ```sql
   * delete from "toy"
   * using "pet", "person"
   * where "toy"."pet_id" = "pet"."id"
   * and "pet"."owner_id" = "person"."id"
   * and "person"."first_name" = $1
   * returning *
   * ```
   *
   * Return all columns from a single table.
   *
   * ```ts
   * const result = ctx.db
   *   .deleteFrom('toy')
   *   .using(['pet', 'person'])
   *   .whereRef('toy.pet_id', '=', 'pet.id')
   *   .whereRef('pet.owner_id', '=', 'person.id')
   *   .where('person.first_name', '=', 'Itachi')
   *   .returningAll('pet')
   *   .execute()
   * ```
   *
   * The generated SQL (PostgreSQL)
   *
   * ```sql
   * delete from "toy"
   * using "pet", "person"
   * where "toy"."pet_id" = "pet"."id"
   * and "pet"."owner_id" = "person"."id"
   * and "person"."first_name" = $1
   * returning "pet".*
   * ```
   *
   * Return all columns from multiple tables.
   *
   * ```ts
   * const result = ctx.db
   *   .deleteFrom('toy')
   *   .using(['pet', 'person'])
   *   .whereRef('toy.pet_id', '=', 'pet.id')
   *   .whereRef('pet.owner_id', '=', 'person.id')
   *   .where('person.first_name', '=', 'Luffy')
   *   .returningAll(['toy', 'pet'])
   *   .execute()
   * ```
   *
   * The generated SQL (PostgreSQL)
   *
   * ```sql
   * delete from "toy"
   * using "pet", "person"
   * where "toy"."pet_id" = "pet"."id"
   * and "pet"."owner_id" = "person"."id"
   * and "person"."first_name" = $1
   * returning "toy".*, "pet".*
   * ```
   */
  returningAll<T extends TB>(
    tables: ReadonlyArray<T>
  ): DeleteQueryBuilder<DB, TB, ReturningAllRow<DB, T, O>>

  returningAll<T extends TB>(
    table: T
  ): DeleteQueryBuilder<DB, TB, ReturningAllRow<DB, T, O>>

  returningAll(): DeleteQueryBuilder<DB, TB, ReturningAllRow<DB, TB, O>>

  returningAll(table?: any): any {
    return new DeleteQueryBuilder({
      ...this.#props,
      queryNode: QueryNode.cloneWithReturning(
        this.#props.queryNode,
        parseSelectAll(table)
      ),
    })
  }

  /**
   * Adds an `order by` clause to the query.
   *
   * `orderBy` calls are additive. To order by multiple columns, call `orderBy`
   * multiple times.
   *
   * The first argument is the expression to order by and the second is the
   * order (`asc` or `desc`).
   *
   * An `order by` clause in a delete query is only supported by some dialects
   * like MySQL.
   *
   * See {@link SelectQueryBuilder.orderBy} for more examples.
   *
   * ### Examples
   *
   * Delete 5 oldest items in a table:
   *
   * ```ts
   * await db
   *   .deleteFrom('pet')
   *   .orderBy('created_at')
   *   .limit(5)
   *   .execute()
   * ```
   *
   * The generated SQL (MySQL):
   *
   * ```sql
   * delete from `pet`
   * order by `created_at`
   * limit ?
   * ```
   */
  orderBy(
    orderBy: OrderByExpression<DB, TB, O>,
    direction?: OrderByDirectionExpression
  ): DeleteQueryBuilder<DB, TB, O> {
    return new DeleteQueryBuilder({
      ...this.#props,
      queryNode: DeleteQueryNode.cloneWithOrderByItem(
        this.#props.queryNode,
        parseOrderBy(orderBy, direction)
      ),
    })
  }

  /**
   * Adds a limit clause to the query.
   *
   * A limit clause in a delete query is only supported by some dialects
   * like MySQL.
   *
   * ### Examples
   *
   * Delete 5 oldest items in a table:
   *
   * ```ts
   * await db
   *   .deleteFrom('pet')
   *   .orderBy('created_at')
   *   .limit(5)
   *   .execute()
   * ```
   */
  limit(limit: number): DeleteQueryBuilder<DB, TB, O> {
    return new DeleteQueryBuilder({
      ...this.#props,
      queryNode: DeleteQueryNode.cloneWithLimit(
        this.#props.queryNode,
        LimitNode.create(limit)
      ),
    })
  }

  /**
   * Simply calls the provided function passing `this` as the only argument. `$call` returns
   * what the provided function returns.
   *
   * If you want to conditionally call a method on `this`, see
   * the {@link $if} method.
   *
   * ### Examples
   *
   * The next example uses a helper function `log` to log a query:
   *
   * ```ts
   * function log<T extends Compilable>(qb: T): T {
   *   console.log(qb.compile())
   *   return qb
   * }
   *
   * db.deleteFrom('person')
   *   .$call(log)
   *   .execute()
   * ```
   */
  $call<T>(func: (qb: this) => T): T {
    return func(this)
  }

  /**
   * @deprecated Use `$call` instead
   */
  call<T>(func: (qb: this) => T): T {
    return this.$call(func)
  }

  /**
   * Call `func(this)` if `condition` is true.
   *
   * This method is especially handy with optional selects. Any `returning` or `returningAll`
   * method calls add columns as optional fields to the output type when called inside
   * the `func` callback. This is because we can't know if those selections were actually
   * made before running the code.
   *
   * You can also call any other methods inside the callback.
   *
   * ### Examples
   *
   * ```ts
   * async function deletePerson(id: number, returnLastName: boolean) {
   *   return await db
   *     .deleteFrom('person')
   *     .where('id', '=', id)
   *     .returning(['id', 'first_name'])
   *     .$if(returnLastName, (qb) => qb.returning('last_name'))
   *     .executeTakeFirstOrThrow()
   * }
   * ```
   *
   * Any selections added inside the `if` callback will be added as optional fields to the
   * output type since we can't know if the selections were actually made before running
   * the code. In the example above the return type of the `deletePerson` function is:
   *
   * ```ts
   * {
   *   id: number
   *   first_name: string
   *   last_name?: string
   * }
   * ```
   */
  $if<O2>(
    condition: boolean,
    func: (qb: this) => DeleteQueryBuilder<DB, TB, O2>
  ): DeleteQueryBuilder<
    DB,
    TB,
    O2 extends DeleteResult
      ? DeleteResult
      : O extends DeleteResult
      ? Partial<O2>
      : MergePartial<O, O2>
  > {
    if (condition) {
      return func(this) as any
    }

    return new DeleteQueryBuilder({
      ...this.#props,
    })
  }

  /**
   * @deprecated Use `$if` instead
   */
  if<O2>(
    condition: boolean,
    func: (qb: this) => DeleteQueryBuilder<DB, TB, O2>
  ): DeleteQueryBuilder<
    DB,
    TB,
    O2 extends DeleteResult
      ? DeleteResult
      : O extends DeleteResult
      ? Partial<O2>
      : MergePartial<O, O2>
  > {
    return this.$if(condition, func)
  }

  /**
   * Change the output type of the query.
   *
   * You should only use this method as the last resort if the types
   * don't support your use case.
   */
  $castTo<T>(): DeleteQueryBuilder<DB, TB, T> {
    return new DeleteQueryBuilder(this.#props)
  }

  /**
   * @deprecated Use `$castTo` instead.
   */
  castTo<T>(): DeleteQueryBuilder<DB, TB, T> {
    return this.$castTo<T>()
  }

  /**
   * Asserts that query's output row type equals the given type `T`.
   *
   * This method can be used to simplify excessively complex types to make typescript happy
   * and much faster.
   *
   * Kysely uses complex type magic to achieve its type safety. This complexity is sometimes too much
   * for typescript and you get errors like this:
   *
   * ```
   * error TS2589: Type instantiation is excessively deep and possibly infinite.
   * ```
   *
   * In these case you can often use this method to help typescript a little bit. When you use this
   * method to assert the output type of a query, Kysely can drop the complex output type that
   * consists of multiple nested helper types and replace it with the simple asserted type.
   *
   * Using this method doesn't reduce type safety at all. You have to pass in a type that is
   * structurally equal to the current type.
   *
   * ### Examples
   *
   * ```ts
   * const result = await db
   *   .with('deleted_person', (qb) => qb
   *     .deleteFrom('person')
   *     .where('id', '=', person.id)
   *     .returning('first_name')
   *     .$assertType<{ first_name: string }>()
   *   )
   *   .with('deleted_pet', (qb) => qb
   *     .deleteFrom('pet')
   *     .where('owner_id', '=', person.id)
   *     .returning(['name as pet_name', 'species'])
   *     .$assertType<{ pet_name: string, species: Species }>()
   *   )
   *   .selectFrom(['deleted_person', 'deleted_pet'])
   *   .selectAll()
   *   .executeTakeFirstOrThrow()
   * ```
   */
  $assertType<T extends O>(): O extends T
    ? DeleteQueryBuilder<DB, TB, T>
    : KyselyTypeError<`$assertType() call failed: The type passed in is not equal to the output type of the query.`> {
    return new DeleteQueryBuilder(this.#props) as unknown as any
  }

  /**
   * @deprecated Use `$assertType` instead.
   */
  assertType<T extends O>(): O extends T
    ? DeleteQueryBuilder<DB, TB, T>
    : KyselyTypeError<`assertType() call failed: The type passed in is not equal to the output type of the query.`> {
    return new DeleteQueryBuilder(this.#props) as unknown as any
  }

  /**
   * Returns a copy of this DeleteQueryBuilder instance with the given plugin installed.
   */
  withPlugin(plugin: KyselyPlugin): DeleteQueryBuilder<DB, TB, O> {
    return new DeleteQueryBuilder({
      ...this.#props,
      executor: this.#props.executor.withPlugin(plugin),
    })
  }

  toOperationNode(): DeleteQueryNode {
    return this.#props.executor.transformQuery(
      this.#props.queryNode,
      this.#props.queryId
    )
  }

  compile(): CompiledQuery<SimplifyResult<O>> {
    return this.#props.executor.compileQuery(
      this.toOperationNode(),
      this.#props.queryId
    )
  }

  /**
   * Executes the query and returns an array of rows.
   *
   * Also see the {@link executeTakeFirst} and {@link executeTakeFirstOrThrow} methods.
   */
  async execute(): Promise<SimplifyResult<O>[]> {
    const compiledQuery = this.compile()
    const query = compiledQuery.query as DeleteQueryNode

    const result = await this.#props.executor.executeQuery<O>(
      compiledQuery,
      this.#props.queryId
    )

    if (this.#props.executor.adapter.supportsReturning && query.returning) {
      return result.rows as any
    }

    return [
      new DeleteResult(
        // TODO: remove numUpdatedOrDeletedRows.
        result.numAffectedRows ?? result.numUpdatedOrDeletedRows ?? BigInt(0)
      ) as any,
    ]
  }

  /**
   * Executes the query and returns the first result or undefined if
   * the query returned no result.
   */
  async executeTakeFirst(): Promise<SimplifySingleResult<O>> {
    const [result] = await this.execute()
    return result as SimplifySingleResult<O>
  }

  /**
   * Executes the query and returns the first result or throws if
   * the query returned no result.
   *
   * By default an instance of {@link NoResultError} is thrown, but you can
   * provide a custom error class, or callback as the only argument to throw a different
   * error.
   */
  async executeTakeFirstOrThrow(
    errorConstructor:
      | NoResultErrorConstructor
      | ((node: QueryNode) => Error) = NoResultError
  ): Promise<SimplifyResult<O>> {
    const result = await this.executeTakeFirst()

    if (result === undefined) {
      const error = isNoResultErrorConstructor(errorConstructor)
        ? new errorConstructor(this.toOperationNode())
        : errorConstructor(this.toOperationNode())

      throw error
    }

    return result as SimplifyResult<O>
  }

<<<<<<< HEAD
=======
  async *stream(chunkSize: number = 100): AsyncIterableIterator<O> {
    const compiledQuery = this.compile()

    const stream = this.#props.executor.stream<O>(
      compiledQuery,
      chunkSize,
      this.#props.queryId
    )

    for await (const item of stream) {
      yield* item.rows
    }
  }

  /**
   * Executes query with `explain` statement before `delete` keyword.
   *
   * ```ts
   * const explained = await db
   *  .deleteFrom('person')
   *  .where('id', '=', 123)
   *  .explain('json')
   * ```
   *
   * The generated SQL (MySQL):
   *
   * ```sql
   * explain format=json delete from `person` where `id` = ?
   * ```
   */
>>>>>>> 6c7ac077
  async explain<ER extends Record<string, any> = Record<string, any>>(
    format?: ExplainFormat,
    options?: Expression<any>
  ): Promise<ER[]> {
    const builder = new DeleteQueryBuilder<DB, TB, ER>({
      ...this.#props,
      queryNode: QueryNode.cloneWithExplain(
        this.#props.queryNode,
        format,
        options
      ),
    })

    return await builder.execute()
  }
}

preventAwait(
  DeleteQueryBuilder,
  "don't await DeleteQueryBuilder instances directly. To execute the query you need to call `execute` or `executeTakeFirst`."
)

export interface DeleteQueryBuilderProps {
  readonly queryId: QueryId
  readonly queryNode: DeleteQueryNode
  readonly executor: QueryExecutor
}

export type DeleteQueryBuilderWithInnerJoin<
  DB,
  TB extends keyof DB,
  O,
  TE extends TableExpression<DB, TB>
> = TE extends `${infer T} as ${infer A}`
  ? T extends keyof DB
    ? InnerJoinedBuilder<DB, TB, O, A, DB[T]>
    : never
  : TE extends keyof DB
  ? DeleteQueryBuilder<DB, TB | TE, O>
  : TE extends AliasedExpression<infer QO, infer QA>
  ? InnerJoinedBuilder<DB, TB, O, QA, QO>
  : TE extends (qb: any) => AliasedExpression<infer QO, infer QA>
  ? InnerJoinedBuilder<DB, TB, O, QA, QO>
  : never

type InnerJoinedBuilder<
  DB,
  TB extends keyof DB,
  O,
  A extends string,
  R
> = A extends keyof DB
  ? DeleteQueryBuilder<InnerJoinedDB<DB, A, R>, TB | A, O>
  : // Much faster non-recursive solution for the simple case.
    DeleteQueryBuilder<DB & Record<A, R>, TB | A, O>

type InnerJoinedDB<DB, A extends string, R> = {
  [C in keyof DB | A]: C extends A ? R : C extends keyof DB ? DB[C] : never
}

export type DeleteQueryBuilderWithLeftJoin<
  DB,
  TB extends keyof DB,
  O,
  TE extends TableExpression<DB, TB>
> = TE extends `${infer T} as ${infer A}`
  ? T extends keyof DB
    ? LeftJoinedBuilder<DB, TB, O, A, DB[T]>
    : never
  : TE extends keyof DB
  ? LeftJoinedBuilder<DB, TB, O, TE, DB[TE]>
  : TE extends AliasedExpression<infer QO, infer QA>
  ? LeftJoinedBuilder<DB, TB, O, QA, QO>
  : TE extends (qb: any) => AliasedExpression<infer QO, infer QA>
  ? LeftJoinedBuilder<DB, TB, O, QA, QO>
  : never

type LeftJoinedBuilder<
  DB,
  TB extends keyof DB,
  O,
  A extends keyof any,
  R
> = A extends keyof DB
  ? DeleteQueryBuilder<LeftJoinedDB<DB, A, R>, TB | A, O>
  : // Much faster non-recursive solution for the simple case.
    DeleteQueryBuilder<DB & Record<A, Nullable<R>>, TB | A, O>

type LeftJoinedDB<DB, A extends keyof any, R> = {
  [C in keyof DB | A]: C extends A
    ? Nullable<R>
    : C extends keyof DB
    ? DB[C]
    : never
}

export type DeleteQueryBuilderWithRightJoin<
  DB,
  TB extends keyof DB,
  O,
  TE extends TableExpression<DB, TB>
> = TE extends `${infer T} as ${infer A}`
  ? T extends keyof DB
    ? RightJoinedBuilder<DB, TB, O, A, DB[T]>
    : never
  : TE extends keyof DB
  ? RightJoinedBuilder<DB, TB, O, TE, DB[TE]>
  : TE extends AliasedExpression<infer QO, infer QA>
  ? RightJoinedBuilder<DB, TB, O, QA, QO>
  : TE extends (qb: any) => AliasedExpression<infer QO, infer QA>
  ? RightJoinedBuilder<DB, TB, O, QA, QO>
  : never

type RightJoinedBuilder<
  DB,
  TB extends keyof DB,
  O,
  A extends keyof any,
  R
> = DeleteQueryBuilder<RightJoinedDB<DB, TB, A, R>, TB | A, O>

type RightJoinedDB<DB, TB extends keyof DB, A extends keyof any, R> = {
  [C in keyof DB | A]: C extends A
    ? R
    : C extends TB
    ? Nullable<DB[C]>
    : C extends keyof DB
    ? DB[C]
    : never
}

export type DeleteQueryBuilderWithFullJoin<
  DB,
  TB extends keyof DB,
  O,
  TE extends TableExpression<DB, TB>
> = TE extends `${infer T} as ${infer A}`
  ? T extends keyof DB
    ? OuterJoinedBuilder<DB, TB, O, A, DB[T]>
    : never
  : TE extends keyof DB
  ? OuterJoinedBuilder<DB, TB, O, TE, DB[TE]>
  : TE extends AliasedExpression<infer QO, infer QA>
  ? OuterJoinedBuilder<DB, TB, O, QA, QO>
  : TE extends (qb: any) => AliasedExpression<infer QO, infer QA>
  ? OuterJoinedBuilder<DB, TB, O, QA, QO>
  : never

type OuterJoinedBuilder<
  DB,
  TB extends keyof DB,
  O,
  A extends keyof any,
  R
> = DeleteQueryBuilder<OuterJoinedBuilderDB<DB, TB, A, R>, TB | A, O>

type OuterJoinedBuilderDB<DB, TB extends keyof DB, A extends keyof any, R> = {
  [C in keyof DB | A]: C extends A
    ? Nullable<R>
    : C extends TB
    ? Nullable<DB[C]>
    : C extends keyof DB
    ? DB[C]
    : never
}<|MERGE_RESOLUTION|>--- conflicted
+++ resolved
@@ -956,9 +956,7 @@
 
     return result as SimplifyResult<O>
   }
-
-<<<<<<< HEAD
-=======
+  
   async *stream(chunkSize: number = 100): AsyncIterableIterator<O> {
     const compiledQuery = this.compile()
 
@@ -973,23 +971,6 @@
     }
   }
 
-  /**
-   * Executes query with `explain` statement before `delete` keyword.
-   *
-   * ```ts
-   * const explained = await db
-   *  .deleteFrom('person')
-   *  .where('id', '=', 123)
-   *  .explain('json')
-   * ```
-   *
-   * The generated SQL (MySQL):
-   *
-   * ```sql
-   * explain format=json delete from `person` where `id` = ?
-   * ```
-   */
->>>>>>> 6c7ac077
   async explain<ER extends Record<string, any> = Record<string, any>>(
     format?: ExplainFormat,
     options?: Expression<any>
