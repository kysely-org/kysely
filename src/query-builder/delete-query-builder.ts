import { OperationNodeSource } from '../operation-node/operation-node-source.js'
import { CompiledQuery } from '../query-compiler/compiled-query.js'
import {
  JoinCallbackExpression,
  JoinReferenceExpression,
  parseJoin,
} from '../parser/join-parser.js'
import {
  From,
  FromTables,
  parseTableExpressionOrList,
  TableExpression,
  TableExpressionOrList,
} from '../parser/table-parser.js'
import {
  parseSelectArg,
  parseSelectAll,
  SelectExpression,
  SelectArg,
  SelectCallback,
} from '../parser/select-parser.js'
import {
  ReturningAllRow,
  ReturningCallbackRow,
  ReturningRow,
} from '../parser/returning-parser.js'
import { ReferenceExpression } from '../parser/reference-parser.js'
import { QueryNode } from '../operation-node/query-node.js'
import {
  DrainOuterGeneric,
  NarrowPartial,
  Nullable,
  ShallowRecord,
  SimplifyResult,
  SimplifySingleResult,
  SqlBool,
} from '../util/type-utils.js'
import { preventAwait } from '../util/prevent-await.js'
import { Compilable } from '../util/compilable.js'
import { QueryExecutor } from '../query-executor/query-executor.js'
import { QueryId } from '../util/query-id.js'
import { freeze } from '../util/object-utils.js'
import { KyselyPlugin } from '../plugin/kysely-plugin.js'
import { WhereInterface } from './where-interface.js'
import { ReturningInterface } from './returning-interface.js'
import {
  isNoResultErrorConstructor,
  NoResultError,
  NoResultErrorConstructor,
} from './no-result-error.js'
import { DeleteResult } from './delete-result.js'
import { DeleteQueryNode } from '../operation-node/delete-query-node.js'
import { LimitNode } from '../operation-node/limit-node.js'
import {
  OrderByDirectionExpression,
  OrderByExpression,
  parseOrderBy,
} from '../parser/order-by-parser.js'
import { Explainable, ExplainFormat } from '../util/explainable.js'
import { AliasedExpression, Expression } from '../expression/expression.js'
import {
  ComparisonOperatorExpression,
  OperandValueExpressionOrList,
  parseValueBinaryOperationOrExpression,
  parseReferentialBinaryOperation,
} from '../parser/binary-operation-parser.js'
import { KyselyTypeError } from '../util/type-error.js'
import { Streamable } from '../util/streamable.js'
import { ExpressionOrFactory } from '../parser/expression-parser.js'
<<<<<<< HEAD
import { TopNode } from '../operation-node/top-node.js'
=======
import {
  ValueExpression,
  parseValueExpression,
} from '../parser/value-parser.js'
>>>>>>> 9deb62af

export class DeleteQueryBuilder<DB, TB extends keyof DB, O>
  implements
    WhereInterface<DB, TB>,
    ReturningInterface<DB, TB, O>,
    OperationNodeSource,
    Compilable<O>,
    Explainable,
    Streamable<O>
{
  readonly #props: DeleteQueryBuilderProps

  constructor(props: DeleteQueryBuilderProps) {
    this.#props = freeze(props)
  }

  where<
    RE extends ReferenceExpression<DB, TB>,
    VE extends OperandValueExpressionOrList<DB, TB, RE>
  >(
    lhs: RE,
    op: ComparisonOperatorExpression,
    rhs: VE
  ): DeleteQueryBuilder<DB, TB, O>

  where<E extends ExpressionOrFactory<DB, TB, SqlBool>>(
    expression: E
  ): DeleteQueryBuilder<DB, TB, O>

  where(...args: any[]): any {
    return new DeleteQueryBuilder({
      ...this.#props,
      queryNode: QueryNode.cloneWithWhere(
        this.#props.queryNode,
        parseValueBinaryOperationOrExpression(args)
      ),
    })
  }

  whereRef<
    LRE extends ReferenceExpression<DB, TB>,
    RRE extends ReferenceExpression<DB, TB>
  >(
    lhs: LRE,
    op: ComparisonOperatorExpression,
    rhs: RRE
  ): DeleteQueryBuilder<DB, TB, O> {
    return new DeleteQueryBuilder({
      ...this.#props,
      queryNode: QueryNode.cloneWithWhere(
        this.#props.queryNode,
        parseReferentialBinaryOperation(lhs, op, rhs)
      ),
    })
  }

  clearWhere(): DeleteQueryBuilder<DB, TB, O> {
    return new DeleteQueryBuilder<DB, TB, O>({
      ...this.#props,
      queryNode: QueryNode.cloneWithoutWhere(this.#props.queryNode),
    })
  }

  /**
   * Changes a `delete from` query into a `delete top from` query.
   *
   * `top` clause is only supported by some dialects like MS SQL Server.
   *
   * ### Examples
   *
   * Delete the first 5 rows:
   *
   * ```ts
   * await db
   *   .deleteFrom('person')
   *   .top(5)
   *   .where('age', '>', 18)
   *   .executeTakeFirstOrThrow()
   * ```
   *
   * The generated SQL (MS SQL Server):
   *
   * ```sql
   * delete top(5) from "person" where "age" > @1
   * ```
   *
   * Delete the first 50% of rows:
   *
   * ```ts
   * await db
   *   .deleteFrom('person')
   *   .top(50, 'percent')
   *   .where('age', '>', 18)
   *   .executeTakeFirstOrThrow()
   * ```
   *
   * The generated SQL (MS SQL Server):
   *
   * ```sql
   * delete top(50) percent from "person" where "age" > @1
   * ```
   */
  top(
    top: number | bigint,
    modifiers?: 'percent'
  ): DeleteQueryBuilder<DB, TB, O> {
    return new DeleteQueryBuilder({
      ...this.#props,
      queryNode: QueryNode.cloneWithTop(this.#props.queryNode, top, modifiers),
    })
  }

  /**
   * Adds a `using` clause to the query.
   *
   * This clause allows adding additional tables to the query for filtering/returning
   * only. Usually a non-standard syntactic-sugar alternative to a `where` with a sub-query.
   *
   * ### Examples:
   *
   * ```ts
   * await db
   *   .deleteFrom('pet')
   *   .using('person')
   *   .whereRef('pet.owner_id', '=', 'person.id')
   *   .where('person.first_name', '=', 'Bob')
   *   .executeTakeFirstOrThrow()
   * ```
   *
   * The generated SQL (PostgreSQL):
   *
   * ```sql
   * delete from "pet"
   * using "person"
   * where "pet"."owner_id" = "person"."id"
   *   and "person"."first_name" = $1
   * ```
   *
   * On supported databases such as MySQL, this clause allows using joins, but requires
   * at least one of the tables after the `from` keyword to be also named after
   * the `using` keyword. See also {@link innerJoin}, {@link leftJoin}, {@link rightJoin}
   * and {@link fullJoin}.
   *
   * ```ts
   * await db
   *   .deleteFrom('pet')
   *   .using('pet')
   *   .leftJoin('person', 'person.id', 'pet.owner_id')
   *   .where('person.first_name', '=', 'Bob')
   *   .executeTakeFirstOrThrow()
   * ```
   *
   * The generated SQL (MySQL):
   *
   * ```sql
   * delete from `pet`
   * using `pet`
   * left join `person` on `person`.`id` = `pet`.`owner_id`
   * where `person`.`first_name` = ?
   * ```
   *
   * You can also chain multiple invocations of this method, or pass an array to
   * a single invocation to name multiple tables.
   *
   * ```ts
   * await db
   *   .deleteFrom('toy')
   *   .using(['pet', 'person'])
   *   .whereRef('toy.pet_id', '=', 'pet.id')
   *   .whereRef('pet.owner_id', '=', 'person.id')
   *   .where('person.first_name', '=', 'Bob')
   *   .returning('pet.name')
   *   .executeTakeFirstOrThrow()
   * ```
   *
   * The generated SQL (PostgreSQL):
   *
   * ```sql
   * delete from "toy"
   * using "pet", "person"
   * where "toy"."pet_id" = "pet"."id"
   *   and "pet"."owner_id" = "person"."id"
   *   and "person"."first_name" = $1
   * returning "pet"."name"
   * ```
   */
  using<TE extends TableExpression<DB, keyof DB>>(
    tables: TE[]
  ): DeleteQueryBuilder<From<DB, TE>, FromTables<DB, TB, TE>, O>

  using<TE extends TableExpression<DB, keyof DB>>(
    table: TE
  ): DeleteQueryBuilder<From<DB, TE>, FromTables<DB, TB, TE>, O>

  using(tables: TableExpressionOrList<any, any>): any {
    return new DeleteQueryBuilder({
      ...this.#props,
      queryNode: DeleteQueryNode.cloneWithUsing(
        this.#props.queryNode,
        parseTableExpressionOrList(tables)
      ),
    })
  }

  /**
   * Joins another table to the query using an inner join.
   *
   * ### Examples
   *
   * Simple usage by providing a table name and two columns to join:
   *
   * ```ts
   * const result = await db
   *   .selectFrom('person')
   *   .innerJoin('pet', 'pet.owner_id', 'person.id')
   *   // `select` needs to come after the call to `innerJoin` so
   *   // that you can select from the joined table.
   *   .select('person.id', 'pet.name')
   *   .execute()
   *
   * result[0].id
   * result[0].name
   * ```
   *
   * The generated SQL (PostgreSQL):
   *
   * ```sql
   * select "person"."id", "pet"."name"
   * from "person"
   * inner join "pet"
   * on "pet"."owner_id" = "person"."id"
   * ```
   *
   * You can give an alias for the joined table like this:
   *
   * ```ts
   * await db.selectFrom('person')
   *   .innerJoin('pet as p', 'p.owner_id', 'person.id')
   *   .where('p.name', '=', 'Doggo')
   *   .selectAll()
   *   .execute()
   * ```
   *
   * The generated SQL (PostgreSQL):
   *
   * ```sql
   * select *
   * from "person"
   * inner join "pet" as "p"
   * on "p"."owner_id" = "person"."id"
   * where "p".name" = $1
   * ```
   *
   * You can provide a function as the second argument to get a join
   * builder for creating more complex joins. The join builder has a
   * bunch of `on*` methods for building the `on` clause of the join.
   * There's basically an equivalent for every `where` method
   * (`on`, `onRef`, `onExists` etc.). You can do all the same things
   * with the `on` method that you can with the corresponding `where`
   * method. See the `where` method documentation for more examples.
   *
   * ```ts
   * await db.selectFrom('person')
   *   .innerJoin(
   *     'pet',
   *     (join) => join
   *       .onRef('pet.owner_id', '=', 'person.id')
   *       .on('pet.name', '=', 'Doggo')
   *   )
   *   .selectAll()
   *   .execute()
   * ```
   *
   * The generated SQL (PostgreSQL):
   *
   * ```sql
   * select *
   * from "person"
   * inner join "pet"
   * on "pet"."owner_id" = "person"."id"
   * and "pet"."name" = $1
   * ```
   *
   * You can join a subquery by providing a select query (or a callback)
   * as the first argument:
   *
   * ```ts
   * await db.selectFrom('person')
   *   .innerJoin(
   *     qb.selectFrom('pet')
   *       .select(['owner_id', 'name'])
   *       .where('name', '=', 'Doggo')
   *       .as('doggos'),
   *     'doggos.owner_id',
   *     'person.id',
   *   )
   *   .selectAll()
   *   .execute()
   * ```
   *
   * The generated SQL (PostgreSQL):
   *
   * ```sql
   * select *
   * from "person"
   * inner join (
   *   select "owner_id", "name"
   *   from "pet"
   *   where "name" = $1
   * ) as "doggos"
   * on "doggos"."owner_id" = "person"."id"
   * ```
   */
  innerJoin<
    TE extends TableExpression<DB, TB>,
    K1 extends JoinReferenceExpression<DB, TB, TE>,
    K2 extends JoinReferenceExpression<DB, TB, TE>
  >(table: TE, k1: K1, k2: K2): DeleteQueryBuilderWithInnerJoin<DB, TB, O, TE>

  innerJoin<
    TE extends TableExpression<DB, TB>,
    FN extends JoinCallbackExpression<DB, TB, TE>
  >(table: TE, callback: FN): DeleteQueryBuilderWithInnerJoin<DB, TB, O, TE>

  innerJoin(...args: any): any {
    return new DeleteQueryBuilder({
      ...this.#props,
      queryNode: QueryNode.cloneWithJoin(
        this.#props.queryNode,
        parseJoin('InnerJoin', args)
      ),
    })
  }

  /**
   * Just like {@link innerJoin} but adds a left join instead of an inner join.
   */
  leftJoin<
    TE extends TableExpression<DB, TB>,
    K1 extends JoinReferenceExpression<DB, TB, TE>,
    K2 extends JoinReferenceExpression<DB, TB, TE>
  >(table: TE, k1: K1, k2: K2): DeleteQueryBuilderWithLeftJoin<DB, TB, O, TE>

  leftJoin<
    TE extends TableExpression<DB, TB>,
    FN extends JoinCallbackExpression<DB, TB, TE>
  >(table: TE, callback: FN): DeleteQueryBuilderWithLeftJoin<DB, TB, O, TE>

  leftJoin(...args: any): any {
    return new DeleteQueryBuilder({
      ...this.#props,
      queryNode: QueryNode.cloneWithJoin(
        this.#props.queryNode,
        parseJoin('LeftJoin', args)
      ),
    })
  }

  /**
   * Just like {@link innerJoin} but adds a right join instead of an inner join.
   */
  rightJoin<
    TE extends TableExpression<DB, TB>,
    K1 extends JoinReferenceExpression<DB, TB, TE>,
    K2 extends JoinReferenceExpression<DB, TB, TE>
  >(table: TE, k1: K1, k2: K2): DeleteQueryBuilderWithRightJoin<DB, TB, O, TE>

  rightJoin<
    TE extends TableExpression<DB, TB>,
    FN extends JoinCallbackExpression<DB, TB, TE>
  >(table: TE, callback: FN): DeleteQueryBuilderWithRightJoin<DB, TB, O, TE>

  rightJoin(...args: any): any {
    return new DeleteQueryBuilder({
      ...this.#props,
      queryNode: QueryNode.cloneWithJoin(
        this.#props.queryNode,
        parseJoin('RightJoin', args)
      ),
    })
  }

  /**
   * Just like {@link innerJoin} but adds a full join instead of an inner join.
   */
  fullJoin<
    TE extends TableExpression<DB, TB>,
    K1 extends JoinReferenceExpression<DB, TB, TE>,
    K2 extends JoinReferenceExpression<DB, TB, TE>
  >(table: TE, k1: K1, k2: K2): DeleteQueryBuilderWithFullJoin<DB, TB, O, TE>

  fullJoin<
    TE extends TableExpression<DB, TB>,
    FN extends JoinCallbackExpression<DB, TB, TE>
  >(table: TE, callback: FN): DeleteQueryBuilderWithFullJoin<DB, TB, O, TE>

  fullJoin(...args: any): any {
    return new DeleteQueryBuilder({
      ...this.#props,
      queryNode: QueryNode.cloneWithJoin(
        this.#props.queryNode,
        parseJoin('FullJoin', args)
      ),
    })
  }

  returning<SE extends SelectExpression<DB, TB>>(
    selections: ReadonlyArray<SE>
  ): DeleteQueryBuilder<DB, TB, ReturningRow<DB, TB, O, SE>>

  returning<CB extends SelectCallback<DB, TB>>(
    callback: CB
  ): DeleteQueryBuilder<DB, TB, ReturningCallbackRow<DB, TB, O, CB>>

  returning<SE extends SelectExpression<DB, TB>>(
    selection: SE
  ): DeleteQueryBuilder<DB, TB, ReturningRow<DB, TB, O, SE>>

  returning<SE extends SelectExpression<DB, TB>>(
    selection: SelectArg<DB, TB, SE>
  ): DeleteQueryBuilder<DB, TB, ReturningRow<DB, TB, O, SE>> {
    return new DeleteQueryBuilder({
      ...this.#props,
      queryNode: QueryNode.cloneWithReturning(
        this.#props.queryNode,
        parseSelectArg(selection)
      ),
    })
  }

  /**
   * Adds `returning *` or `returning table.*` clause to the query.
   *
   * ### Examples
   *
   * Return all columns.
   *
   * ```ts
   * const pets = await db
   *   .deleteFrom('pet')
   *   .returningAll()
   *   .execute()
   * ```
   *
   * The generated SQL (PostgreSQL)
   *
   * ```sql
   * delete from "pet" returning *
   * ```
   *
   * Return all columns from all tables
   *
   * ```ts
   * const result = ctx.db
   *   .deleteFrom('toy')
   *   .using(['pet', 'person'])
   *   .whereRef('toy.pet_id', '=', 'pet.id')
   *   .whereRef('pet.owner_id', '=', 'person.id')
   *   .where('person.first_name', '=', 'Zoro')
   *   .returningAll()
   *   .execute()
   * ```
   *
   * The generated SQL (PostgreSQL)
   *
   * ```sql
   * delete from "toy"
   * using "pet", "person"
   * where "toy"."pet_id" = "pet"."id"
   * and "pet"."owner_id" = "person"."id"
   * and "person"."first_name" = $1
   * returning *
   * ```
   *
   * Return all columns from a single table.
   *
   * ```ts
   * const result = ctx.db
   *   .deleteFrom('toy')
   *   .using(['pet', 'person'])
   *   .whereRef('toy.pet_id', '=', 'pet.id')
   *   .whereRef('pet.owner_id', '=', 'person.id')
   *   .where('person.first_name', '=', 'Itachi')
   *   .returningAll('pet')
   *   .execute()
   * ```
   *
   * The generated SQL (PostgreSQL)
   *
   * ```sql
   * delete from "toy"
   * using "pet", "person"
   * where "toy"."pet_id" = "pet"."id"
   * and "pet"."owner_id" = "person"."id"
   * and "person"."first_name" = $1
   * returning "pet".*
   * ```
   *
   * Return all columns from multiple tables.
   *
   * ```ts
   * const result = ctx.db
   *   .deleteFrom('toy')
   *   .using(['pet', 'person'])
   *   .whereRef('toy.pet_id', '=', 'pet.id')
   *   .whereRef('pet.owner_id', '=', 'person.id')
   *   .where('person.first_name', '=', 'Luffy')
   *   .returningAll(['toy', 'pet'])
   *   .execute()
   * ```
   *
   * The generated SQL (PostgreSQL)
   *
   * ```sql
   * delete from "toy"
   * using "pet", "person"
   * where "toy"."pet_id" = "pet"."id"
   * and "pet"."owner_id" = "person"."id"
   * and "person"."first_name" = $1
   * returning "toy".*, "pet".*
   * ```
   */
  returningAll<T extends TB>(
    tables: ReadonlyArray<T>
  ): DeleteQueryBuilder<DB, TB, ReturningAllRow<DB, T, O>>

  returningAll<T extends TB>(
    table: T
  ): DeleteQueryBuilder<DB, TB, ReturningAllRow<DB, T, O>>

  returningAll(): DeleteQueryBuilder<DB, TB, ReturningAllRow<DB, TB, O>>

  returningAll(table?: any): any {
    return new DeleteQueryBuilder({
      ...this.#props,
      queryNode: QueryNode.cloneWithReturning(
        this.#props.queryNode,
        parseSelectAll(table)
      ),
    })
  }

  /**
   * Adds an `order by` clause to the query.
   *
   * `orderBy` calls are additive. To order by multiple columns, call `orderBy`
   * multiple times.
   *
   * The first argument is the expression to order by and the second is the
   * order (`asc` or `desc`).
   *
   * An `order by` clause in a delete query is only supported by some dialects
   * like MySQL.
   *
   * See {@link SelectQueryBuilder.orderBy} for more examples.
   *
   * ### Examples
   *
   * Delete 5 oldest items in a table:
   *
   * ```ts
   * await db
   *   .deleteFrom('pet')
   *   .orderBy('created_at')
   *   .limit(5)
   *   .execute()
   * ```
   *
   * The generated SQL (MySQL):
   *
   * ```sql
   * delete from `pet`
   * order by `created_at`
   * limit ?
   * ```
   */
  orderBy(
    orderBy: OrderByExpression<DB, TB, O>,
    direction?: OrderByDirectionExpression
  ): DeleteQueryBuilder<DB, TB, O> {
    return new DeleteQueryBuilder({
      ...this.#props,
      queryNode: DeleteQueryNode.cloneWithOrderByItems(
        this.#props.queryNode,
        parseOrderBy([orderBy, direction])
      ),
    })
  }

  /**
   * Adds a limit clause to the query.
   *
   * A limit clause in a delete query is only supported by some dialects
   * like MySQL.
   *
   * ### Examples
   *
   * Delete 5 oldest items in a table:
   *
   * ```ts
   * await db
   *   .deleteFrom('pet')
   *   .orderBy('created_at')
   *   .limit(5)
   *   .execute()
   * ```
   */
  limit(limit: ValueExpression<DB, TB, number>): DeleteQueryBuilder<DB, TB, O> {
    return new DeleteQueryBuilder({
      ...this.#props,
      queryNode: DeleteQueryNode.cloneWithLimit(
        this.#props.queryNode,
        LimitNode.create(parseValueExpression(limit))
      ),
    })
  }

  /**
   * Simply calls the provided function passing `this` as the only argument. `$call` returns
   * what the provided function returns.
   *
   * If you want to conditionally call a method on `this`, see
   * the {@link $if} method.
   *
   * ### Examples
   *
   * The next example uses a helper function `log` to log a query:
   *
   * ```ts
   * function log<T extends Compilable>(qb: T): T {
   *   console.log(qb.compile())
   *   return qb
   * }
   *
   * db.deleteFrom('person')
   *   .$call(log)
   *   .execute()
   * ```
   */
  $call<T>(func: (qb: this) => T): T {
    return func(this)
  }

  /**
   * Call `func(this)` if `condition` is true.
   *
   * This method is especially handy with optional selects. Any `returning` or `returningAll`
   * method calls add columns as optional fields to the output type when called inside
   * the `func` callback. This is because we can't know if those selections were actually
   * made before running the code.
   *
   * You can also call any other methods inside the callback.
   *
   * ### Examples
   *
   * ```ts
   * async function deletePerson(id: number, returnLastName: boolean) {
   *   return await db
   *     .deleteFrom('person')
   *     .where('id', '=', id)
   *     .returning(['id', 'first_name'])
   *     .$if(returnLastName, (qb) => qb.returning('last_name'))
   *     .executeTakeFirstOrThrow()
   * }
   * ```
   *
   * Any selections added inside the `if` callback will be added as optional fields to the
   * output type since we can't know if the selections were actually made before running
   * the code. In the example above the return type of the `deletePerson` function is:
   *
   * ```ts
   * {
   *   id: number
   *   first_name: string
   *   last_name?: string
   * }
   * ```
   */
  $if<O2>(
    condition: boolean,
    func: (qb: this) => DeleteQueryBuilder<any, any, O2>
  ): O2 extends DeleteResult
    ? DeleteQueryBuilder<DB, TB, DeleteResult>
    : O2 extends O & infer E
    ? DeleteQueryBuilder<DB, TB, O & Partial<E>>
    : DeleteQueryBuilder<DB, TB, Partial<O2>> {
    if (condition) {
      return func(this) as any
    }

    return new DeleteQueryBuilder({
      ...this.#props,
    }) as any
  }

  /**
   * Change the output type of the query.
   *
   * This method call doesn't change the SQL in any way. This methods simply
   * returns a copy of this `DeleteQueryBuilder` with a new output type.
   */
  $castTo<C>(): DeleteQueryBuilder<DB, TB, C> {
    return new DeleteQueryBuilder(this.#props)
  }

  /**
   * Narrows (parts of) the output type of the query.
   *
   * Kysely tries to be as type-safe as possible, but in some cases we have to make
   * compromises for better maintainability and compilation performance. At present,
   * Kysely doesn't narrow the output type of the query when using {@link where} and {@link returning} or {@link returningAll}.
   *
   * This utility method is very useful for these situations, as it removes unncessary
   * runtime assertion/guard code. Its input type is limited to the output type
   * of the query, so you can't add a column that doesn't exist, or change a column's
   * type to something that doesn't exist in its union type.
   *
   * ### Examples
   *
   * Turn this code:
   *
   * ```ts
   * const person = await db.deleteFrom('person')
   *   .where('id', '=', id)
   *   .where('nullable_column', 'is not', null)
   *   .returningAll()
   *   .executeTakeFirstOrThrow()
   *
   * if (person.nullable_column) {
   *   functionThatExpectsPersonWithNonNullValue(person)
   * }
   * ```
   *
   * Into this:
   *
   * ```ts
   * const person = await db.deleteFrom('person')
   *   .where('id', '=', id)
   *   .where('nullable_column', 'is not', null)
   *   .returningAll()
   *   .$narrowType<{ nullable_column: string }>()
   *   .executeTakeFirstOrThrow()
   *
   * functionThatExpectsPersonWithNonNullValue(person)
   * ```
   */
  $narrowType<T>(): DeleteQueryBuilder<DB, TB, NarrowPartial<O, T>> {
    return new DeleteQueryBuilder(this.#props)
  }

  /**
   * Asserts that query's output row type equals the given type `T`.
   *
   * This method can be used to simplify excessively complex types to make typescript happy
   * and much faster.
   *
   * Kysely uses complex type magic to achieve its type safety. This complexity is sometimes too much
   * for typescript and you get errors like this:
   *
   * ```
   * error TS2589: Type instantiation is excessively deep and possibly infinite.
   * ```
   *
   * In these case you can often use this method to help typescript a little bit. When you use this
   * method to assert the output type of a query, Kysely can drop the complex output type that
   * consists of multiple nested helper types and replace it with the simple asserted type.
   *
   * Using this method doesn't reduce type safety at all. You have to pass in a type that is
   * structurally equal to the current type.
   *
   * ### Examples
   *
   * ```ts
   * const result = await db
   *   .with('deleted_person', (qb) => qb
   *     .deleteFrom('person')
   *     .where('id', '=', person.id)
   *     .returning('first_name')
   *     .$assertType<{ first_name: string }>()
   *   )
   *   .with('deleted_pet', (qb) => qb
   *     .deleteFrom('pet')
   *     .where('owner_id', '=', person.id)
   *     .returning(['name as pet_name', 'species'])
   *     .$assertType<{ pet_name: string, species: Species }>()
   *   )
   *   .selectFrom(['deleted_person', 'deleted_pet'])
   *   .selectAll()
   *   .executeTakeFirstOrThrow()
   * ```
   */
  $assertType<T extends O>(): O extends T
    ? DeleteQueryBuilder<DB, TB, T>
    : KyselyTypeError<`$assertType() call failed: The type passed in is not equal to the output type of the query.`> {
    return new DeleteQueryBuilder(this.#props) as unknown as any
  }

  /**
   * Returns a copy of this DeleteQueryBuilder instance with the given plugin installed.
   */
  withPlugin(plugin: KyselyPlugin): DeleteQueryBuilder<DB, TB, O> {
    return new DeleteQueryBuilder({
      ...this.#props,
      executor: this.#props.executor.withPlugin(plugin),
    })
  }

  toOperationNode(): DeleteQueryNode {
    return this.#props.executor.transformQuery(
      this.#props.queryNode,
      this.#props.queryId
    )
  }

  compile(): CompiledQuery<SimplifyResult<O>> {
    return this.#props.executor.compileQuery(
      this.toOperationNode(),
      this.#props.queryId
    )
  }

  /**
   * Executes the query and returns an array of rows.
   *
   * Also see the {@link executeTakeFirst} and {@link executeTakeFirstOrThrow} methods.
   */
  async execute(): Promise<SimplifyResult<O>[]> {
    const compiledQuery = this.compile()
    const query = compiledQuery.query as DeleteQueryNode

    const result = await this.#props.executor.executeQuery<O>(
      compiledQuery,
      this.#props.queryId
    )

    if (this.#props.executor.adapter.supportsReturning && query.returning) {
      return result.rows as any
    }

    return [
      new DeleteResult(
        // TODO: remove numUpdatedOrDeletedRows.
        result.numAffectedRows ?? result.numUpdatedOrDeletedRows ?? BigInt(0)
      ) as any,
    ]
  }

  /**
   * Executes the query and returns the first result or undefined if
   * the query returned no result.
   */
  async executeTakeFirst(): Promise<SimplifySingleResult<O>> {
    const [result] = await this.execute()
    return result as SimplifySingleResult<O>
  }

  /**
   * Executes the query and returns the first result or throws if
   * the query returned no result.
   *
   * By default an instance of {@link NoResultError} is thrown, but you can
   * provide a custom error class, or callback as the only argument to throw a different
   * error.
   */
  async executeTakeFirstOrThrow(
    errorConstructor:
      | NoResultErrorConstructor
      | ((node: QueryNode) => Error) = NoResultError
  ): Promise<SimplifyResult<O>> {
    const result = await this.executeTakeFirst()

    if (result === undefined) {
      const error = isNoResultErrorConstructor(errorConstructor)
        ? new errorConstructor(this.toOperationNode())
        : errorConstructor(this.toOperationNode())

      throw error
    }

    return result as SimplifyResult<O>
  }

  async *stream(chunkSize: number = 100): AsyncIterableIterator<O> {
    const compiledQuery = this.compile()

    const stream = this.#props.executor.stream<O>(
      compiledQuery,
      chunkSize,
      this.#props.queryId
    )

    for await (const item of stream) {
      yield* item.rows
    }
  }

  async explain<ER extends Record<string, any> = Record<string, any>>(
    format?: ExplainFormat,
    options?: Expression<any>
  ): Promise<ER[]> {
    const builder = new DeleteQueryBuilder<DB, TB, ER>({
      ...this.#props,
      queryNode: QueryNode.cloneWithExplain(
        this.#props.queryNode,
        format,
        options
      ),
    })

    return await builder.execute()
  }
}

preventAwait(
  DeleteQueryBuilder,
  "don't await DeleteQueryBuilder instances directly. To execute the query you need to call `execute` or `executeTakeFirst`."
)

export interface DeleteQueryBuilderProps {
  readonly queryId: QueryId
  readonly queryNode: DeleteQueryNode
  readonly executor: QueryExecutor
}

export type DeleteQueryBuilderWithInnerJoin<
  DB,
  TB extends keyof DB,
  O,
  TE extends TableExpression<DB, TB>
> = TE extends `${infer T} as ${infer A}`
  ? T extends keyof DB
    ? InnerJoinedBuilder<DB, TB, O, A, DB[T]>
    : never
  : TE extends keyof DB
  ? DeleteQueryBuilder<DB, TB | TE, O>
  : TE extends AliasedExpression<infer QO, infer QA>
  ? InnerJoinedBuilder<DB, TB, O, QA, QO>
  : TE extends (qb: any) => AliasedExpression<infer QO, infer QA>
  ? InnerJoinedBuilder<DB, TB, O, QA, QO>
  : never

type InnerJoinedBuilder<
  DB,
  TB extends keyof DB,
  O,
  A extends string,
  R
> = A extends keyof DB
  ? DeleteQueryBuilder<InnerJoinedDB<DB, A, R>, TB | A, O>
  : // Much faster non-recursive solution for the simple case.
    DeleteQueryBuilder<DB & ShallowRecord<A, R>, TB | A, O>

type InnerJoinedDB<DB, A extends string, R> = DrainOuterGeneric<{
  [C in keyof DB | A]: C extends A ? R : C extends keyof DB ? DB[C] : never
}>

export type DeleteQueryBuilderWithLeftJoin<
  DB,
  TB extends keyof DB,
  O,
  TE extends TableExpression<DB, TB>
> = TE extends `${infer T} as ${infer A}`
  ? T extends keyof DB
    ? LeftJoinedBuilder<DB, TB, O, A, DB[T]>
    : never
  : TE extends keyof DB
  ? LeftJoinedBuilder<DB, TB, O, TE, DB[TE]>
  : TE extends AliasedExpression<infer QO, infer QA>
  ? LeftJoinedBuilder<DB, TB, O, QA, QO>
  : TE extends (qb: any) => AliasedExpression<infer QO, infer QA>
  ? LeftJoinedBuilder<DB, TB, O, QA, QO>
  : never

type LeftJoinedBuilder<
  DB,
  TB extends keyof DB,
  O,
  A extends keyof any,
  R
> = A extends keyof DB
  ? DeleteQueryBuilder<LeftJoinedDB<DB, A, R>, TB | A, O>
  : // Much faster non-recursive solution for the simple case.
    DeleteQueryBuilder<DB & ShallowRecord<A, Nullable<R>>, TB | A, O>

type LeftJoinedDB<DB, A extends keyof any, R> = DrainOuterGeneric<{
  [C in keyof DB | A]: C extends A
    ? Nullable<R>
    : C extends keyof DB
    ? DB[C]
    : never
}>

export type DeleteQueryBuilderWithRightJoin<
  DB,
  TB extends keyof DB,
  O,
  TE extends TableExpression<DB, TB>
> = TE extends `${infer T} as ${infer A}`
  ? T extends keyof DB
    ? RightJoinedBuilder<DB, TB, O, A, DB[T]>
    : never
  : TE extends keyof DB
  ? RightJoinedBuilder<DB, TB, O, TE, DB[TE]>
  : TE extends AliasedExpression<infer QO, infer QA>
  ? RightJoinedBuilder<DB, TB, O, QA, QO>
  : TE extends (qb: any) => AliasedExpression<infer QO, infer QA>
  ? RightJoinedBuilder<DB, TB, O, QA, QO>
  : never

type RightJoinedBuilder<
  DB,
  TB extends keyof DB,
  O,
  A extends keyof any,
  R
> = DeleteQueryBuilder<RightJoinedDB<DB, TB, A, R>, TB | A, O>

type RightJoinedDB<
  DB,
  TB extends keyof DB,
  A extends keyof any,
  R
> = DrainOuterGeneric<{
  [C in keyof DB | A]: C extends A
    ? R
    : C extends TB
    ? Nullable<DB[C]>
    : C extends keyof DB
    ? DB[C]
    : never
}>

export type DeleteQueryBuilderWithFullJoin<
  DB,
  TB extends keyof DB,
  O,
  TE extends TableExpression<DB, TB>
> = TE extends `${infer T} as ${infer A}`
  ? T extends keyof DB
    ? OuterJoinedBuilder<DB, TB, O, A, DB[T]>
    : never
  : TE extends keyof DB
  ? OuterJoinedBuilder<DB, TB, O, TE, DB[TE]>
  : TE extends AliasedExpression<infer QO, infer QA>
  ? OuterJoinedBuilder<DB, TB, O, QA, QO>
  : TE extends (qb: any) => AliasedExpression<infer QO, infer QA>
  ? OuterJoinedBuilder<DB, TB, O, QA, QO>
  : never

type OuterJoinedBuilder<
  DB,
  TB extends keyof DB,
  O,
  A extends keyof any,
  R
> = DeleteQueryBuilder<OuterJoinedBuilderDB<DB, TB, A, R>, TB | A, O>

type OuterJoinedBuilderDB<
  DB,
  TB extends keyof DB,
  A extends keyof any,
  R
> = DrainOuterGeneric<{
  [C in keyof DB | A]: C extends A
    ? Nullable<R>
    : C extends TB
    ? Nullable<DB[C]>
    : C extends keyof DB
    ? DB[C]
    : never
}><|MERGE_RESOLUTION|>--- conflicted
+++ resolved
@@ -67,14 +67,11 @@
 import { KyselyTypeError } from '../util/type-error.js'
 import { Streamable } from '../util/streamable.js'
 import { ExpressionOrFactory } from '../parser/expression-parser.js'
-<<<<<<< HEAD
-import { TopNode } from '../operation-node/top-node.js'
-=======
 import {
   ValueExpression,
   parseValueExpression,
 } from '../parser/value-parser.js'
->>>>>>> 9deb62af
+import { TopNode } from '../operation-node/top-node.js'
 
 export class DeleteQueryBuilder<DB, TB extends keyof DB, O>
   implements
