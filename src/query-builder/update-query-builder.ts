import { OperationNodeSource } from '../operation-node/operation-node-source.js'
import { CompiledQuery } from '../query-compiler/compiled-query.js'
import {
  JoinCallbackExpression,
  JoinReferenceExpression,
  parseJoin,
} from '../parser/join-parser.js'
import {
  TableExpression,
  From,
  FromTables,
  parseTableExpressionOrList,
  TableExpressionOrList,
} from '../parser/table-parser.js'
import {
  parseSelectArg,
  parseSelectAll,
  SelectExpression,
  SelectArg,
  SelectCallback,
} from '../parser/select-parser.js'
import {
  ReturningAllRow,
  ReturningCallbackRow,
  ReturningRow,
} from '../parser/returning-parser.js'
import { ReferenceExpression } from '../parser/reference-parser.js'
import { QueryNode } from '../operation-node/query-node.js'
import {
  DrainOuterGeneric,
  NarrowPartial,
  Nullable,
  ShallowRecord,
  SimplifyResult,
  SimplifySingleResult,
  SqlBool,
} from '../util/type-utils.js'
import { UpdateQueryNode } from '../operation-node/update-query-node.js'
import {
  UpdateObjectExpression,
  ExtractUpdateTypeFromReferenceExpression,
  parseUpdate,
} from '../parser/update-set-parser.js'
import { preventAwait } from '../util/prevent-await.js'
import { Compilable } from '../util/compilable.js'
import { QueryExecutor } from '../query-executor/query-executor.js'
import { QueryId } from '../util/query-id.js'
import { freeze } from '../util/object-utils.js'
import { UpdateResult } from './update-result.js'
import { KyselyPlugin } from '../plugin/kysely-plugin.js'
import { WhereInterface } from './where-interface.js'
import { ReturningInterface } from './returning-interface.js'
import {
  isNoResultErrorConstructor,
  NoResultError,
  NoResultErrorConstructor,
} from './no-result-error.js'
import { Selectable } from '../util/column-type.js'
import { Explainable, ExplainFormat } from '../util/explainable.js'
import { AliasedExpression, Expression } from '../expression/expression.js'
import {
  ComparisonOperatorExpression,
  OperandValueExpressionOrList,
  parseReferentialBinaryOperation,
  parseValueBinaryOperationOrExpression,
} from '../parser/binary-operation-parser.js'
import { KyselyTypeError } from '../util/type-error.js'
import { Streamable } from '../util/streamable.js'
import { ExpressionOrFactory } from '../parser/expression-parser.js'
import {
  ValueExpression,
  parseValueExpression,
} from '../parser/value-parser.js'
import { LimitNode } from '../operation-node/limit-node.js'
<<<<<<< HEAD
import {
  OutputCallback,
  OutputExpression,
  OutputInterface,
  OutputPrefix,
  SelectExpressionFromOutputCallback,
  SelectExpressionFromOutputExpression,
} from './output-interface.js'
=======
import { parseTop } from '../parser/top-parser.js'
>>>>>>> d1c1322b

export class UpdateQueryBuilder<DB, UT extends keyof DB, TB extends keyof DB, O>
  implements
    WhereInterface<DB, TB>,
    ReturningInterface<DB, TB, O>,
    OutputInterface<DB, TB, O>,
    OperationNodeSource,
    Compilable<O>,
    Explainable,
    Streamable<O>
{
  readonly #props: UpdateQueryBuilderProps

  constructor(props: UpdateQueryBuilderProps) {
    this.#props = freeze(props)
  }

  where<
    RE extends ReferenceExpression<DB, TB>,
    VE extends OperandValueExpressionOrList<DB, TB, RE>,
  >(
    lhs: RE,
    op: ComparisonOperatorExpression,
    rhs: VE,
  ): UpdateQueryBuilder<DB, UT, TB, O>

  where<E extends ExpressionOrFactory<DB, TB, SqlBool>>(
    expression: E,
  ): UpdateQueryBuilder<DB, UT, TB, O>

  where(...args: any[]): any {
    return new UpdateQueryBuilder({
      ...this.#props,
      queryNode: QueryNode.cloneWithWhere(
        this.#props.queryNode,
        parseValueBinaryOperationOrExpression(args),
      ),
    })
  }

  whereRef<
    LRE extends ReferenceExpression<DB, TB>,
    RRE extends ReferenceExpression<DB, TB>,
  >(
    lhs: LRE,
    op: ComparisonOperatorExpression,
    rhs: RRE,
  ): UpdateQueryBuilder<DB, UT, TB, O> {
    return new UpdateQueryBuilder({
      ...this.#props,
      queryNode: QueryNode.cloneWithWhere(
        this.#props.queryNode,
        parseReferentialBinaryOperation(lhs, op, rhs),
      ),
    })
  }

  clearWhere(): UpdateQueryBuilder<DB, UT, TB, O> {
    return new UpdateQueryBuilder({
      ...this.#props,
      queryNode: QueryNode.cloneWithoutWhere(this.#props.queryNode),
    })
  }

  /**
   * Changes an `update` query into a `update top` query.
   *
   * `top` clause is only supported by some dialects like MS SQL Server.
   *
   * ### Examples
   *
   * Update the first row:
   *
   * ```ts
   * await db.updateTable('person')
   *   .top(1)
   *   .set({ first_name: 'Foo' })
   *   .where('age', '>', 18)
   *   .executeTakeFirstOrThrow()
   * ```
   *
   * The generated SQL (MS SQL Server):
   *
   * ```sql
   * update top(1) "person" set "first_name" = @1 where "age" > @2
   * ```
   *
   * Update the 50% first rows:
   *
   * ```ts
   * await db.updateTable('person')
   *   .top(50, 'percent')
   *   .set({ first_name: 'Foo' })
   *   .where('age', '>', 18)
   *   .executeTakeFirstOrThrow()
   * ```
   *
   * The generated SQL (MS SQL Server):
   *
   * ```sql
   * update top(50) percent "person" set "first_name" = @1 where "age" > @2
   * ```
   */
  top(
    expression: number | bigint,
    modifiers?: 'percent',
  ): UpdateQueryBuilder<DB, UT, TB, O> {
    return new UpdateQueryBuilder({
      ...this.#props,
      queryNode: QueryNode.cloneWithTop(
        this.#props.queryNode,
        parseTop(expression, modifiers),
      ),
    })
  }

  /**
   * Adds a from clause to the update query.
   *
   * This is supported only on some databases like PostgreSQL.
   *
   * The API is the same as {@link QueryCreator.selectFrom}.
   *
   * ### Examples
   *
   * ```ts
   * db.updateTable('person')
   *   .from('pet')
   *   .set((eb) => ({
   *     first_name: eb.ref('pet.name')
   *   }))
   *   .whereRef('pet.owner_id', '=', 'person.id')
   * ```
   *
   * The generated SQL (PostgreSQL):
   *
   * ```sql
   * update "person"
   * set "first_name" = "pet"."name"
   * from "pet"
   * where "pet"."owner_id" = "person"."id"
   * ```
   */
  from<TE extends TableExpression<DB, TB>>(
    table: TE,
  ): UpdateQueryBuilder<From<DB, TE>, UT, FromTables<DB, TB, TE>, O>

  from<TE extends TableExpression<DB, TB>>(
    table: TE[],
  ): UpdateQueryBuilder<From<DB, TE>, UT, FromTables<DB, TB, TE>, O>

  from(from: TableExpressionOrList<any, any>): any {
    return new UpdateQueryBuilder({
      ...this.#props,
      queryNode: UpdateQueryNode.cloneWithFromItems(
        this.#props.queryNode,
        parseTableExpressionOrList(from),
      ),
    })
  }

  /**
   * Joins another table to the query using an inner join.
   *
   * ### Examples
   *
   * Simple usage by providing a table name and two columns to join:
   *
   * ```ts
   * const result = await db
   *   .selectFrom('person')
   *   .innerJoin('pet', 'pet.owner_id', 'person.id')
   *   // `select` needs to come after the call to `innerJoin` so
   *   // that you can select from the joined table.
   *   .select(['person.id', 'pet.name'])
   *   .execute()
   *
   * result[0].id
   * result[0].name
   * ```
   *
   * The generated SQL (PostgreSQL):
   *
   * ```sql
   * select "person"."id", "pet"."name"
   * from "person"
   * inner join "pet"
   * on "pet"."owner_id" = "person"."id"
   * ```
   *
   * You can give an alias for the joined table like this:
   *
   * ```ts
   * await db.selectFrom('person')
   *   .innerJoin('pet as p', 'p.owner_id', 'person.id')
   *   .where('p.name', '=', 'Doggo')
   *   .selectAll()
   *   .execute()
   * ```
   *
   * The generated SQL (PostgreSQL):
   *
   * ```sql
   * select *
   * from "person"
   * inner join "pet" as "p"
   * on "p"."owner_id" = "person"."id"
   * where "p".name" = $1
   * ```
   *
   * You can provide a function as the second argument to get a join
   * builder for creating more complex joins. The join builder has a
   * bunch of `on*` methods for building the `on` clause of the join.
   * There's basically an equivalent for every `where` method
   * (`on`, `onRef`, `onExists` etc.). You can do all the same things
   * with the `on` method that you can with the corresponding `where`
   * method. See the `where` method documentation for more examples.
   *
   * ```ts
   * await db.selectFrom('person')
   *   .innerJoin(
   *     'pet',
   *     (join) => join
   *       .onRef('pet.owner_id', '=', 'person.id')
   *       .on('pet.name', '=', 'Doggo')
   *   )
   *   .selectAll()
   *   .execute()
   * ```
   *
   * The generated SQL (PostgreSQL):
   *
   * ```sql
   * select *
   * from "person"
   * inner join "pet"
   * on "pet"."owner_id" = "person"."id"
   * and "pet"."name" = $1
   * ```
   *
   * You can join a subquery by providing a select query (or a callback)
   * as the first argument:
   *
   * ```ts
   * await db.selectFrom('person')
   *   .innerJoin(
   *     qb.selectFrom('pet')
   *       .select(['owner_id', 'name'])
   *       .where('name', '=', 'Doggo')
   *       .as('doggos'),
   *     'doggos.owner_id',
   *     'person.id',
   *   )
   *   .selectAll()
   *   .execute()
   * ```
   *
   * The generated SQL (PostgreSQL):
   *
   * ```sql
   * select *
   * from "person"
   * inner join (
   *   select "owner_id", "name"
   *   from "pet"
   *   where "name" = $1
   * ) as "doggos"
   * on "doggos"."owner_id" = "person"."id"
   * ```
   */
  innerJoin<
    TE extends TableExpression<DB, TB>,
    K1 extends JoinReferenceExpression<DB, TB, TE>,
    K2 extends JoinReferenceExpression<DB, TB, TE>,
  >(
    table: TE,
    k1: K1,
    k2: K2,
  ): UpdateQueryBuilderWithInnerJoin<DB, UT, TB, O, TE>

  innerJoin<
    TE extends TableExpression<DB, TB>,
    FN extends JoinCallbackExpression<DB, TB, TE>,
  >(table: TE, callback: FN): UpdateQueryBuilderWithInnerJoin<DB, UT, TB, O, TE>

  innerJoin(...args: any): any {
    return new UpdateQueryBuilder({
      ...this.#props,
      queryNode: QueryNode.cloneWithJoin(
        this.#props.queryNode,
        parseJoin('InnerJoin', args),
      ),
    })
  }

  /**
   * Just like {@link innerJoin} but adds a left join instead of an inner join.
   */
  leftJoin<
    TE extends TableExpression<DB, TB>,
    K1 extends JoinReferenceExpression<DB, TB, TE>,
    K2 extends JoinReferenceExpression<DB, TB, TE>,
  >(
    table: TE,
    k1: K1,
    k2: K2,
  ): UpdateQueryBuilderWithLeftJoin<DB, UT, TB, O, TE>

  leftJoin<
    TE extends TableExpression<DB, TB>,
    FN extends JoinCallbackExpression<DB, TB, TE>,
  >(table: TE, callback: FN): UpdateQueryBuilderWithLeftJoin<DB, UT, TB, O, TE>

  leftJoin(...args: any): any {
    return new UpdateQueryBuilder({
      ...this.#props,
      queryNode: QueryNode.cloneWithJoin(
        this.#props.queryNode,
        parseJoin('LeftJoin', args),
      ),
    })
  }

  /**
   * Just like {@link innerJoin} but adds a right join instead of an inner join.
   */
  rightJoin<
    TE extends TableExpression<DB, TB>,
    K1 extends JoinReferenceExpression<DB, TB, TE>,
    K2 extends JoinReferenceExpression<DB, TB, TE>,
  >(
    table: TE,
    k1: K1,
    k2: K2,
  ): UpdateQueryBuilderWithRightJoin<DB, UT, TB, O, TE>

  rightJoin<
    TE extends TableExpression<DB, TB>,
    FN extends JoinCallbackExpression<DB, TB, TE>,
  >(table: TE, callback: FN): UpdateQueryBuilderWithRightJoin<DB, UT, TB, O, TE>

  rightJoin(...args: any): any {
    return new UpdateQueryBuilder({
      ...this.#props,
      queryNode: QueryNode.cloneWithJoin(
        this.#props.queryNode,
        parseJoin('RightJoin', args),
      ),
    })
  }

  /**
   * Just like {@link innerJoin} but adds a full join instead of an inner join.
   */
  fullJoin<
    TE extends TableExpression<DB, TB>,
    K1 extends JoinReferenceExpression<DB, TB, TE>,
    K2 extends JoinReferenceExpression<DB, TB, TE>,
  >(
    table: TE,
    k1: K1,
    k2: K2,
  ): UpdateQueryBuilderWithFullJoin<DB, UT, TB, O, TE>

  fullJoin<
    TE extends TableExpression<DB, TB>,
    FN extends JoinCallbackExpression<DB, TB, TE>,
  >(table: TE, callback: FN): UpdateQueryBuilderWithFullJoin<DB, UT, TB, O, TE>

  fullJoin(...args: any): any {
    return new UpdateQueryBuilder({
      ...this.#props,
      queryNode: QueryNode.cloneWithJoin(
        this.#props.queryNode,
        parseJoin('FullJoin', args),
      ),
    })
  }

  /**
   * Adds a limit clause to the update query for supported databases, such as MySQL.
   *
   * ### Examples
   *
   * Update the first 2 rows in the 'person' table:
   *
   * ```ts
   * return await db
   *   .updateTable('person')
   *   .set({ first_name: 'Foo' })
   *   .limit(2);
   * ```
   *
   * The generated SQL (MySQL):
   * ```sql
   * update `person` set `first_name` = 'Foo' limit 2
   * ```
   */
  limit(
    limit: ValueExpression<DB, TB, number>,
  ): UpdateQueryBuilder<DB, UT, TB, O> {
    return new UpdateQueryBuilder({
      ...this.#props,
      queryNode: UpdateQueryNode.cloneWithLimit(
        this.#props.queryNode,
        LimitNode.create(parseValueExpression(limit)),
      ),
    })
  }

  /**
   * Sets the values to update for an {@link Kysely.updateTable | update} query.
   *
   * This method takes an object whose keys are column names and values are
   * values to update. In addition to the column's type, the values can be
   * any expressions such as raw {@link sql} snippets or select queries.
   *
   * This method also accepts a callback that returns the update object. The
   * callback takes an instance of {@link ExpressionBuilder} as its only argument.
   * The expression builder can be used to create arbitrary update expressions.
   *
   * The return value of an update query is an instance of {@link UpdateResult}.
   * You can use the {@link returning} method on supported databases to get out
   * the updated rows.
   *
   * ### Examples
   *
   * <!-- siteExample("update", "Single row", 10) -->
   *
   * Update a row in `person` table:
   *
   * ```ts
   * const result = await db
   *   .updateTable('person')
   *   .set({
   *     first_name: 'Jennifer',
   *     last_name: 'Aniston'
   *   })
   *   .where('id', '=', '1')
   *   .executeTakeFirst()
   *
   * console.log(result.numUpdatedRows)
   * ```
   *
   * The generated SQL (PostgreSQL):
   *
   * ```sql
   * update "person" set "first_name" = $1, "last_name" = $2 where "id" = $3
   * ```
   *
   * <!-- siteExample("update", "Complex values", 20) -->
   *
   * As always, you can provide a callback to the `set` method to get access
   * to an expression builder:
   *
   * ```ts
   * const result = await db
   *   .updateTable('person')
   *   .set((eb) => ({
   *     age: eb('age', '+', 1),
   *     first_name: eb.selectFrom('pet').select('name').limit(1),
   *     last_name: 'updated',
   *   }))
   *   .where('id', '=', '1')
   *   .executeTakeFirst()
   *
   * console.log(result.numUpdatedRows)
   * ```
   *
   * The generated SQL (PostgreSQL):
   *
   * ```sql
   * update "person"
   * set
   *   "first_name" = (select "name" from "pet" limit $1),
   *   "age" = "age" + $2,
   *   "last_name" = $3
   * where
   *   "id" = $4
   * ```
   *
   * If you provide two arguments the first one is interpreted as the column
   * (or other target) and the second as the value:
   *
   * ```ts
   * const result = await db
   *   .updateTable('person')
   *   .set('first_name', 'Foo')
   *   // As always, both arguments can be arbitrary expressions or
   *   // callbacks that give you access to an expression builder:
   *   .set(sql`address['postalCode']`, (eb) => eb.val('61710))
   *   .where('id', '=', '1')
   *   .executeTakeFirst()
   * ```
   *
   * On PostgreSQL you can chain `returning` to the query to get
   * the updated rows' columns (or any other expression) as the
   * return value:
   *
   * ```ts
   * const row = await db
   *   .updateTable('person')
   *   .set({
   *     first_name: 'Jennifer',
   *     last_name: 'Aniston'
   *   })
   *   .where('id', '=', 1)
   *   .returning('id')
   *   .executeTakeFirstOrThrow()
   *
   * row.id
   * ```
   *
   * The generated SQL (PostgreSQL):
   *
   * ```sql
   * update "person" set "first_name" = $1, "last_name" = $2 where "id" = $3 returning "id"
   * ```
   *
   * In addition to primitives, the values can arbitrary expressions including
   * raw `sql` snippets or subqueries:
   *
   * ```ts
   * import { sql } from 'kysely'
   *
   * const result = await db
   *   .updateTable('person')
   *   .set(({ selectFrom, ref, fn, eb }) => ({
   *     first_name: selectFrom('person').select('first_name').limit(1),
   *     middle_name: ref('first_name'),
   *     age: eb('age', '+', 1),
   *     last_name: sql`${'Ani'} || ${'ston'}`,
   *   }))
   *   .where('id', '=', 1)
   *   .executeTakeFirst()
   *
   * console.log(result.numUpdatedRows)
   * ```
   *
   * The generated SQL (PostgreSQL):
   *
   * ```sql
   * update "person" set
   * "first_name" = (select "first_name" from "person" limit $1),
   * "middle_name" = "first_name",
   * "age" = "age" + $2,
   * "last_name" = $3 || $4
   * where "id" = $5
   * ```
   */
  set(
    update: UpdateObjectExpression<DB, TB, UT>,
  ): UpdateQueryBuilder<DB, UT, TB, O>

  set<RE extends ReferenceExpression<DB, UT>>(
    key: RE,
    value: ValueExpression<
      DB,
      TB,
      ExtractUpdateTypeFromReferenceExpression<DB, UT, RE>
    >,
  ): UpdateQueryBuilder<DB, UT, TB, O>

  set(
    ...args:
      | [UpdateObjectExpression<DB, TB, UT>]
      | [ReferenceExpression<DB, UT>, ValueExpression<DB, UT, unknown>]
  ): UpdateQueryBuilder<DB, UT, TB, O> {
    return new UpdateQueryBuilder({
      ...this.#props,
      queryNode: UpdateQueryNode.cloneWithUpdates(
        this.#props.queryNode,
        parseUpdate(...args),
      ),
    })
  }

  returning<SE extends SelectExpression<DB, TB>>(
    selections: ReadonlyArray<SE>,
  ): UpdateQueryBuilder<DB, UT, TB, ReturningRow<DB, TB, O, SE>>

  returning<CB extends SelectCallback<DB, TB>>(
    callback: CB,
  ): UpdateQueryBuilder<DB, UT, TB, ReturningCallbackRow<DB, TB, O, CB>>

  returning<SE extends SelectExpression<DB, TB>>(
    selection: SE,
  ): UpdateQueryBuilder<DB, UT, TB, ReturningRow<DB, TB, O, SE>>

  returning<SE extends SelectExpression<DB, TB>>(
    selection: SelectArg<DB, TB, SE>,
  ): UpdateQueryBuilder<DB, UT, TB, ReturningRow<DB, TB, O, SE>> {
    return new UpdateQueryBuilder({
      ...this.#props,
      queryNode: QueryNode.cloneWithReturning(
        this.#props.queryNode,
        parseSelectArg(selection),
      ),
    })
  }

  returningAll(): UpdateQueryBuilder<DB, UT, TB, Selectable<DB[TB]>> {
    return new UpdateQueryBuilder({
      ...this.#props,
      queryNode: QueryNode.cloneWithReturning(
        this.#props.queryNode,
        parseSelectAll(),
      ),
    })
  }

  output<OE extends OutputExpression<DB, UT>>(
    selections: readonly OE[]
  ): UpdateQueryBuilder<
    DB,
    UT,
    TB,
    ReturningRow<DB, TB, O, SelectExpressionFromOutputExpression<OE>>
  >

  output<CB extends OutputCallback<DB, TB>>(
    callback: CB
  ): UpdateQueryBuilder<
    DB,
    UT,
    TB,
    ReturningRow<DB, TB, O, SelectExpressionFromOutputCallback<CB>>
  >

  output<OE extends OutputExpression<DB, TB>>(
    selection: OE
  ): UpdateQueryBuilder<
    DB,
    UT,
    TB,
    ReturningRow<DB, TB, O, SelectExpressionFromOutputExpression<OE>>
  >

  output(args: any): any {
    return new UpdateQueryBuilder({
      ...this.#props,
      queryNode: QueryNode.cloneWithOutput(
        this.#props.queryNode,
        parseSelectArg(args)
      ),
    })
  }

  outputAll(
    table: OutputPrefix
  ): UpdateQueryBuilder<DB, UT, TB, ReturningAllRow<DB, TB, O>> {
    return new UpdateQueryBuilder({
      ...this.#props,
      queryNode: QueryNode.cloneWithOutput(
        this.#props.queryNode,
        parseSelectAll(table)
      ),
    })
  }

  /**
   * Clears all `returning` clauses from the query.
   *
   * ### Examples
   *
   * ```ts
   * db.updateTable('person')
   *   .returningAll()
   *   .set({ age: 39 })
   *   .where('first_name', '=', 'John')
   *   .clearReturning()
   * ```
   *
   * The generated SQL(PostgreSQL):
   *
   * ```sql
   * update "person" set "age" = 39 where "first_name" = "John"
   * ```
   */
  clearReturning(): UpdateQueryBuilder<DB, UT, TB, UpdateResult> {
    return new UpdateQueryBuilder({
      ...this.#props,
      queryNode: QueryNode.cloneWithoutReturning(this.#props.queryNode),
    })
  }

  /**
   * Simply calls the provided function passing `this` as the only argument. `$call` returns
   * what the provided function returns.
   *
   * If you want to conditionally call a method on `this`, see
   * the {@link $if} method.
   *
   * ### Examples
   *
   * The next example uses a helper function `log` to log a query:
   *
   * ```ts
   * function log<T extends Compilable>(qb: T): T {
   *   console.log(qb.compile())
   *   return qb
   * }
   *
   * db.updateTable('person')
   *   .set(values)
   *   .$call(log)
   *   .execute()
   * ```
   */
  $call<T>(func: (qb: this) => T): T {
    return func(this)
  }

  /**
   * Call `func(this)` if `condition` is true.
   *
   * This method is especially handy with optional selects. Any `returning` or `returningAll`
   * method calls add columns as optional fields to the output type when called inside
   * the `func` callback. This is because we can't know if those selections were actually
   * made before running the code.
   *
   * You can also call any other methods inside the callback.
   *
   * ### Examples
   *
   * ```ts
   * async function updatePerson(id: number, updates: UpdateablePerson, returnLastName: boolean) {
   *   return await db
   *     .updateTable('person')
   *     .set(updates)
   *     .where('id', '=', id)
   *     .returning(['id', 'first_name'])
   *     .$if(returnLastName, (qb) => qb.returning('last_name'))
   *     .executeTakeFirstOrThrow()
   * }
   * ```
   *
   * Any selections added inside the `if` callback will be added as optional fields to the
   * output type since we can't know if the selections were actually made before running
   * the code. In the example above the return type of the `updatePerson` function is:
   *
   * ```ts
   * {
   *   id: number
   *   first_name: string
   *   last_name?: string
   * }
   * ```
   */
  $if<O2>(
    condition: boolean,
    func: (qb: this) => UpdateQueryBuilder<any, any, any, O2>,
  ): O2 extends UpdateResult
    ? UpdateQueryBuilder<DB, UT, TB, UpdateResult>
    : O2 extends O & infer E
    ? UpdateQueryBuilder<DB, UT, TB, O & Partial<E>>
    : UpdateQueryBuilder<DB, UT, TB, Partial<O2>> {
    if (condition) {
      return func(this) as any
    }

    return new UpdateQueryBuilder({
      ...this.#props,
    }) as any
  }

  /**
   * Change the output type of the query.
   *
   * This method call doesn't change the SQL in any way. This methods simply
   * returns a copy of this `UpdateQueryBuilder` with a new output type.
   */
  $castTo<C>(): UpdateQueryBuilder<DB, UT, TB, C> {
    return new UpdateQueryBuilder(this.#props)
  }

  /**
   * Narrows (parts of) the output type of the query.
   *
   * Kysely tries to be as type-safe as possible, but in some cases we have to make
   * compromises for better maintainability and compilation performance. At present,
   * Kysely doesn't narrow the output type of the query based on {@link set} input
   * when using {@link where} and/or {@link returning} or {@link returningAll}.
   *
   * This utility method is very useful for these situations, as it removes unncessary
   * runtime assertion/guard code. Its input type is limited to the output type
   * of the query, so you can't add a column that doesn't exist, or change a column's
   * type to something that doesn't exist in its union type.
   *
   * ### Examples
   *
   * Turn this code:
   *
   * ```ts
   * const person = await db.updateTable('person')
   *   .set({ deletedAt: now })
   *   .where('id', '=', id)
   *   .where('nullable_column', 'is not', null)
   *   .returningAll()
   *   .executeTakeFirstOrThrow()
   *
   * if (person.nullable_column) {
   *   functionThatExpectsPersonWithNonNullValue(person)
   * }
   * ```
   *
   * Into this:
   *
   * ```ts
   * const person = await db.updateTable('person')
   *   .set({ deletedAt: now })
   *   .where('id', '=', id)
   *   .where('nullable_column', 'is not', null)
   *   .returningAll()
   *   .$narrowType<{ deletedAt: Date; nullable_column: string }>()
   *   .executeTakeFirstOrThrow()
   *
   * functionThatExpectsPersonWithNonNullValue(person)
   * ```
   */
  $narrowType<T>(): UpdateQueryBuilder<DB, UT, TB, NarrowPartial<O, T>> {
    return new UpdateQueryBuilder(this.#props)
  }

  /**
   * Asserts that query's output row type equals the given type `T`.
   *
   * This method can be used to simplify excessively complex types to make typescript happy
   * and much faster.
   *
   * Kysely uses complex type magic to achieve its type safety. This complexity is sometimes too much
   * for typescript and you get errors like this:
   *
   * ```
   * error TS2589: Type instantiation is excessively deep and possibly infinite.
   * ```
   *
   * In these case you can often use this method to help typescript a little bit. When you use this
   * method to assert the output type of a query, Kysely can drop the complex output type that
   * consists of multiple nested helper types and replace it with the simple asserted type.
   *
   * Using this method doesn't reduce type safety at all. You have to pass in a type that is
   * structurally equal to the current type.
   *
   * ### Examples
   *
   * ```ts
   * const result = await db
   *   .with('updated_person', (qb) => qb
   *     .updateTable('person')
   *     .set(person)
   *     .where('id', '=', person.id)
   *     .returning('first_name')
   *     .$assertType<{ first_name: string }>()
   *   )
   *   .with('updated_pet', (qb) => qb
   *     .updateTable('pet')
   *     .set(pet)
   *     .where('owner_id', '=', person.id)
   *     .returning(['name as pet_name', 'species'])
   *     .$assertType<{ pet_name: string, species: Species }>()
   *   )
   *   .selectFrom(['updated_person', 'updated_pet'])
   *   .selectAll()
   *   .executeTakeFirstOrThrow()
   * ```
   */
  $assertType<T extends O>(): O extends T
    ? UpdateQueryBuilder<DB, UT, TB, T>
    : KyselyTypeError<`$assertType() call failed: The type passed in is not equal to the output type of the query.`> {
    return new UpdateQueryBuilder(this.#props) as unknown as any
  }

  /**
   * Returns a copy of this UpdateQueryBuilder instance with the given plugin installed.
   */
  withPlugin(plugin: KyselyPlugin): UpdateQueryBuilder<DB, UT, TB, O> {
    return new UpdateQueryBuilder({
      ...this.#props,
      executor: this.#props.executor.withPlugin(plugin),
    })
  }

  toOperationNode(): UpdateQueryNode {
    return this.#props.executor.transformQuery(
      this.#props.queryNode,
      this.#props.queryId,
    )
  }

  compile(): CompiledQuery<SimplifyResult<O>> {
    return this.#props.executor.compileQuery(
      this.toOperationNode(),
      this.#props.queryId,
    )
  }

  /**
   * Executes the query and returns an array of rows.
   *
   * Also see the {@link executeTakeFirst} and {@link executeTakeFirstOrThrow} methods.
   */
  async execute(): Promise<SimplifyResult<O>[]> {
    const compiledQuery = this.compile()

    const result = await this.#props.executor.executeQuery<O>(
      compiledQuery,
      this.#props.queryId,
    )

    const { adapter } = this.#props.executor
    const query = compiledQuery.query as UpdateQueryNode

    if (
      (query.returning && adapter.supportsReturning) ||
      (query.output && adapter.supportsOutput)
    ) {
      return result.rows as any
    }

    return [
      new UpdateResult(
        // TODO: remove numUpdatedOrDeletedRows.
        // TODO: https://github.com/kysely-org/kysely/pull/431#discussion_r1172330899
        result.numAffectedRows ?? result.numUpdatedOrDeletedRows ?? BigInt(0),
        result.numChangedRows,
      ) as any,
    ]
  }

  /**
   * Executes the query and returns the first result or undefined if
   * the query returned no result.
   */
  async executeTakeFirst(): Promise<SimplifySingleResult<O>> {
    const [result] = await this.execute()
    return result as SimplifySingleResult<O>
  }

  /**
   * Executes the query and returns the first result or throws if
   * the query returned no result.
   *
   * By default an instance of {@link NoResultError} is thrown, but you can
   * provide a custom error class, or callback as the only argument to throw a different
   * error.
   */
  async executeTakeFirstOrThrow(
    errorConstructor:
      | NoResultErrorConstructor
      | ((node: QueryNode) => Error) = NoResultError,
  ): Promise<SimplifyResult<O>> {
    const result = await this.executeTakeFirst()

    if (result === undefined) {
      const error = isNoResultErrorConstructor(errorConstructor)
        ? new errorConstructor(this.toOperationNode())
        : errorConstructor(this.toOperationNode())

      throw error
    }

    return result as SimplifyResult<O>
  }

  async *stream(chunkSize: number = 100): AsyncIterableIterator<O> {
    const compiledQuery = this.compile()

    const stream = this.#props.executor.stream<O>(
      compiledQuery,
      chunkSize,
      this.#props.queryId,
    )

    for await (const item of stream) {
      yield* item.rows
    }
  }

  async explain<ER extends Record<string, any> = Record<string, any>>(
    format?: ExplainFormat,
    options?: Expression<any>,
  ): Promise<ER[]> {
    const builder = new UpdateQueryBuilder<DB, UT, TB, ER>({
      ...this.#props,
      queryNode: QueryNode.cloneWithExplain(
        this.#props.queryNode,
        format,
        options,
      ),
    })

    return await builder.execute()
  }
}

preventAwait(
  UpdateQueryBuilder,
  "don't await UpdateQueryBuilder instances directly. To execute the query you need to call `execute` or `executeTakeFirst`.",
)

export interface UpdateQueryBuilderProps {
  readonly queryId: QueryId
  readonly queryNode: UpdateQueryNode
  readonly executor: QueryExecutor
}

export type UpdateQueryBuilderWithInnerJoin<
  DB,
  UT extends keyof DB,
  TB extends keyof DB,
  O,
  TE extends TableExpression<DB, TB>,
> = TE extends `${infer T} as ${infer A}`
  ? T extends keyof DB
    ? InnerJoinedBuilder<DB, UT, TB, O, A, DB[T]>
    : never
  : TE extends keyof DB
  ? UpdateQueryBuilder<DB, UT, TB | TE, O>
  : TE extends AliasedExpression<infer QO, infer QA>
  ? InnerJoinedBuilder<DB, UT, TB, O, QA, QO>
  : TE extends (qb: any) => AliasedExpression<infer QO, infer QA>
  ? InnerJoinedBuilder<DB, UT, TB, O, QA, QO>
  : never

type InnerJoinedBuilder<
  DB,
  UT extends keyof DB,
  TB extends keyof DB,
  O,
  A extends string,
  R,
> = A extends keyof DB
  ? UpdateQueryBuilder<InnerJoinedDB<DB, A, R>, UT, TB | A, O>
  : // Much faster non-recursive solution for the simple case.
    UpdateQueryBuilder<DB & ShallowRecord<A, R>, UT, TB | A, O>

type InnerJoinedDB<DB, A extends string, R> = DrainOuterGeneric<{
  [C in keyof DB | A]: C extends A ? R : C extends keyof DB ? DB[C] : never
}>

export type UpdateQueryBuilderWithLeftJoin<
  DB,
  UT extends keyof DB,
  TB extends keyof DB,
  O,
  TE extends TableExpression<DB, TB>,
> = TE extends `${infer T} as ${infer A}`
  ? T extends keyof DB
    ? LeftJoinedBuilder<DB, UT, TB, O, A, DB[T]>
    : never
  : TE extends keyof DB
  ? LeftJoinedBuilder<DB, UT, TB, O, TE, DB[TE]>
  : TE extends AliasedExpression<infer QO, infer QA>
  ? LeftJoinedBuilder<DB, UT, TB, O, QA, QO>
  : TE extends (qb: any) => AliasedExpression<infer QO, infer QA>
  ? LeftJoinedBuilder<DB, UT, TB, O, QA, QO>
  : never

type LeftJoinedBuilder<
  DB,
  UT extends keyof DB,
  TB extends keyof DB,
  O,
  A extends keyof any,
  R,
> = A extends keyof DB
  ? UpdateQueryBuilder<LeftJoinedDB<DB, A, R>, UT, TB | A, O>
  : // Much faster non-recursive solution for the simple case.
    UpdateQueryBuilder<DB & ShallowRecord<A, Nullable<R>>, UT, TB | A, O>

type LeftJoinedDB<DB, A extends keyof any, R> = DrainOuterGeneric<{
  [C in keyof DB | A]: C extends A
    ? Nullable<R>
    : C extends keyof DB
    ? DB[C]
    : never
}>

export type UpdateQueryBuilderWithRightJoin<
  DB,
  UT extends keyof DB,
  TB extends keyof DB,
  O,
  TE extends TableExpression<DB, TB>,
> = TE extends `${infer T} as ${infer A}`
  ? T extends keyof DB
    ? RightJoinedBuilder<DB, UT, TB, O, A, DB[T]>
    : never
  : TE extends keyof DB
  ? RightJoinedBuilder<DB, UT, TB, O, TE, DB[TE]>
  : TE extends AliasedExpression<infer QO, infer QA>
  ? RightJoinedBuilder<DB, UT, TB, O, QA, QO>
  : TE extends (qb: any) => AliasedExpression<infer QO, infer QA>
  ? RightJoinedBuilder<DB, UT, TB, O, QA, QO>
  : never

type RightJoinedBuilder<
  DB,
  UT extends keyof DB,
  TB extends keyof DB,
  O,
  A extends keyof any,
  R,
> = UpdateQueryBuilder<RightJoinedDB<DB, TB, A, R>, UT, TB | A, O>

type RightJoinedDB<
  DB,
  TB extends keyof DB,
  A extends keyof any,
  R,
> = DrainOuterGeneric<{
  [C in keyof DB | A]: C extends A
    ? R
    : C extends TB
    ? Nullable<DB[C]>
    : C extends keyof DB
    ? DB[C]
    : never
}>

export type UpdateQueryBuilderWithFullJoin<
  DB,
  UT extends keyof DB,
  TB extends keyof DB,
  O,
  TE extends TableExpression<DB, TB>,
> = TE extends `${infer T} as ${infer A}`
  ? T extends keyof DB
    ? OuterJoinedBuilder<DB, UT, TB, O, A, DB[T]>
    : never
  : TE extends keyof DB
  ? OuterJoinedBuilder<DB, UT, TB, O, TE, DB[TE]>
  : TE extends AliasedExpression<infer QO, infer QA>
  ? OuterJoinedBuilder<DB, UT, TB, O, QA, QO>
  : TE extends (qb: any) => AliasedExpression<infer QO, infer QA>
  ? OuterJoinedBuilder<DB, UT, TB, O, QA, QO>
  : never

type OuterJoinedBuilder<
  DB,
  UT extends keyof DB,
  TB extends keyof DB,
  O,
  A extends keyof any,
  R,
> = UpdateQueryBuilder<OuterJoinedBuilderDB<DB, TB, A, R>, UT, TB | A, O>

type OuterJoinedBuilderDB<
  DB,
  TB extends keyof DB,
  A extends keyof any,
  R,
> = DrainOuterGeneric<{
  [C in keyof DB | A]: C extends A
    ? Nullable<R>
    : C extends TB
    ? Nullable<DB[C]>
    : C extends keyof DB
    ? DB[C]
    : never
}><|MERGE_RESOLUTION|>--- conflicted
+++ resolved
@@ -72,7 +72,7 @@
   parseValueExpression,
 } from '../parser/value-parser.js'
 import { LimitNode } from '../operation-node/limit-node.js'
-<<<<<<< HEAD
+import { parseTop } from '../parser/top-parser.js'
 import {
   OutputCallback,
   OutputExpression,
@@ -81,9 +81,6 @@
   SelectExpressionFromOutputCallback,
   SelectExpressionFromOutputExpression,
 } from './output-interface.js'
-=======
-import { parseTop } from '../parser/top-parser.js'
->>>>>>> d1c1322b
 
 export class UpdateQueryBuilder<DB, UT extends keyof DB, TB extends keyof DB, O>
   implements
