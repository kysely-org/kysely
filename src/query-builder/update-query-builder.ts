--- conflicted
+++ resolved
@@ -837,15 +837,10 @@
    * error.
    */
   async executeTakeFirstOrThrow(
-<<<<<<< HEAD
     errorConstructor:
       | NoResultErrorConstructor
       | ((node: QueryNode) => Error) = NoResultError
-  ): Promise<O> {
-=======
-    errorConstructor: NoResultErrorConstructor = NoResultError
   ): Promise<SimplifyResult<O>> {
->>>>>>> 2ed41a75
     const result = await this.executeTakeFirst()
 
     if (result === undefined) {
