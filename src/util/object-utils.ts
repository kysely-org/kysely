<<<<<<< HEAD
import { Constructor } from './type-utils.js'
=======
import { ShallowRecord } from './type-utils.js'
>>>>>>> c74d63cf

export function isEmpty(obj: ArrayLike<unknown> | string | object): boolean {
  if (Array.isArray(obj) || isString(obj) || isBuffer(obj)) {
    return obj.length === 0
  } else if (obj) {
    return Object.keys(obj).length === 0
  }

  return false
}

export function isUndefined(obj: unknown): obj is undefined {
  return typeof obj === 'undefined' || obj === undefined
}

export function isString(obj: unknown): obj is string {
  return typeof obj === 'string'
}

export function isNumber(obj: unknown): obj is number {
  return typeof obj === 'number'
}

export function isBoolean(obj: unknown): obj is boolean {
  return typeof obj === 'boolean'
}

export function isNull(obj: unknown): obj is null {
  return obj === null
}

export function isDate(obj: unknown): obj is Date {
  return obj instanceof Date
}

export function isBigInt(obj: unknown): obj is BigInt {
  return typeof obj === 'bigint'
}

// Don't change the returnd type to `obj is Buffer` to not create a
// hard dependency to node.
export function isBuffer(obj: unknown): obj is { length: number } {
  return typeof Buffer !== 'undefined' && Buffer.isBuffer(obj)
}

export function isFunction(obj: unknown): obj is Function {
  return typeof obj === 'function'
}

export function isObject(obj: unknown): obj is ShallowRecord<string, unknown> {
  return typeof obj === 'object' && obj !== null
}

export function isArrayBufferOrView(
  obj: unknown
): obj is ArrayBuffer | ArrayBufferView {
  return obj instanceof ArrayBuffer || ArrayBuffer.isView(obj)
}

export function getLast<T>(arr: ArrayLike<T>): T | undefined {
  return arr[arr.length - 1]
}

export function freeze<T>(obj: T): Readonly<T> {
  return Object.freeze(obj)
}

export function asArray<T>(arg: T | T[]): T[] {
  if (Array.isArray(arg)) {
    return arg
  } else {
    return [arg]
  }
}

export function asReadonlyArray<T>(
  arg: T | ReadonlyArray<T>
): ReadonlyArray<T> {
  if (isReadonlyArray(arg)) {
    return arg
  } else {
    return freeze([arg])
  }
}

export function isReadonlyArray(arg: unknown): arg is ReadonlyArray<unknown> {
  return Array.isArray(arg)
}

export function noop<T>(obj: T): T {
  return obj
}

export function compare(obj1: unknown, obj2: unknown): boolean {
  if (isReadonlyArray(obj1) && isReadonlyArray(obj2)) {
    return compareArrays(obj1, obj2)
  } else if (isObject(obj1) && isObject(obj2)) {
    return compareObjects(obj1, obj2)
  }

  return obj1 === obj2
}

function compareArrays(
  arr1: ReadonlyArray<unknown>,
  arr2: ReadonlyArray<unknown>
): boolean {
  if (arr1.length !== arr2.length) {
    return false
  }

  for (let i = 0; i < arr1.length; ++i) {
    if (!compare(arr1[i], arr2[i])) {
      return false
    }
  }

  return true
}

function compareObjects(
  obj1: Record<string, unknown>,
  obj2: Record<string, unknown>
): boolean {
  if (isBuffer(obj1) && isBuffer(obj2)) {
    return compareBuffers(obj1, obj2)
  } else if (isDate(obj1) && isDate(obj2)) {
    return compareDates(obj1, obj2)
  }

  return compareGenericObjects(obj1, obj2)
}

function compareBuffers(buf1: unknown, buf2: unknown): boolean {
  return Buffer.compare(buf1 as any, buf2 as any) === 0
}

function compareDates(date1: Date, date2: Date) {
  return date1.getTime() === date2.getTime()
}

function compareGenericObjects(
  obj1: Record<string, unknown>,
  obj2: Record<string, unknown>
): boolean {
  const keys1 = Object.keys(obj1)
  const keys2 = Object.keys(obj2)

  if (keys1.length !== keys2.length) {
    return false
  }

  for (const key of keys1) {
    if (!compare(obj1[key], obj2[key])) {
      return false
    }
  }

  return true
}

export function makePropertiesEnumerable<T>(
  clazz: Constructor<T>,
  ...properties: (keyof T)[]
) {
  properties.forEach((property) => {
    Object.defineProperty(clazz.prototype, property, { enumerable: true })
  })
}<|MERGE_RESOLUTION|>--- conflicted
+++ resolved
@@ -1,8 +1,4 @@
-<<<<<<< HEAD
-import { Constructor } from './type-utils.js'
-=======
 import { ShallowRecord } from './type-utils.js'
->>>>>>> c74d63cf
 
 export function isEmpty(obj: ArrayLike<unknown> | string | object): boolean {
   if (Array.isArray(obj) || isString(obj) || isBuffer(obj)) {
@@ -162,13 +158,4 @@
   }
 
   return true
-}
-
-export function makePropertiesEnumerable<T>(
-  clazz: Constructor<T>,
-  ...properties: (keyof T)[]
-) {
-  properties.forEach((property) => {
-    Object.defineProperty(clazz.prototype, property, { enumerable: true })
-  })
 }